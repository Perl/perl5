package File::Spec::VMS;

use strict;
use vars qw(@ISA $VERSION);
require File::Spec::Unix;
@ISA = qw(File::Spec::Unix);

$VERSION = 1.0;

use Cwd;
use File::Basename;
use VMS::Filespec;

=head1 NAME

File::Spec::VMS - methods for VMS file specs

=head1 SYNOPSIS

 require File::Spec::VMS; # Done internally by File::Spec if needed

=head1 DESCRIPTION

See File::Spec::Unix for a documentation of the methods provided
there. This package overrides the implementation of these methods, not
the semantics.

=over

=item eliminate_macros

Expands MM[KS]/Make macros in a text string, using the contents of
identically named elements of C<%$self>, and returns the result
as a file specification in Unix syntax.

=cut

sub eliminate_macros {
    my($self,$path) = @_;
    return '' unless $path;
    $self = {} unless ref $self;
    my($npath) = unixify($path);
    my($complex) = 0;
    my($head,$macro,$tail);

    # perform m##g in scalar context so it acts as an iterator
    while ($npath =~ m#(.*?)\$\((\S+?)\)(.*)#gs) { 
        if ($self->{$2}) {
            ($head,$macro,$tail) = ($1,$2,$3);
            if (ref $self->{$macro}) {
                if (ref $self->{$macro} eq 'ARRAY') {
                    $macro = join ' ', @{$self->{$macro}};
                }
                else {
                    print "Note: can't expand macro \$($macro) containing ",ref($self->{$macro}),
                          "\n\t(using MMK-specific deferred substitutuon; MMS will break)\n";
                    $macro = "\cB$macro\cB";
                    $complex = 1;
                }
            }
            else { ($macro = unixify($self->{$macro})) =~ s#/\Z(?!\n)##; }
            $npath = "$head$macro$tail";
        }
    }
    if ($complex) { $npath =~ s#\cB(.*?)\cB#\${$1}#gs; }
    $npath;
}

=item fixpath

Catchall routine to clean up problem MM[SK]/Make macros.  Expands macros
in any directory specification, in order to avoid juxtaposing two
VMS-syntax directories when MM[SK] is run.  Also expands expressions which
are all macro, so that we can tell how long the expansion is, and avoid
overrunning DCL's command buffer when MM[KS] is running.

If optional second argument has a TRUE value, then the return string is
a VMS-syntax directory specification, if it is FALSE, the return string
is a VMS-syntax file specification, and if it is not specified, fixpath()
checks to see whether it matches the name of a directory in the current
default directory, and returns a directory or file specification accordingly.

=cut

sub fixpath {
    my($self,$path,$force_path) = @_;
    return '' unless $path;
    $self = bless {} unless ref $self;
    my($fixedpath,$prefix,$name);

    if ($path =~ m#^\$\([^\)]+\)\Z(?!\n)#s || $path =~ m#[/:>\]]#) { 
        if ($force_path or $path =~ /(?:DIR\)|\])\Z(?!\n)/) {
            $fixedpath = vmspath($self->eliminate_macros($path));
        }
        else {
            $fixedpath = vmsify($self->eliminate_macros($path));
        }
    }
    elsif ((($prefix,$name) = ($path =~ m#^\$\(([^\)]+)\)(.+)#s)) && $self->{$prefix}) {
        my($vmspre) = $self->eliminate_macros("\$($prefix)");
        # is it a dir or just a name?
        $vmspre = ($vmspre =~ m|/| or $prefix =~ /DIR\Z(?!\n)/) ? vmspath($vmspre) : '';
        $fixedpath = ($vmspre ? $vmspre : $self->{$prefix}) . $name;
        $fixedpath = vmspath($fixedpath) if $force_path;
    }
    else {
        $fixedpath = $path;
        $fixedpath = vmspath($fixedpath) if $force_path;
    }
    # No hints, so we try to guess
    if (!defined($force_path) and $fixedpath !~ /[:>(.\]]/) {
        $fixedpath = vmspath($fixedpath) if -d $fixedpath;
    }

    # Trim off root dirname if it's had other dirs inserted in front of it.
    $fixedpath =~ s/\.000000([\]>])/$1/;
    # Special case for VMS absolute directory specs: these will have had device
    # prepended during trip through Unix syntax in eliminate_macros(), since
    # Unix syntax has no way to express "absolute from the top of this device's
    # directory tree".
    if ($path =~ /^[\[>][^.\-]/) { $fixedpath =~ s/^[^\[<]+//; }
    $fixedpath;
}

=back

=head2 Methods always loaded

=over

=item canonpath (override)

Removes redundant portions of file specifications according to VMS syntax.

=cut

sub canonpath {
    my($self,$path) = @_;

    if ($path =~ m|/|) { # Fake Unix
      my $pathify = $path =~ m|/\Z(?!\n)|;
      $path = $self->SUPER::canonpath($path);
      if ($pathify) { return vmspath($path); }
      else          { return vmsify($path);  }
    }
    else {
      $path =~ s-\]\[--g;  $path =~ s/><//g;            # foo.][bar       ==> foo.bar
      $path =~ s/([\[<])000000\./$1/;                   # [000000.foo     ==> foo
      1 while $path =~ s{([\[<-])\.-}{$1-};             # [.-.-           ==> [--
      $path =~ s/\.[^\[<\.]+\.-([\]\>])/$1/;            # bar.foo.-]      ==> bar]
      $path =~ s/([\[<])(-+)/$1 . "\cx" x length($2)/e; # encode leading '-'s
      $path =~ s/([\[<\.])([^\[<\.\cx]+)\.-\.?/$1/g;    # bar.-.foo       ==> foo
      $path =~ s/([\[<])(\cx+)/$1 . '-' x length($2)/e; # then decode
      return $path;
    }
}

=item catdir

Concatenates a list of file specifications, and returns the result as a
VMS-syntax directory specification.  No check is made for "impossible"
cases (e.g. elements other than the first being absolute filespecs).

=cut

sub catdir {
    my ($self,@dirs) = @_;
    my $dir = pop @dirs;
    @dirs = grep($_,@dirs);
    my $rslt;
    if (@dirs) {
	my $path = (@dirs == 1 ? $dirs[0] : $self->catdir(@dirs));
	my ($spath,$sdir) = ($path,$dir);
	$spath =~ s/\.dir\Z(?!\n)//; $sdir =~ s/\.dir\Z(?!\n)//; 
	$sdir = $self->eliminate_macros($sdir) unless $sdir =~ /^[\w\-]+\Z(?!\n)/s;
	$rslt = $self->fixpath($self->eliminate_macros($spath)."/$sdir",1);

	# Special case for VMS absolute directory specs: these will have had device
	# prepended during trip through Unix syntax in eliminate_macros(), since
	# Unix syntax has no way to express "absolute from the top of this device's
	# directory tree".
	if ($spath =~ /^[\[<][^.\-]/s) { $rslt =~ s/^[^\[<]+//s; }
    }
    else {
	if    (not defined $dir or not length $dir) { $rslt = ''; }
	elsif ($dir =~ /^\$\([^\)]+\)\Z(?!\n)/s)          { $rslt = $dir; }
	else                                        { $rslt = vmspath($dir); }
    }
    return $self->canonpath($rslt);
}

=item catfile

Concatenates a list of file specifications, and returns the result as a
VMS-syntax file specification.

=cut

sub catfile {
    my ($self,@files) = @_;
    my $file = pop @files;
    @files = grep($_,@files);
    my $rslt;
    if (@files) {
	my $path = (@files == 1 ? $files[0] : $self->catdir(@files));
	my $spath = $path;
	$spath =~ s/\.dir\Z(?!\n)//;
	if ($spath =~ /^[^\)\]\/:>]+\)\Z(?!\n)/s && basename($file) eq $file) {
	    $rslt = "$spath$file";
	}
	else {
	    $rslt = $self->eliminate_macros($spath);
	    $rslt = vmsify($rslt.($rslt ? '/' : '').unixify($file));
	}
    }
    else { $rslt = (defined($file) && length($file)) ? vmsify($file) : ''; }
    return $self->canonpath($rslt);
}


=item curdir (override)

Returns a string representation of the current directory: '[]'

=cut

sub curdir {
    return '[]';
}

=item devnull (override)

Returns a string representation of the null device: '_NLA0:'

=cut

sub devnull {
    return "_NLA0:";
}

=item rootdir (override)

Returns a string representation of the root directory: 'SYS$DISK:[000000]'

=cut

sub rootdir {
    return 'SYS$DISK:[000000]';
}

=item tmpdir (override)

Returns a string representation of the first writable directory
from the following list or '' if none are writable:

    sys$scratch
    $ENV{TMPDIR}

=cut

my $tmpdir;
sub tmpdir {
    return $tmpdir if defined $tmpdir;
    foreach ('sys$scratch', $ENV{TMPDIR}) {
	next unless defined && -d && -w _;
	$tmpdir = $_;
	last;
    }
    $tmpdir = '' unless defined $tmpdir;
    return $tmpdir;
}

=item updir (override)

Returns a string representation of the parent directory: '[-]'

=cut

sub updir {
    return '[-]';
}

=item case_tolerant (override)

VMS file specification syntax is case-tolerant.

=cut

sub case_tolerant {
    return 1;
}

=item path (override)

Translate logical name DCL$PATH as a searchlist, rather than trying
to C<split> string value of C<$ENV{'PATH'}>.

=cut

sub path {
    my (@dirs,$dir,$i);
    while ($dir = $ENV{'DCL$PATH;' . $i++}) { push(@dirs,$dir); }
    return @dirs;
}

=item file_name_is_absolute (override)

Checks for VMS directory spec as well as Unix separators.

=cut

sub file_name_is_absolute {
    my ($self,$file) = @_;
    # If it's a logical name, expand it.
    $file = $ENV{$file} while $file =~ /^[\w\$\-]+\Z(?!\n)/s && $ENV{$file};
    return scalar($file =~ m!^/!s             ||
		  $file =~ m![<\[][^.\-\]>]!  ||
		  $file =~ /:[^<\[]/);
}

=item splitpath (override)

Splits using VMS syntax.

=cut

sub splitpath {
    my($self,$path) = @_;
    my($dev,$dir,$file) = ('','','');

    vmsify($path) =~ /(.+:)?([\[<].*[\]>])?(.*)/s;
    return ($1 || '',$2 || '',$3);
}

=item splitdir (override)

Split dirspec using VMS syntax.

=cut

sub splitdir {
    my($self,$dirspec) = @_;
    $dirspec =~ s/\]\[//g;  $dirspec =~ s/\-\-/-.-/g;
    $dirspec = "[$dirspec]" unless $dirspec =~ /[\[<]/; # make legal
    my(@dirs) = split('\.', vmspath($dirspec));
    $dirs[0] =~ s/^[\[<]//s;  $dirs[-1] =~ s/[\]>]\Z(?!\n)//s;
    @dirs;
}


=item catpath (override)

Construct a complete filespec using VMS syntax

=cut

sub catpath {
    my($self,$dev,$dir,$file) = @_;
    if ($dev =~ m|^/+([^/]+)|) { $dev = "$1:"; }
    else { $dev .= ':' unless $dev eq '' or $dev =~ /:\Z(?!\n)/; }
    if (length($dev) or length($dir)) {
      $dir = "[$dir]" unless $dir =~ /[\[<\/]/;
      $dir = vmspath($dir);
    }
    "$dev$dir$file";
}

=item abs2rel (override)

Use VMS syntax when converting filespecs.

=cut

sub abs2rel {
    my $self = shift;

    return vmspath(File::Spec::Unix::abs2rel( $self, @_ ))
        if ( join( '', @_ ) =~ m{/} ) ;

    my($path,$base) = @_;

    # Note: we use '/' to glue things together here, then let canonpath()
    # clean them up at the end.

    # Clean up $path
    if ( ! $self->file_name_is_absolute( $path ) ) {
        $path = $self->rel2abs( $path ) ;
    }
    else {
        $path = $self->canonpath( $path ) ;
    }

    # Figure out the effective $base and clean it up.
    if ( !defined( $base ) || $base eq '' ) {
        $base = cwd() ;
    }
    elsif ( ! $self->file_name_is_absolute( $base ) ) {
        $base = $self->rel2abs( $base ) ;
    }
    else {
        $base = $self->canonpath( $base ) ;
    }

    # Split up paths
    my ( $path_directories, $path_file ) =
        ($self->splitpath( $path, 1 ))[1,2] ;

    $path_directories = $1
        if $path_directories =~ /^\[(.*)\]\Z(?!\n)/s ;

    my $base_directories = ($self->splitpath( $base, 1 ))[1] ;

    $base_directories = $1
        if $base_directories =~ /^\[(.*)\]\Z(?!\n)/s ;

    # Now, remove all leading components that are the same
    my @pathchunks = $self->splitdir( $path_directories );
    my @basechunks = $self->splitdir( $base_directories );

    while ( @pathchunks && 
            @basechunks && 
            lc( $pathchunks[0] ) eq lc( $basechunks[0] ) 
          ) {
        shift @pathchunks ;
        shift @basechunks ;
    }

    # @basechunks now contains the directories to climb out of,
    # @pathchunks now has the directories to descend in to.
    $path_directories = '-.' x @basechunks . join( '.', @pathchunks ) ;
    $path_directories =~ s{\.\Z(?!\n)}{} ;
    return $self->canonpath( $self->catpath( '', $path_directories, $path_file ) ) ;
}


=item rel2abs (override)

Use VMS syntax when converting filespecs.

=cut

<<<<<<< HEAD
sub rel2abs($$;$;) {
=======
sub rel2abs {
>>>>>>> f1991046
    my $self = shift ;
    return vmspath(File::Spec::Unix::rel2abs( $self, @_ ))
        if ( join( '', @_ ) =~ m{/} ) ;

    my ($path,$base ) = @_;
    # Clean up and split up $path
    if ( ! $self->file_name_is_absolute( $path ) ) {
        # Figure out the effective $base and clean it up.
        if ( !defined( $base ) || $base eq '' ) {
            $base = cwd() ;
        }
        elsif ( ! $self->file_name_is_absolute( $base ) ) {
            $base = $self->rel2abs( $base ) ;
        }
        else {
            $base = $self->canonpath( $base ) ;
        }

        # Split up paths
        my ( $path_directories, $path_file ) =
            ($self->splitpath( $path ))[1,2] ;

        my ( $base_volume, $base_directories ) =
            $self->splitpath( $base ) ;

        $path_directories = '' if $path_directories eq '[]' ||
                                  $path_directories eq '<>';
        my $sep = '' ;
        $sep = '.'
            if ( $base_directories =~ m{[^.\]>]\Z(?!\n)} &&
                 $path_directories =~ m{^[^.\[<]}s
            ) ;
        $base_directories = "$base_directories$sep$path_directories";
        $base_directories =~ s{\.?[\]>][\[<]\.?}{.};

        $path = $self->catpath( $base_volume, $base_directories, $path_file );
   }

    return $self->canonpath( $path ) ;
}


=back

=head1 SEE ALSO

L<File::Spec>

=cut

1;<|MERGE_RESOLUTION|>--- conflicted
+++ resolved
@@ -3,9 +3,10 @@
 use strict;
 use vars qw(@ISA $VERSION);
 require File::Spec::Unix;
+
+$VERSION = '1.1';
+
 @ISA = qw(File::Spec::Unix);
-
-$VERSION = 1.0;
 
 use Cwd;
 use File::Basename;
@@ -39,6 +40,11 @@
     my($self,$path) = @_;
     return '' unless $path;
     $self = {} unless ref $self;
+
+    if ($path =~ /\s/) {
+      return join ' ', map { $self->eliminate_macros($_) } split /\s+/, $path;
+    }
+
     my($npath) = unixify($path);
     my($complex) = 0;
     my($head,$macro,$tail);
@@ -88,6 +94,12 @@
     $self = bless {} unless ref $self;
     my($fixedpath,$prefix,$name);
 
+    if ($path =~ /\s/) {
+      return join ' ',
+             map { $self->fixpath($_,$force_path) }
+	     split /\s+/, $path;
+    }
+
     if ($path =~ m#^\$\([^\)]+\)\Z(?!\n)#s || $path =~ m#[/:>\]]#) { 
         if ($force_path or $path =~ /(?:DIR\)|\])\Z(?!\n)/) {
             $fixedpath = vmspath($self->eliminate_macros($path));
@@ -439,11 +451,7 @@
 
 =cut
 
-<<<<<<< HEAD
-sub rel2abs($$;$;) {
-=======
 sub rel2abs {
->>>>>>> f1991046
     my $self = shift ;
     return vmspath(File::Spec::Unix::rel2abs( $self, @_ ))
         if ( join( '', @_ ) =~ m{/} ) ;
