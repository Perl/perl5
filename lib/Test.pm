package Test;
<<<<<<< HEAD
use Test::Harness 1.1601 ();
use Carp;
our($VERSION, @ISA, @EXPORT, @EXPORT_OK, $ntest, $TestLevel); #public-ish
our($TESTOUT, $ONFAIL, %todo, %history, $planned, @FAILDETAIL); #private-ish
$VERSION = '1.15';
=======

require 5.004;

use strict;

use Carp;
use vars (qw($VERSION @ISA @EXPORT @EXPORT_OK $ntest $TestLevel), #public-ish
          qw($TESTOUT $TESTERR
             $ONFAIL %todo %history $planned @FAILDETAIL) #private-ish
         );

# In case a test is run in a persistent environment.
sub _reset_globals {
    %todo       = ();
    %history    = ();
    @FAILDETAIL = ();
    $ntest      = 1;
    $TestLevel  = 0;		# how many extra stack frames to skip
    $planned    = 0;
}

$VERSION = '1.20';
>>>>>>> dd2bab0f
require Exporter;
@ISA=('Exporter');

@EXPORT    = qw(&plan &ok &skip);
@EXPORT_OK = qw($ntest $TESTOUT $TESTERR);

$|=1;
$TESTOUT = *STDOUT{IO};
$TESTERR = *STDERR{IO};

# Use of this variable is strongly discouraged.  It is set mainly to
# help test coverage analyzers know which test is running.
$ENV{REGRESSION_TEST} = $0;


=head1 NAME

Test - provides a simple framework for writing test scripts

=head1 SYNOPSIS

  use strict;
  use Test;

  # use a BEGIN block so we print our plan before MyModule is loaded
  BEGIN { plan tests => 14, todo => [3,4] }

  # load your module...
  use MyModule;

  ok(0); # failure
  ok(1); # success

  ok(0); # ok, expected failure (see todo list, above)
  ok(1); # surprise success!

  ok(0,1);             # failure: '0' ne '1'
  ok('broke','fixed'); # failure: 'broke' ne 'fixed'
  ok('fixed','fixed'); # success: 'fixed' eq 'fixed'
  ok('fixed',qr/x/);   # success: 'fixed' =~ qr/x/

  ok(sub { 1+1 }, 2);  # success: '2' eq '2'
  ok(sub { 1+1 }, 3);  # failure: '2' ne '3'
  ok(0, int(rand(2));  # (just kidding :-)

  my @list = (0,0);
  ok @list, 3, "\@list=".join(',',@list);      #extra diagnostics
  ok 'segmentation fault', '/(?i)success/';    #regex match

  skip($feature_is_missing, ...);    #do platform specific test

=head1 DESCRIPTION

B<STOP!> If you are writing a new test, we I<highly suggest> you use
the new Test::Simple and Test::More modules instead.

L<Test::Harness|Test::Harness> expects to see particular output when it
executes tests.  This module aims to make writing proper test scripts just
a little bit easier (and less error prone :-).


=head2 Functions

All the following are exported by Test by default.

=over 4

=item B<plan>

     BEGIN { plan %theplan; }

This should be the first thing you call in your test script.  It
declares your testing plan, how many there will be, if any of them
should be allowed to fail, etc...

Typical usage is just:

     use Test;
     BEGIN { plan tests => 23 }

Things you can put in the plan:

     tests          The number of tests in your script.
                    This means all ok() and skip() calls.
     todo           A reference to a list of tests which are allowed
                    to fail.  See L</TODO TESTS>.
     onfail         A subroutine reference to be run at the end of
                    the test script should any of the tests fail.
                    See L</ONFAIL>.

You must call plan() once and only once.

=cut

sub plan {
    croak "Test::plan(%args): odd number of arguments" if @_ & 1;
    croak "Test::plan(): should not be called more than once" if $planned;

    local($\, $,);   # guard against -l and other things that screw with
                     # print

    _reset_globals();

    my $max=0;
    for (my $x=0; $x < @_; $x+=2) {
	my ($k,$v) = @_[$x,$x+1];
	if ($k =~ /^test(s)?$/) { $max = $v; }
	elsif ($k eq 'todo' or 
	       $k eq 'failok') { for (@$v) { $todo{$_}=1; }; }
	elsif ($k eq 'onfail') { 
	    ref $v eq 'CODE' or croak "Test::plan(onfail => $v): must be CODE";
	    $ONFAIL = $v; 
	}
	else { carp "Test::plan(): skipping unrecognized directive '$k'" }
    }
    my @todo = sort { $a <=> $b } keys %todo;
    if (@todo) {
	print $TESTOUT "1..$max todo ".join(' ', @todo).";\n";
    } else {
	print $TESTOUT "1..$max\n";
    }
    ++$planned;

    # Never used.
    return undef;
}


=begin _private

=item B<_to_value>

  my $value = _to_value($input);

Converts an ok parameter to its value.  Typically this just means
running it if its a code reference.  You should run all inputed 
values through this.

=cut

sub _to_value {
    my ($v) = @_;
    return (ref $v or '') eq 'CODE' ? $v->() : $v;
}

=end _private

=item B<ok>

  ok(1 + 1 == 2);
  ok($have, $expect);
  ok($have, $expect, $diagnostics);

This is the reason for Test's existance.  Its the basic function that
handles printing "ok" or "not ok" along with the current test number.

In its most basic usage, it simply takes an expression.  If its true,
the test passes, if false, the test fails.  Simp.

    ok( 1 + 1 == 2 );           # ok if 1 + 1 == 2
    ok( $foo =~ /bar/ );        # ok if $foo contains 'bar'
    ok( baz($x + $y) eq 'Armondo' );    # ok if baz($x + $y) returns
                                        # 'Armondo'
    ok( @a == @b );             # ok if @a and @b are the same length

The expression is evaluated in scalar context.  So the following will
work:

    ok( @stuff );                       # ok if @stuff has any elements
    ok( !grep !defined $_, @stuff );    # ok if everything in @stuff is
                                        # defined.

A special case is if the expression is a subroutine reference.  In
that case, it is executed and its value (true or false) determines if
the test passes or fails.

In its two argument form it compares the two values to see if they
equal (with C<eq>).

    ok( "this", "that" );               # not ok, 'this' ne 'that'

If either is a subroutine reference, that is run and used as a
comparison.

Should $expect either be a regex reference (ie. qr//) or a string that
looks like a regex (ie. '/foo/') ok() will perform a pattern match
against it rather than using eq.

    ok( 'JaffO', '/Jaff/' );    # ok, 'JaffO' =~ /Jaff/
    ok( 'JaffO', qr/Jaff/ );    # ok, 'JaffO' =~ qr/Jaff/;
    ok( 'JaffO', '/(?i)jaff/ ); # ok, 'JaffO' =~ /jaff/i;

Finally, an optional set of $diagnostics will be printed should the
test fail.  This should usually be some useful information about the
test pertaining to why it failed or perhaps a description of the test.
Or both.

    ok( grep($_ eq 'something unique', @stuff), 1,
        "Something that should be unique isn't!\n".
        '@stuff = '.join ', ', @stuff
      );

Unfortunately, a diagnostic cannot be used with the single argument
style of ok().

All these special cases can cause some problems.  See L</BUGS and CAVEATS>.

=cut

sub ok ($;$$) {
    croak "ok: plan before you test!" if !$planned;

    local($\,$,);   # guard against -l and other things that screw with
                    # print

    my ($pkg,$file,$line) = caller($TestLevel);
    my $repetition = ++$history{"$file:$line"};
    my $context = ("$file at line $line".
		   ($repetition > 1 ? " fail \#$repetition" : ''));
    my $ok=0;
    my $result = _to_value(shift);
    my ($expected,$diag,$isregex,$regex);
    if (@_ == 0) {
	$ok = $result;
    } else {
	$expected = _to_value(shift);
	if (!defined $expected) {
	    $ok = !defined $result;
	} elsif (!defined $result) {
	    $ok = 0;
	} elsif ((ref($expected)||'') eq 'Regexp') {
	    $ok = $result =~ /$expected/;
            $regex = $expected;
	} elsif (($regex) = ($expected =~ m,^ / (.+) / $,sx) or
	    (undef, $regex) = ($expected =~ m,^ m([^\w\s]) (.+) \1 $,sx)) {
	    $ok = $result =~ /$regex/;
	} else {
	    $ok = $result eq $expected;
	}
    }
    my $todo = $todo{$ntest};
    if ($todo and $ok) {
	$context .= ' TODO?!' if $todo;
	print $TESTOUT "ok $ntest # ($context)\n";
    } else {
<<<<<<< HEAD
	# Issuing two separate print()s causes severe trouble with 
	# Test::Harness on VMS.  The "not "'s for failed tests occur
	# on a separate line and would not get counted as failures.
	#print $TESTOUT "not " if !$ok;
	#print $TESTOUT "ok $ntest\n";
	# Replace with a single print() as a workaround:
	my $okline = '';
	$okline = "not " if !$ok;
	$okline .= "ok $ntest\n";
	print $TESTOUT $okline;
=======
        # Issuing two seperate prints() causes problems on VMS.
        if (!$ok) {
            print $TESTOUT "not ok $ntest\n";
        }
	else {
            print $TESTOUT "ok $ntest\n";
        }
>>>>>>> dd2bab0f
	
	if (!$ok) {
	    my $detail = { 'repetition' => $repetition, 'package' => $pkg,
			   'result' => $result, 'todo' => $todo };
	    $$detail{expected} = $expected if defined $expected;

            # Get the user's diagnostic, protecting against multi-line
            # diagnostics.
	    $diag = $$detail{diagnostic} = _to_value(shift) if @_;
            $diag =~ s/\n/\n#/g if defined $diag;

	    $context .= ' *TODO*' if $todo;
	    if (!defined $expected) {
		if (!$diag) {
		    print $TESTERR "# Failed test $ntest in $context\n";
		} else {
		    print $TESTERR "# Failed test $ntest in $context: $diag\n";
		}
	    } else {
		my $prefix = "Test $ntest";
		print $TESTERR "# $prefix got: ".
		    (defined $result? "'$result'":'<UNDEF>')." ($context)\n";
		$prefix = ' ' x (length($prefix) - 5);
		if (defined $regex) {
		    $expected = 'qr{'.$regex.'}';
		}
                else {
		    $expected = "'$expected'";
		}
		if (!$diag) {
		    print $TESTERR "# $prefix Expected: $expected\n";
		} else {
		    print $TESTERR "# $prefix Expected: $expected ($diag)\n";
		}
	    }
	    push @FAILDETAIL, $detail;
	}
    }
    ++ $ntest;
    $ok;
}

sub skip ($;$$$) {
    local($\, $,);   # guard against -l and other things that screw with
                     # print

    my $whyskip = _to_value(shift);
    if (!@_ or $whyskip) {
	$whyskip = '' if $whyskip =~ m/^\d+$/;
        $whyskip =~ s/^[Ss]kip(?:\s+|$)//;  # backwards compatibility, old
                                            # versions required the reason
                                            # to start with 'skip'
        # We print in one shot for VMSy reasons.
        my $ok = "ok $ntest # skip";
        $ok .= " $whyskip" if length $whyskip;
        $ok .= "\n";
        print $TESTOUT $ok;
        ++ $ntest;
        return 1;
    } else {
        # backwards compatiblity (I think).  skip() used to be
        # called like ok(), which is weird.  I haven't decided what to do with
        # this yet.
#        warn <<WARN if $^W;
#This looks like a skip() using the very old interface.  Please upgrade to
#the documented interface as this has been deprecated.
#WARN

	local($TestLevel) = $TestLevel+1;  #ignore this stack frame
        return &ok(@_);
    }
}

=back

=cut

END {
    $ONFAIL->(\@FAILDETAIL) if @FAILDETAIL && $ONFAIL;
}

1;
__END__

<<<<<<< HEAD
=head1 NAME

  Test - provides a simple framework for writing test scripts

=head1 SYNOPSIS

  use strict;
  use Test;

  # use a BEGIN block so we print our plan before MyModule is loaded
  BEGIN { plan tests => 14, todo => [3,4] }

  # load your module...
  use MyModule;

  ok(0); # failure
  ok(1); # success

  ok(0); # ok, expected failure (see todo list, above)
  ok(1); # surprise success!

  ok(0,1);             # failure: '0' ne '1'
  ok('broke','fixed'); # failure: 'broke' ne 'fixed'
  ok('fixed','fixed'); # success: 'fixed' eq 'fixed'
  ok('fixed',qr/x/);   # success: 'fixed' =~ qr/x/

  ok(sub { 1+1 }, 2);  # success: '2' eq '2'
  ok(sub { 1+1 }, 3);  # failure: '2' ne '3'
  ok(0, int(rand(2));  # (just kidding :-)

  my @list = (0,0);
  ok @list, 3, "\@list=".join(',',@list);      #extra diagnostics
  ok 'segmentation fault', '/(?i)success/';    #regex match

  skip($feature_is_missing, ...);    #do platform specific test

=head1 DESCRIPTION

L<Test::Harness|Test::Harness> expects to see particular output when it
executes tests.  This module aims to make writing proper test scripts just
a little bit easier (and less error prone :-).

=======
>>>>>>> dd2bab0f
=head1 TEST TYPES

=over 4

=item * NORMAL TESTS

These tests are expected to succeed.  If they don't something's
screwed up!

=item * SKIPPED TESTS

Skip is for tests that might or might not be possible to run depending
on the availability of platform specific features.  The first argument
should evaluate to true (think "yes, please skip") if the required
feature is not available.  After the first argument, skip works
exactly the same way as do normal tests.

=item * TODO TESTS

TODO tests are designed for maintaining an B<executable TODO list>.
These tests are expected NOT to succeed.  If a TODO test does succeed,
the feature in question should not be on the TODO list, now should it?

Packages should NOT be released with succeeding TODO tests.  As soon
as a TODO test starts working, it should be promoted to a normal test
and the newly working feature should be documented in the release
notes or change log.

=back

=head1 ONFAIL

  BEGIN { plan test => 4, onfail => sub { warn "CALL 911!" } }

While test failures should be enough, extra diagnostics can be
triggered at the end of a test run.  C<onfail> is passed an array ref
of hash refs that describe each test failure.  Each hash will contain
at least the following fields: C<package>, C<repetition>, and
C<result>.  (The file, line, and test number are not included because
their correspondence to a particular test is tenuous.)  If the test
had an expected value or a diagnostic string, these will also be
included.

The B<optional> C<onfail> hook might be used simply to print out the
version of your package and/or how to report problems.  It might also
be used to generate extremely sophisticated diagnostics for a
particularly bizarre test failure.  However it's not a panacea.  Core
dumps or other unrecoverable errors prevent the C<onfail> hook from
running.  (It is run inside an C<END> block.)  Besides, C<onfail> is
probably over-kill in most cases.  (Your test code should be simpler
than the code it is testing, yes?)


=head1 BUGS and CAVEATS

ok()'s special handling of subroutine references is an unfortunate
"feature" that can't be removed due to compatibility.

ok()'s use of string eq can sometimes cause odd problems when comparing
numbers, especially if you're casting a string to a number:

    $foo = "1.0";
    ok( $foo, 1 );      # not ok, "1.0" ne 1

Your best bet is to use the single argument form:

    ok( $foo == 1 );    # ok "1.0" == 1

ok()'s special handing of strings which look like they might be
regexes can also cause unexpected behavior.  An innocent:

    ok( $fileglob, '/path/to/some/*stuff/' );

will fail since Test.pm considers the second argument to a regex.
Again, best bet is to use the single argument form:

    ok( $fileglob eq '/path/to/some/*stuff/' );


=head1 NOTE

This module is no longer actively being developed, only bug fixes and
small tweaks (I'll still accept patches).  If you desire additional
functionality, consider L<Test::More> or L<Test::Unit>.


=head1 SEE ALSO

L<Test::Simple>, L<Test::More>, L<Test::Harness>, L<Devel::Cover>

L<Test::Builder> for building your own testing library.

L<Test::Unit> is an interesting XUnit-style testing library.

L<Test::Inline> and L<SelfTest> let you embed tests in code.


=head1 AUTHOR

Copyright (c) 1998-2000 Joshua Nathaniel Pritikin.  All rights reserved.
Copyright (c) 2001-2002 Michael G Schwern.

Current maintainer, Michael G Schwern <schwern@pobox.com>

This package is free software and is provided "as is" without express
or implied warranty.  It may be used, redistributed and/or modified
under the same terms as Perl itself.

=cut<|MERGE_RESOLUTION|>--- conflicted
+++ resolved
@@ -1,11 +1,4 @@
 package Test;
-<<<<<<< HEAD
-use Test::Harness 1.1601 ();
-use Carp;
-our($VERSION, @ISA, @EXPORT, @EXPORT_OK, $ntest, $TestLevel); #public-ish
-our($TESTOUT, $ONFAIL, %todo, %history, $planned, @FAILDETAIL); #private-ish
-$VERSION = '1.15';
-=======
 
 require 5.004;
 
@@ -28,7 +21,6 @@
 }
 
 $VERSION = '1.20';
->>>>>>> dd2bab0f
 require Exporter;
 @ISA=('Exporter');
 
@@ -274,18 +266,6 @@
 	$context .= ' TODO?!' if $todo;
 	print $TESTOUT "ok $ntest # ($context)\n";
     } else {
-<<<<<<< HEAD
-	# Issuing two separate print()s causes severe trouble with 
-	# Test::Harness on VMS.  The "not "'s for failed tests occur
-	# on a separate line and would not get counted as failures.
-	#print $TESTOUT "not " if !$ok;
-	#print $TESTOUT "ok $ntest\n";
-	# Replace with a single print() as a workaround:
-	my $okline = '';
-	$okline = "not " if !$ok;
-	$okline .= "ok $ntest\n";
-	print $TESTOUT $okline;
-=======
         # Issuing two seperate prints() causes problems on VMS.
         if (!$ok) {
             print $TESTOUT "not ok $ntest\n";
@@ -293,7 +273,6 @@
 	else {
             print $TESTOUT "ok $ntest\n";
         }
->>>>>>> dd2bab0f
 	
 	if (!$ok) {
 	    my $detail = { 'repetition' => $repetition, 'package' => $pkg,
@@ -378,51 +357,6 @@
 1;
 __END__
 
-<<<<<<< HEAD
-=head1 NAME
-
-  Test - provides a simple framework for writing test scripts
-
-=head1 SYNOPSIS
-
-  use strict;
-  use Test;
-
-  # use a BEGIN block so we print our plan before MyModule is loaded
-  BEGIN { plan tests => 14, todo => [3,4] }
-
-  # load your module...
-  use MyModule;
-
-  ok(0); # failure
-  ok(1); # success
-
-  ok(0); # ok, expected failure (see todo list, above)
-  ok(1); # surprise success!
-
-  ok(0,1);             # failure: '0' ne '1'
-  ok('broke','fixed'); # failure: 'broke' ne 'fixed'
-  ok('fixed','fixed'); # success: 'fixed' eq 'fixed'
-  ok('fixed',qr/x/);   # success: 'fixed' =~ qr/x/
-
-  ok(sub { 1+1 }, 2);  # success: '2' eq '2'
-  ok(sub { 1+1 }, 3);  # failure: '2' ne '3'
-  ok(0, int(rand(2));  # (just kidding :-)
-
-  my @list = (0,0);
-  ok @list, 3, "\@list=".join(',',@list);      #extra diagnostics
-  ok 'segmentation fault', '/(?i)success/';    #regex match
-
-  skip($feature_is_missing, ...);    #do platform specific test
-
-=head1 DESCRIPTION
-
-L<Test::Harness|Test::Harness> expects to see particular output when it
-executes tests.  This module aims to make writing proper test scripts just
-a little bit easier (and less error prone :-).
-
-=======
->>>>>>> dd2bab0f
 =head1 TEST TYPES
 
 =over 4
