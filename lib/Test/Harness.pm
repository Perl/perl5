# -*- Mode: cperl; cperl-indent-level: 4 -*-
# $Id: Harness.pm,v 1.14.2.13 2002/01/07 22:34:32 schwern Exp $

package Test::Harness;

require 5.004;
use Test::Harness::Straps;
use Test::Harness::Assert;
use Exporter;
use Benchmark;
use Config;
use strict;

use vars qw($VERSION $Verbose $Switches $Have_Devel_Corestack $Curtest
            $Columns $verbose $switches
            @ISA @EXPORT @EXPORT_OK
           );

# Backwards compatibility for exportable variable names.
*verbose  = \$Verbose;
*switches = \$Switches;

$Have_Devel_Corestack = 0;

$VERSION = '2.01';

<<<<<<< HEAD
sub runtests {
    my(@tests) = @_;
    local($|) = 1;
    my($test,$te,$ok,$next,$max,$pct,$totbonus,@failed,%failedtests);
    my $totmax = 0;
    my $totok = 0;
    my $files = 0;
    my $bad = 0;
    my $good = 0;
    my $total = @tests;

    # pass -I flags to children
    my $old5lib = $ENV{PERL5LIB};

    # VMS has a 255-byte limit on the length of %ENV entries, so
    # toss the ones that involve perl_root, the install location
    # for VMS
    my $new5lib;
    if ($^O eq 'VMS') {
	$new5lib = join($Config{path_sep}, grep {!/perl_root/i;} @INC);
	$switches =~ s/-(\S*[A-Z]\S*)/"-$1"/g;
    }
    else {
        $new5lib = join($Config{path_sep}, @INC);
    }

    local($ENV{'PERL5LIB'}) = $new5lib;

    my @dir_files = globdir $files_in_dir if defined $files_in_dir;
    my $t_start = new Benchmark;
    while ($test = shift(@tests)) {
	$te = $test;
	chop($te);
	if ($^O eq 'VMS') { $te =~ s/^.*\.t\./[.t./s; }
	my $blank = (' ' x 77);
	my $leader = "$te" . '.' x (20 - length($te));
	my $ml = "";
	$ml = "\r$blank\r$leader"
	    if -t STDOUT and not $ENV{HARNESS_NOTTY} and not $verbose;
	print $leader;
	my $fh = new FileHandle;
	$fh->open($test) or print "can't open $test. $!\n";
	my $first = <$fh>;
	my $s = $switches;
	$s .= " $ENV{'HARNESS_PERL_SWITCHES'}"
	    if exists $ENV{'HARNESS_PERL_SWITCHES'};
	$s .= join " ", q[ "-T"], map {qq["-I$_"]} @INC
	    if $first =~ /^#!.*\bperl.*-\w*T/;
	$fh->close or print "can't close $test. $!\n";
	my $cmd = ($ENV{'HARNESS_COMPILE_TEST'})
		? "./perl -I../lib ../utils/perlcc $test "
		  . "-r 2>> ./compilelog |" 
		: "$^X $s $test|";
	$cmd = "MCR $cmd" if $^O eq 'VMS';
	$fh->open($cmd) or print "can't run $test. $!\n";
	$ok = $next = $max = 0;
	@failed = ();
	my %todo = ();
        my $bonus = 0;
	my $skipped = 0;
	my $skip_reason;
	while (<$fh>) {
	    if( $verbose ){
		print $_;
	    }
	    if (/^1\.\.([0-9]+) todo([\d\s]+)\;/) {
		$max = $1;
		for (split(/\s+/, $2)) { $todo{$_} = 1; }
		$totmax += $max;
		$files++;
		$next = 1;
	    } elsif (/^1\.\.([0-9]+)(\s*\#\s*[Ss]kip\S*(?>\s+)(.+))?/) {
		$max = $1;
		$totmax += $max;
		$files++;
		$next = 1;
		$skip_reason = $3 if not $max and defined $3;
	    } elsif ($max && /^(not\s+)?ok\b/) {
		my $this = $next;
		if (/^not ok\s*(\d*)/){
		    $this = $1 if $1 > 0;
		    print "${ml}NOK $this" if $ml;
		    if (!$todo{$this}) {
			push @failed, $this;
		    } else {
			$ok++;
			$totok++;
		    }
		} elsif (/^ok\s*(\d*)(\s*\#\s*[Ss]kip\S*(?:(?>\s+)(.+))?)?/) {
		    $this = $1 if $1 > 0;
		    print "${ml}ok $this/$max" if $ml;
		    $ok++;
		    $totok++;
		    $skipped++ if defined $2;
		    my $reason;
		    $reason = 'unknown reason' if defined $2;
		    $reason = $3 if defined $3;
		    if (defined $reason and defined $skip_reason) {
		      # print "was: '$skip_reason' new '$reason'\n";
		      $skip_reason = 'various reasons'
			if $skip_reason ne $reason;
		    } elsif (defined $reason) {
		      $skip_reason = $reason;
		    }
		    $bonus++, $totbonus++ if $todo{$this};
		}
		if ($this > $next) {
		    # print "Test output counter mismatch [test $this]\n";
		    # no need to warn probably
		    push @failed, $next..$this-1;
		} elsif ($this < $next) {
		    #we have seen more "ok" lines than the number suggests
		    print "Confused test output: test $this answered after test ", $next-1, "\n";
		    $next = $this;
		}
		$next = $this + 1;
	    }
	}
	$fh->close; # must close to reap child resource values
	my $wstatus = $ignore_exitcode ? 0 : $?;	# Can trust $? ?
	my $estatus;
	$estatus = ($^O eq 'VMS'
		       ? eval 'use vmsish "status"; $estatus = $?'
		       : $wstatus >> 8);
	if ($wstatus) {
	    my ($failed, $canon, $percent) = ('??', '??');
	    printf "${ml}dubious\n\tTest returned status $estatus (wstat %d, 0x%x)\n",
		    $wstatus,$wstatus;
	    print "\t\t(VMS status is $estatus)\n" if $^O eq 'VMS';
	    if (corestatus($wstatus)) { # until we have a wait module
		if ($have_devel_corestack) {
		    Devel::CoreStack::stack($^X);
		} else {
		    print "\ttest program seems to have generated a core\n";
		}
	    }
	    $bad++;
	    if ($max) {
	      if ($next == $max + 1 and not @failed) {
		print "\tafter all the subtests completed successfully\n";
		$percent = 0;
		$failed = 0;	# But we do not set $canon!
	      } else {
		push @failed, $next..$max;
		$failed = @failed;
		(my $txt, $canon) = canonfailed($max,$skipped,@failed);
		$percent = 100*(scalar @failed)/$max;
		print "DIED. ",$txt;
	      }
	    }
	    $failedtests{$test} = { canon => $canon,  max => $max || '??',
				    failed => $failed, 
				    name => $test, percent => $percent,
				    estat => $estatus, wstat => $wstatus,
				  };
	} elsif ($ok == $max && $next == $max+1) {
	    if ($max and $skipped + $bonus) {
		my @msg;
		push(@msg, "$skipped/$max skipped: $skip_reason")
		    if $skipped;
		push(@msg, "$bonus/$max unexpectedly succeeded")
		    if $bonus;
		print "${ml}ok, ".join(', ', @msg)."\n";
	    } elsif ($max) {
		print "${ml}ok\n";
	    } elsif (defined $skip_reason) {
		print "skipped: $skip_reason\n";
		$tests_skipped++;
	    } else {
		print "skipped test on this platform\n";
		$tests_skipped++;
	    }
	    $good++;
	} elsif ($max) {
	    if ($next <= $max) {
		push @failed, $next..$max;
	    }
	    if (@failed) {
		my ($txt, $canon) = canonfailed($max,$skipped,@failed);
		print "${ml}$txt";
		$failedtests{$test} = { canon => $canon,  max => $max,
					failed => scalar @failed,
					name => $test, percent => 100*(scalar @failed)/$max,
					estat => '', wstat => '',
				      };
	    } else {
		print "Don't know which tests failed: got $ok ok, expected $max\n";
		$failedtests{$test} = { canon => '??',  max => $max,
					failed => '??', 
					name => $test, percent => undef,
					estat => '', wstat => '',
				      };
	    }
	    $bad++;
	} elsif ($next == 0) {
	    print "FAILED before any test output arrived\n";
	    $bad++;
	    $failedtests{$test} = { canon => '??',  max => '??',
				    failed => '??',
				    name => $test, percent => undef,
				    estat => '', wstat => '',
				  };
	}
	$subtests_skipped += $skipped;
	if (defined $files_in_dir) {
	    my @new_dir_files = globdir $files_in_dir;
	    if (@new_dir_files != @dir_files) {
		my %f;
		@f{@new_dir_files} = (1) x @new_dir_files;
		delete @f{@dir_files};
		my @f = sort keys %f;
		print "LEAKED FILES: @f\n";
		@dir_files = @new_dir_files;
	    }
	}
    }
    my $t_total = timediff(new Benchmark, $t_start);
    
    if ($^O eq 'VMS') {
	if (defined $old5lib) {
	    $ENV{PERL5LIB} = $old5lib;
	} else {
	    delete $ENV{PERL5LIB};
	}
    }
    my $bonusmsg = '';
    $bonusmsg = (" ($totbonus subtest".($totbonus>1?'s':'').
	       " UNEXPECTEDLY SUCCEEDED)")
	if $totbonus;
    if ($tests_skipped) {
	$bonusmsg .= ", $tests_skipped test" . ($tests_skipped != 1 ? 's' : '');
	if ($subtests_skipped) {
	    $bonusmsg .= " and $subtests_skipped subtest"
			 . ($subtests_skipped != 1 ? 's' : '');
	}
	$bonusmsg .= ' skipped';
    }
    elsif ($subtests_skipped) {
	$bonusmsg .= ", $subtests_skipped subtest"
	             . ($subtests_skipped != 1 ? 's' : '')
		     . " skipped";
    }
    if ($bad == 0 && $totmax) {
	print "All tests successful$bonusmsg.\n";
    } elsif ($total==0){
	die "FAILED--no tests were run for some reason.\n";
    } elsif ($totmax==0) {
	my $blurb = $total==1 ? "script" : "scripts";
	die "FAILED--$total test $blurb could be run, alas--no output ever seen\n";
    } else {
	$pct = sprintf("%.2f", $good / $total * 100);
	my $subpct = sprintf " %d/%d subtests failed, %.2f%% okay.",
	$totmax - $totok, $totmax, 100*$totok/$totmax;
	# Create formats
	#    First, figure out max length of test names
	my $failed_str = "Failed Test";
	my $middle_str = " Status Wstat Total Fail  Failed  ";
	my $list_str = "List of Failed";
	my $max_namelen = length($failed_str);
	my $script;
	foreach $script (keys %failedtests) {
	    $max_namelen =
		(length $failedtests{$script}->{name} > $max_namelen) ?
		    length $failedtests{$script}->{name} : $max_namelen;
	}
	my $list_len = $columns - length($middle_str) - $max_namelen;
	if ($list_len < length($list_str)) {
	    $list_len = length($list_str);
	    $max_namelen = $columns - length($middle_str) - $list_len;
	    if ($max_namelen < length($failed_str)) {
		$max_namelen = length($failed_str);
		$columns = $max_namelen + length($middle_str) + $list_len;
	    }
	}

	my $fmt_top = "format STDOUT_TOP =\n"
		      . sprintf("%-${max_namelen}s", $failed_str)
		      . $middle_str
		      . $list_str . "\n"
		      . "-" x $columns
		      . "\n.\n";
	my $fmt = "format STDOUT =\n"
		  . "@" . "<" x ($max_namelen - 1)
		  . "	 @>> @>>>> @>>>> @>>> ^##.##%  "
		  . "^" . "<" x ($list_len - 1) . "\n"
		  . '{ $curtest->{name}, $curtest->{estat},'
		  . '  $curtest->{wstat}, $curtest->{max},'
		  . '  $curtest->{failed}, $curtest->{percent},'
		  . '  $curtest->{canon}'
		  . "\n}\n"
		  . "~~" . " " x ($columns - $list_len - 2) . "^"
		  . "<" x ($list_len - 1) . "\n"
		  . '$curtest->{canon}'
		  . "\n.\n";

	eval $fmt_top;
	die $@ if $@;
	eval $fmt;
	die $@ if $@;

	# Now write to formats
	for $script (sort keys %failedtests) {
	  $curtest = $failedtests{$script};
	  write;
	}
	if ($bad) {
	    $bonusmsg =~ s/^,\s*//;
	    print "$bonusmsg.\n" if $bonusmsg;
	    die "Failed $bad/$total test scripts, $pct% okay.$subpct\n";
	}
    }
    printf("Files=%d, Tests=%d, %s\n", $files, $totmax, timestr($t_total, 'nop'));
=======
$ENV{HARNESS_ACTIVE} = 1;
>>>>>>> dd2bab0f

END {
    # For VMS.
    delete $ENV{HARNESS_ACTIVE};
}

# Some experimental versions of OS/2 build have broken $?
my $Ignore_Exitcode = $ENV{HARNESS_IGNORE_EXITCODE};

my $Files_In_Dir = $ENV{HARNESS_FILELEAK_IN_DIR};

my $Running_In_Perl_Tree = 0;
++$Running_In_Perl_Tree if -d "../t" and -f "../sv.c";

my $Strap = Test::Harness::Straps->new;

@ISA = ('Exporter');
@EXPORT    = qw(&runtests);
@EXPORT_OK = qw($verbose $switches);

$Verbose  = 0;
$Switches = "-w";
$Columns  = $ENV{HARNESS_COLUMNS} || $ENV{COLUMNS} || 80;
$Columns--;             # Some shells have trouble with a full line of text.


=head1 NAME

Test::Harness - run perl standard test scripts with statistics

=head1 SYNOPSIS

  use Test::Harness;

  runtests(@test_files);

=head1 DESCRIPTION

B<STOP!> If all you want to do is write a test script, consider using
Test::Simple.  Otherwise, read on.

(By using the Test module, you can write test scripts without
knowing the exact output this module expects.  However, if you need to
know the specifics, read on!)

Perl test scripts print to standard output C<"ok N"> for each single
test, where C<N> is an increasing sequence of integers. The first line
output by a standard test script is C<"1..M"> with C<M> being the
number of tests that should be run within the test
script. Test::Harness::runtests(@tests) runs all the testscripts
named as arguments and checks standard output for the expected
C<"ok N"> strings.

After all tests have been performed, runtests() prints some
performance statistics that are computed by the Benchmark module.

=head2 The test script output

The following explains how Test::Harness interprets the output of your
test program.

=over 4

=item B<'1..M'>

This header tells how many tests there will be.  It should be the
first line output by your test program (but it is okay if it is preceded
by comments).

In certain instanced, you may not know how many tests you will
ultimately be running.  In this case, it is permitted (but not
encouraged) for the 1..M header to appear as the B<last> line output
by your test (again, it can be followed by further comments).  But we
strongly encourage you to put it first.

Under B<no> circumstances should 1..M appear in the middle of your
output or more than once.


=item B<'ok', 'not ok'.  Ok?>

Any output from the testscript to standard error is ignored and
bypassed, thus will be seen by the user. Lines written to standard
output containing C</^(not\s+)?ok\b/> are interpreted as feedback for
runtests().  All other lines are discarded.

C</^not ok/> indicates a failed test.  C</^ok/> is a successful test.


=item B<test numbers>

Perl normally expects the 'ok' or 'not ok' to be followed by a test
number.  It is tolerated if the test numbers after 'ok' are
omitted. In this case Test::Harness maintains temporarily its own
counter until the script supplies test numbers again. So the following
test script

    print <<END;
    1..6
    not ok
    ok
    not ok
    ok
    ok
    END

will generate

    FAILED tests 1, 3, 6
    Failed 3/6 tests, 50.00% okay

=item B<test names>

Anything after the test number but before the # is considered to be
the name of the test.

  ok 42 this is the name of the test

Currently, Test::Harness does nothing with this information.

=item B<Skipping tests>

If the standard output line contains the substring C< # Skip> (with
variations in spacing and case) after C<ok> or C<ok NUMBER>, it is
counted as a skipped test.  If the whole testscript succeeds, the
count of skipped tests is included in the generated output.
C<Test::Harness> reports the text after C< # Skip\S*\s+> as a reason
for skipping.  

  ok 23 # skip Insufficient flogiston pressure.

Similarly, one can include a similar explanation in a C<1..0> line
emitted if the test script is skipped completely:

  1..0 # Skipped: no leverage found

=item B<Todo tests>

If the standard output line contains the substring C< # TODO> after
C<not ok> or C<not ok NUMBER>, it is counted as a todo test.  The text
afterwards is the thing that has to be done before this test will
succeed.

  not ok 13 # TODO harness the power of the atom

=begin _deprecated

Alternatively, you can specify a list of what tests are todo as part
of the test header.

  1..23 todo 5 12 23

This only works if the header appears at the beginning of the test.

This style is B<deprecated>.

=end _deprecated

These tests represent a feature to be implemented or a bug to be fixed
and act as something of an executable "thing to do" list.  They are
B<not> expected to succeed.  Should a todo test begin succeeding,
Test::Harness will report it as a bonus.  This indicates that whatever
you were supposed to do has been done and you should promote this to a
normal test.

=item B<Bail out!>

As an emergency measure, a test script can decide that further tests
are useless (e.g. missing dependencies) and testing should stop
immediately. In that case the test script prints the magic words

  Bail out!

to standard output. Any message after these words will be displayed by
C<Test::Harness> as the reason why testing is stopped.

=item B<Comments>

Additional comments may be put into the testing output on their own
lines.  Comment lines should begin with a '#', Test::Harness will
ignore them.

  ok 1
  # Life is good, the sun is shining, RAM is cheap.
  not ok 2
  # got 'Bush' expected 'Gore'

=item B<Anything else>

Any other output Test::Harness sees it will silently ignore B<BUT WE
PLAN TO CHANGE THIS!> If you wish to place additional output in your
test script, please use a comment.

=back


=head2 Taint mode

Test::Harness will honor the C<-T> in the #! line on your test files.  So
if you begin a test with:

    #!perl -T

the test will be run with taint mode on.


=head2 Configuration variables.

These variables can be used to configure the behavior of
Test::Harness.  They are exported on request.

=over 4

=item B<$Test::Harness::verbose>

The global variable $Test::Harness::verbose is exportable and can be
used to let runtests() display the standard output of the script
without altering the behavior otherwise.

=item B<$Test::Harness::switches>

The global variable $Test::Harness::switches is exportable and can be
used to set perl command line options used for running the test
script(s). The default value is C<-w>.

=back


=head2 Failure

It will happen, your tests will fail.  After you mop up your ego, you
can begin examining the summary report:

  t/base..............ok
  t/nonumbers.........ok
  t/ok................ok
  t/test-harness......ok
  t/waterloo..........dubious
          Test returned status 3 (wstat 768, 0x300)
  DIED. FAILED tests 1, 3, 5, 7, 9, 11, 13, 15, 17, 19
          Failed 10/20 tests, 50.00% okay
  Failed Test  Stat Wstat Total Fail  Failed  List of Failed
  -----------------------------------------------------------------------
  t/waterloo.t    3   768    20   10  50.00%  1 3 5 7 9 11 13 15 17 19
  Failed 1/5 test scripts, 80.00% okay. 10/44 subtests failed, 77.27% okay.

Everything passed but t/waterloo.t.  It failed 10 of 20 tests and
exited with non-zero status indicating something dubious happened.

The columns in the summary report mean:

=over 4

=item B<Failed Test>

The test file which failed.

=item B<Stat>

If the test exited with non-zero, this is its exit status.

=item B<Wstat>

The wait status of the test I<umm, I need a better explanation here>.

=item B<Total>

Total number of tests expected to run.

=item B<Fail>

Number which failed, either from "not ok" or because they never ran.

=item B<Failed>

Percentage of the total tests which failed.

=item B<List of Failed>

A list of the tests which failed.  Successive failures may be
abbreviated (ie. 15-20 to indicate that tests 15, 16, 17, 18, 19 and
20 failed).

=back


=head2 Functions

Test::Harness currently only has one function, here it is.

=over 4

=item B<runtests>

  my $allok = runtests(@test_files);

This runs all the given @test_files and divines whether they passed
or failed based on their output to STDOUT (details above).  It prints
out each individual test which failed along with a summary report and
a how long it all took.

It returns true if everything was ok, false otherwise.

=for _private
This is just _run_all_tests() plus _show_results()

=cut

sub runtests {
    my(@tests) = @_;

    local ($\, $,);

    my($tot, $failedtests) = _run_all_tests(@tests);
    _show_results($tot, $failedtests);

    my $ok = _all_ok($tot);

    assert(($ok xor keys %$failedtests), 
           q{ok status jives with $failedtests});

    return $ok;
}

=begin _private

=item B<_all_ok>

  my $ok = _all_ok(\%tot);

Tells you if this test run is overall successful or not.

=cut

sub _all_ok {
    my($tot) = shift;

    return $tot->{bad} == 0 && ($tot->{max} || $tot->{skipped}) ? 1 : 0;
}

=item B<_globdir>

  my @files = _globdir $dir;

Returns all the files in a directory.  This is shorthand for backwards
compatibility on systems where glob() doesn't work right.

=cut

sub _globdir { 
    opendir DIRH, shift; 
    my @f = readdir DIRH; 
    closedir DIRH; 

    return @f;
}

=item B<_run_all_tests>

  my($total, $failed) = _run_all_tests(@test_files);

Runs all the given @test_files (as runtests()) but does it quietly (no
report).  $total is a hash ref summary of all the tests run.  Its keys
and values are this:

    bonus           Number of individual todo tests unexpectedly passed
    max             Number of individual tests ran
    ok              Number of individual tests passed
    sub_skipped     Number of individual tests skipped
    todo            Number of individual todo tests

    files           Number of test files ran
    good            Number of test files passed
    bad             Number of test files failed
    tests           Number of test files originally given
    skipped         Number of test files skipped

If $total->{bad} == 0 and $total->{max} > 0, you've got a successful
test.

$failed is a hash ref of all the test scripts which failed.  Each key
is the name of a test script, each value is another hash representing
how that script failed.  Its keys are these:

    name        Name of the test which failed
    estat       Script's exit value
    wstat       Script's wait status
    max         Number of individual tests
    failed      Number which failed
    percent     Percentage of tests which failed
    canon       List of tests which failed (as string).

Needless to say, $failed should be empty if everything passed.

B<NOTE> Currently this function is still noisy.  I'm working on it.

=cut

sub _run_all_tests {
    my(@tests) = @_;
    local($|) = 1;
    my(%failedtests);

    # Test-wide totals.
    my(%tot) = (
                bonus    => 0,
                max      => 0,
                ok       => 0,
                files    => 0,
                bad      => 0,
                good     => 0,
                tests    => scalar @tests,
                sub_skipped  => 0,
                todo     => 0,
                skipped  => 0,
                bench    => 0,
               );

    local($ENV{'PERL5LIB'}) = $Strap->_INC2PERL5LIB;

    my @dir_files = _globdir $Files_In_Dir if defined $Files_In_Dir;
    my $t_start = new Benchmark;

    my $width = _leader_width(@tests);
    foreach my $tfile (@tests) {
        $Strap->_reset_file_state;

        my($leader, $ml) = _mk_leader($tfile, $width);
        print $leader;

        my $fh = _open_test($tfile);

        # state of the current test.
        my %test = (
                    ok          => 0,
                    'next'      => 0,
                    max         => 0,
                    failed      => [],
                    todo        => {},
                    bonus       => 0,
                    skipped     => 0,
                    skip_reason => undef,
                    ml          => $ml,
                   );

        my($seen_header, $tests_seen) = (0,0);
        while (<$fh>) {
            print if $Verbose;

            $Strap->{line}++;
            if( _parse_header($_, \%test, \%tot) ) {
                warn "Test header seen twice!\n" if $seen_header;

                $seen_header = 1;

                warn "1..M can only appear at the beginning or end of tests\n"
                  if $tests_seen && $test{max} < $tests_seen;
            }
            elsif( _parse_test_line($_, \%test, \%tot) ) {
                $tests_seen++;
            }
            # else, ignore it.
        }

        my($estatus, $wstatus) = _close_fh($fh);

        my $allok = $test{ok} == $test{max} && $test{'next'} == $test{max}+1;

        if ($wstatus) {
            $failedtests{$tfile} = _dubious_return(\%test, \%tot, 
                                                  $estatus, $wstatus);
            $failedtests{$tfile}{name} = $tfile;
        }
        elsif ($allok) {
            if ($test{max} and $test{skipped} + $test{bonus}) {
                my @msg;
                push(@msg, "$test{skipped}/$test{max} skipped: $test{skip_reason}")
                    if $test{skipped};
                push(@msg, "$test{bonus}/$test{max} unexpectedly succeeded")
                    if $test{bonus};
                print "$test{ml}ok, ".join(', ', @msg)."\n";
            } elsif ($test{max}) {
                print "$test{ml}ok\n";
            } elsif (defined $test{skip_reason}) {
                print "skipped: $test{skip_reason}\n";
                $tot{skipped}++;
            } else {
                print "skipped test on this platform\n";
                $tot{skipped}++;
            }
            $tot{good}++;
        }
        else {
            if ($test{max}) {
                if ($test{'next'} <= $test{max}) {
                    push @{$test{failed}}, $test{'next'}..$test{max};
                }
                if (@{$test{failed}}) {
                    my ($txt, $canon) = canonfailed($test{max},$test{skipped},
                                                    @{$test{failed}});
                    print "$test{ml}$txt";
                    $failedtests{$tfile} = { canon   => $canon,
                                             max     => $test{max},
                                             failed  => scalar @{$test{failed}},
                                             name    => $tfile, 
                                             percent => 100*(scalar @{$test{failed}})/$test{max},
                                             estat   => '',
                                             wstat   => '',
                                           };
                } else {
                    print "Don't know which tests failed: got $test{ok} ok, ".
                          "expected $test{max}\n";
                    $failedtests{$tfile} = { canon   => '??',
                                             max     => $test{max},
                                             failed  => '??',
                                             name    => $tfile, 
                                             percent => undef,
                                             estat   => '', 
                                             wstat   => '',
                                           };
                }
                $tot{bad}++;
            } elsif ($test{'next'} == 0) {
                print "FAILED before any test output arrived\n";
                $tot{bad}++;
                $failedtests{$tfile} = { canon       => '??',
                                         max         => '??',
                                         failed      => '??',
                                         name        => $tfile,
                                         percent     => undef,
                                         estat       => '', 
                                         wstat       => '',
                                       };
            }
        }

        $tot{sub_skipped} += $test{skipped};

        if (defined $Files_In_Dir) {
            my @new_dir_files = _globdir $Files_In_Dir;
            if (@new_dir_files != @dir_files) {
                my %f;
                @f{@new_dir_files} = (1) x @new_dir_files;
                delete @f{@dir_files};
                my @f = sort keys %f;
                print "LEAKED FILES: @f\n";
                @dir_files = @new_dir_files;
            }
        }

        close $fh;
    }
    $tot{bench} = timediff(new Benchmark, $t_start);

    $Strap->_restore_PERL5LIB;

    return(\%tot, \%failedtests);
}

=item B<_mk_leader>

  my($leader, $ml) = _mk_leader($test_file, $width);

Generates the 't/foo........' $leader for the given $test_file as well
as a similar version which will overwrite the current line (by use of
\r and such).  $ml may be empty if Test::Harness doesn't think you're
on TTY.

The $width is the width of the "yada/blah.." string.

=cut

sub _mk_leader {
    my($te, $width) = @_;
    chomp($te);
    $te =~ s/\.\w+$/./;

    if ($^O eq 'VMS') {
	$te =~ s/^.*\.t\./\[.t./s;
    }
    $te =~ s,\\,/,g if $^O eq 'MSWin32';
    $te =~ s,^\.\./,/, if $Running_In_Perl_Tree;
    my $blank = (' ' x 77);
    my $leader = "$te" . '.' x ($width - length($te));
    my $ml = "";

    $ml = "\r$blank\r$leader"
      if -t STDOUT and not $ENV{HARNESS_NOTTY} and not $Verbose;

    return($leader, $ml);
}

=item B<_leader_width>

  my($width) = _leader_width(@test_files);

Calculates how wide the leader should be based on the length of the
longest test name.

=cut

sub _leader_width {
    my $maxlen = 0;
    my $maxsuflen = 0;
    foreach (@_) {
        my $suf    = /\.(\w+)$/ ? $1 : '';
        my $len    = length;
	$len -= 2 if $Running_In_Perl_Tree and m{^\.\.[/\\]};
        my $suflen = length $suf;
        $maxlen    = $len    if $len    > $maxlen;
        $maxsuflen = $suflen if $suflen > $maxsuflen;
    }
    # we want three dots between the test name and the "ok" for
    # typical lengths, and just two dots if longer than 30 characters
    $maxlen -= $maxsuflen;
    return $maxlen + ($maxlen >= 30 ? 2 : 3);
}


sub _show_results {
    my($tot, $failedtests) = @_;

    my $pct;
    my $bonusmsg = _bonusmsg($tot);

    if (_all_ok($tot)) {
        print "All tests successful$bonusmsg.\n";
    } elsif (!$tot->{tests}){
        die "FAILED--no tests were run for some reason.\n";
    } elsif (!$tot->{max}) {
        my $blurb = $tot->{tests}==1 ? "script" : "scripts";
        die "FAILED--$tot->{tests} test $blurb could be run, ".
            "alas--no output ever seen\n";
    } else {
        $pct = sprintf("%.2f", $tot->{good} / $tot->{tests} * 100);
        my $percent_ok = 100*$tot->{ok}/$tot->{max};
        my $subpct = sprintf " %d/%d subtests failed, %.2f%% okay.",
                              $tot->{max} - $tot->{ok}, $tot->{max}, 
                              $percent_ok;

        my($fmt_top, $fmt) = _create_fmts($failedtests);

        # Now write to formats
        for my $script (sort keys %$failedtests) {
          $Curtest = $failedtests->{$script};
          write;
        }
        if ($tot->{bad}) {
            $bonusmsg =~ s/^,\s*//;
            print "$bonusmsg.\n" if $bonusmsg;
            die "Failed $tot->{bad}/$tot->{tests} test scripts, $pct% okay.".
                "$subpct\n";
        }
    }

    printf("Files=%d, Tests=%d, %s\n",
           $tot->{files}, $tot->{max}, timestr($tot->{bench}, 'nop'));
}


sub _parse_header {
    my($line, $test, $tot) = @_;

    my $is_header = 0;

    if( $Strap->_is_header($line) ) {
        $is_header = 1;

        $test->{max} = $Strap->{max};
        for ( keys %{$Strap->{todo}} ) { $test->{todo}{$_} = 1; }

        $test->{skip_reason} = $Strap->{skip_all} 
          if not $test->{max} and defined $Strap->{skip_all};

        $test->{'next'} = 1 unless $test->{'next'};


        $tot->{max} += $test->{max};
        $tot->{files}++;
    }
    else {
        $is_header = 0;
    }

    return $is_header;
}


sub _open_test {
    my($test) = shift;

    my $s = _set_switches($test);

    # XXX This is WAY too core specific!
    my $cmd = ($ENV{'HARNESS_COMPILE_TEST'})
                ? "./perl -I../lib ../utils/perlcc $test "
                  . "-r 2>> ./compilelog |" 
                : "$^X $s $test|";
    $cmd = "MCR $cmd" if $^O eq 'VMS';

    if( open(PERL, $cmd) ) {
        return \*PERL;
    }
    else {
        print "can't run $test. $!\n";
        return;
    }
}


sub _parse_test_line {
    my($line, $test, $tot) = @_;

    my %result;
    if ( $Strap->_is_test($line, \%result) ) {
        $test->{'next'} ||= 1;
        my $this = $test->{'next'};

        my($not, $tnum) = (!$result{ok}, $result{number});

        $this = $tnum if $tnum;

        my($type, $reason) = ($result{type}, $result{reason});

        my($istodo, $isskip);
        if( defined $type ) {
            $istodo = 1 if $type eq 'todo';
            $isskip = 1 if $type eq 'skip';
        }

        $test->{todo}{$this} = 1 if $istodo;

        $tot->{todo}++ if $test->{todo}{$this};

        if( $not ) {
            print "$test->{ml}NOK $this" if $test->{ml};
            if (!$test->{todo}{$this}) {
                push @{$test->{failed}}, $this;
            } else {
                $test->{ok}++;
                $tot->{ok}++;
            }
        }
        else {
            print "$test->{ml}ok $this/$test->{max}" if $test->{ml};
            $test->{ok}++;
            $tot->{ok}++;
            $test->{skipped}++ if $isskip;

            $reason = '[no reason given]'
              if $isskip and not defined $reason;
            if (defined $reason and defined $test->{skip_reason}) {
                # print "was: '$skip_reason' new '$reason'\n";
                $test->{skip_reason} = 'various reasons'
                  if $test->{skip_reason} ne $reason;
            } elsif (defined $reason) {
                $test->{skip_reason} = $reason;
            }

            $test->{bonus}++, $tot->{bonus}++ if $test->{todo}{$this};
        }

        if ($this > $test->{'next'}) {
            print "Test output counter mismatch [test $this]\n";
            push @{$test->{failed}}, $test->{'next'}..$this-1;
        }
        elsif ($this < $test->{'next'}) {
            #we have seen more "ok" lines than the number suggests
            print "Confused test output: test $this answered after ".
                  "test ", $test->{'next'}-1, "\n";
            $test->{'next'} = $this;
        }
        $test->{'next'} = $this + 1;

    }
    else {
        my $bail_reason;
        if( $Strap->_is_bail_out($line, \$bail_reason) ) { # bail out!
            die "FAILED--Further testing stopped" .
              ($bail_reason ? ": $bail_reason\n" : ".\n");
        }
    }
}


sub _bonusmsg {
    my($tot) = @_;

    my $bonusmsg = '';
    $bonusmsg = (" ($tot->{bonus} subtest".($tot->{bonus} > 1 ? 's' : '').
               " UNEXPECTEDLY SUCCEEDED)")
        if $tot->{bonus};

    if ($tot->{skipped}) {
        $bonusmsg .= ", $tot->{skipped} test"
                     . ($tot->{skipped} != 1 ? 's' : '');
        if ($tot->{sub_skipped}) {
            $bonusmsg .= " and $tot->{sub_skipped} subtest"
                         . ($tot->{sub_skipped} != 1 ? 's' : '');
        }
        $bonusmsg .= ' skipped';
    }
    elsif ($tot->{sub_skipped}) {
        $bonusmsg .= ", $tot->{sub_skipped} subtest"
                     . ($tot->{sub_skipped} != 1 ? 's' : '')
                     . " skipped";
    }

    return $bonusmsg;
}

# VMS has some subtle nastiness with closing the test files.
sub _close_fh {
    my($fh) = shift;

    close($fh); # must close to reap child resource values

    my $wstatus = $Ignore_Exitcode ? 0 : $?;    # Can trust $? ?
    my $estatus;
    $estatus = ($^O eq 'VMS'
                  ? eval 'use vmsish "status"; $estatus = $?'
                  : $wstatus >> 8);

    return($estatus, $wstatus);
}


# Set up the command-line switches to run perl as.
sub _set_switches {
    my($test) = shift;

    my $s = $Switches;
    $s .= $Strap->_switches($test);

    return $s;
}


# Test program go boom.
sub _dubious_return {
    my($test, $tot, $estatus, $wstatus) = @_;
    my ($failed, $canon, $percent) = ('??', '??');

    printf "$test->{ml}dubious\n\tTest returned status $estatus ".
           "(wstat %d, 0x%x)\n",
           $wstatus,$wstatus;
    print "\t\t(VMS status is $estatus)\n" if $^O eq 'VMS';

    if (corestatus($wstatus)) { # until we have a wait module
        if ($Have_Devel_Corestack) {
            Devel::CoreStack::stack($^X);
        } else {
            print "\ttest program seems to have generated a core\n";
        }
    }

    $tot->{bad}++;

    if ($test->{max}) {
        if ($test->{'next'} == $test->{max} + 1 and not @{$test->{failed}}) {
            print "\tafter all the subtests completed successfully\n";
            $percent = 0;
            $failed = 0;        # But we do not set $canon!
        }
        else {
            push @{$test->{failed}}, $test->{'next'}..$test->{max};
            $failed = @{$test->{failed}};
            (my $txt, $canon) = canonfailed($test->{max},$test->{skipped},@{$test->{failed}});
            $percent = 100*(scalar @{$test->{failed}})/$test->{max};
            print "DIED. ",$txt;
        }
    }

    return { canon => $canon,  max => $test->{max} || '??',
             failed => $failed, 
             percent => $percent,
             estat => $estatus, wstat => $wstatus,
           };
}


sub _garbled_output {
    my($gibberish) = shift;
    warn "Confusing test output:  '$gibberish'\n";
}


sub _create_fmts {
    my($failedtests) = @_;

    my $failed_str = "Failed Test";
    my $middle_str = " Stat Wstat Total Fail  Failed  ";
    my $list_str = "List of Failed";

    # Figure out our longest name string for formatting purposes.
    my $max_namelen = length($failed_str);
    foreach my $script (keys %$failedtests) {
        my $namelen = length $failedtests->{$script}->{name};
        $max_namelen = $namelen if $namelen > $max_namelen;
    }

    my $list_len = $Columns - length($middle_str) - $max_namelen;
    if ($list_len < length($list_str)) {
        $list_len = length($list_str);
        $max_namelen = $Columns - length($middle_str) - $list_len;
        if ($max_namelen < length($failed_str)) {
            $max_namelen = length($failed_str);
            $Columns = $max_namelen + length($middle_str) + $list_len;
        }
    }

    my $fmt_top = "format STDOUT_TOP =\n"
                  . sprintf("%-${max_namelen}s", $failed_str)
                  . $middle_str
                  . $list_str . "\n"
                  . "-" x $Columns
                  . "\n.\n";

    my $fmt = "format STDOUT =\n"
              . "@" . "<" x ($max_namelen - 1)
              . "  @>> @>>>> @>>>> @>>> ^##.##%  "
              . "^" . "<" x ($list_len - 1) . "\n"
              . '{ $Curtest->{name}, $Curtest->{estat},'
              . '  $Curtest->{wstat}, $Curtest->{max},'
              . '  $Curtest->{failed}, $Curtest->{percent},'
              . '  $Curtest->{canon}'
              . "\n}\n"
              . "~~" . " " x ($Columns - $list_len - 2) . "^"
              . "<" x ($list_len - 1) . "\n"
              . '$Curtest->{canon}'
              . "\n.\n";

    eval $fmt_top;
    die $@ if $@;
    eval $fmt;
    die $@ if $@;

    return($fmt_top, $fmt);
}

{
    my $tried_devel_corestack;

    sub corestatus {
        my($st) = @_;

        eval {require 'wait.ph'};
        my $ret = defined &WCOREDUMP ? WCOREDUMP($st) : $st & 0200;

        eval { require Devel::CoreStack; $Have_Devel_Corestack++ } 
          unless $tried_devel_corestack++;

        $ret;
    }
}

sub canonfailed ($@) {
    my($max,$skipped,@failed) = @_;
    my %seen;
    @failed = sort {$a <=> $b} grep !$seen{$_}++, @failed;
    my $failed = @failed;
    my @result = ();
    my @canon = ();
    my $min;
    my $last = $min = shift @failed;
    my $canon;
    if (@failed) {
        for (@failed, $failed[-1]) { # don't forget the last one
            if ($_ > $last+1 || $_ == $last) {
                if ($min == $last) {
                    push @canon, $last;
                } else {
                    push @canon, "$min-$last";
                }
                $min = $_;
            }
            $last = $_;
        }
        local $" = ", ";
        push @result, "FAILED tests @canon\n";
        $canon = join ' ', @canon;
    } else {
        push @result, "FAILED test $last\n";
        $canon = $last;
    }

    push @result, "\tFailed $failed/$max tests, ";
    push @result, sprintf("%.2f",100*(1-$failed/$max)), "% okay";
    my $ender = 's' x ($skipped > 1);
    my $good = $max - $failed - $skipped;
    my $goodper = sprintf("%.2f",100*($good/$max));
    push @result, " (-$skipped skipped test$ender: $good okay, ".
                  "$goodper%)"
         if $skipped;
    push @result, "\n";
    my $txt = join "", @result;
    ($txt, $canon);
}

=end _private

=back

=cut


1;
__END__


=head1 EXPORT

C<&runtests> is exported by Test::Harness per default.

C<$verbose> and C<$switches> are exported upon request.


=head1 DIAGNOSTICS

=over 4

=item C<All tests successful.\nFiles=%d,  Tests=%d, %s>

If all tests are successful some statistics about the performance are
printed.

=item C<FAILED tests %s\n\tFailed %d/%d tests, %.2f%% okay.>

For any single script that has failing subtests statistics like the
above are printed.

=item C<Test returned status %d (wstat %d)>

Scripts that return a non-zero exit status, both C<$? E<gt>E<gt> 8>
and C<$?> are printed in a message similar to the above.

=item C<Failed 1 test, %.2f%% okay. %s>

=item C<Failed %d/%d tests, %.2f%% okay. %s>

If not all tests were successful, the script dies with one of the
above messages.

=item C<FAILED--Further testing stopped%s>

If a single subtest decides that further testing will not make sense,
the script dies with this message.

=back

=head1 ENVIRONMENT

=over 4

=item C<HARNESS_IGNORE_EXITCODE>

Makes harness ignore the exit status of child processes when defined.

=item C<HARNESS_NOTTY>

When set to a true value, forces it to behave as though STDOUT were
not a console.  You may need to set this if you don't want harness to
output more frequent progress messages using carriage returns.  Some
consoles may not handle carriage returns properly (which results in a
somewhat messy output).

=item C<HARNESS_COMPILE_TEST>

When true it will make harness attempt to compile the test using
C<perlcc> before running it.

B<NOTE> This currently only works when sitting in the perl source
directory!

=item C<HARNESS_FILELEAK_IN_DIR>

When set to the name of a directory, harness will check after each
test whether new files appeared in that directory, and report them as

  LEAKED FILES: scr.tmp 0 my.db

If relative, directory name is with respect to the current directory at
the moment runtests() was called.  Putting absolute path into 
C<HARNESS_FILELEAK_IN_DIR> may give more predictable results.

=item C<HARNESS_PERL_SWITCHES>

Its value will be prepended to the switches used to invoke perl on
each test.  For example, setting C<HARNESS_PERL_SWITCHES> to C<-W> will
run all tests with all warnings enabled.

=item C<HARNESS_COLUMNS>

This value will be used for the width of the terminal. If it is not
set then it will default to C<COLUMNS>. If this is not set, it will
default to 80. Note that users of Bourne-sh based shells will need to
C<export COLUMNS> for this module to use that variable.

=item C<HARNESS_ACTIVE>

Harness sets this before executing the individual tests.  This allows
the tests to determine if they are being executed through the harness
or by any other means.

=back

=head1 EXAMPLE

Here's how Test::Harness tests itself

  $ cd ~/src/devel/Test-Harness
  $ perl -Mblib -e 'use Test::Harness qw(&runtests $verbose);
    $verbose=0; runtests @ARGV;' t/*.t
  Using /home/schwern/src/devel/Test-Harness/blib
  t/base..............ok
  t/nonumbers.........ok
  t/ok................ok
  t/test-harness......ok
  All tests successful.
  Files=4, Tests=24, 2 wallclock secs ( 0.61 cusr + 0.41 csys = 1.02 CPU)

=head1 SEE ALSO

L<Test> and L<Test::Simple> for writing test scripts, L<Benchmark> for
the underlying timing routines, L<Devel::CoreStack> to generate core
dumps from failed tests and L<Devel::Cover> for test coverage
analysis.

=head1 AUTHORS

Either Tim Bunce or Andreas Koenig, we don't know. What we know for
sure is, that it was inspired by Larry Wall's TEST script that came
with perl distributions for ages. Numerous anonymous contributors
exist.  Andreas Koenig held the torch for many years.

Current maintainer is Michael G Schwern E<lt>schwern@pobox.comE<gt>

=head1 TODO

Provide a way of running tests quietly (ie. no printing) for automated
validation of tests.  This will probably take the form of a version
of runtests() which rather than printing its output returns raw data
on the state of the tests.

Fix HARNESS_COMPILE_TEST without breaking its core usage.

Figure a way to report test names in the failure summary.

Rework the test summary so long test names are not truncated as badly.

Merge back into bleadperl.

Deal with VMS's "not \nok 4\n" mistake.

Add option for coverage analysis.

=for _private
Keeping whittling away at _run_all_tests()

=for _private
Clean up how the summary is printed.  Get rid of those damned formats.

=head1 BUGS

Test::Harness uses $^X to determine the perl binary to run the tests
with. Test scripts running via the shebang (C<#!>) line may not be
portable because $^X is not consistent for shebang scripts across
platforms. This is no problem when Test::Harness is run with an
absolute path to the perl binary or when $^X can be found in the path.

HARNESS_COMPILE_TEST currently assumes it is run from the Perl source
directory.

=cut<|MERGE_RESOLUTION|>--- conflicted
+++ resolved
@@ -24,322 +24,7 @@
 
 $VERSION = '2.01';
 
-<<<<<<< HEAD
-sub runtests {
-    my(@tests) = @_;
-    local($|) = 1;
-    my($test,$te,$ok,$next,$max,$pct,$totbonus,@failed,%failedtests);
-    my $totmax = 0;
-    my $totok = 0;
-    my $files = 0;
-    my $bad = 0;
-    my $good = 0;
-    my $total = @tests;
-
-    # pass -I flags to children
-    my $old5lib = $ENV{PERL5LIB};
-
-    # VMS has a 255-byte limit on the length of %ENV entries, so
-    # toss the ones that involve perl_root, the install location
-    # for VMS
-    my $new5lib;
-    if ($^O eq 'VMS') {
-	$new5lib = join($Config{path_sep}, grep {!/perl_root/i;} @INC);
-	$switches =~ s/-(\S*[A-Z]\S*)/"-$1"/g;
-    }
-    else {
-        $new5lib = join($Config{path_sep}, @INC);
-    }
-
-    local($ENV{'PERL5LIB'}) = $new5lib;
-
-    my @dir_files = globdir $files_in_dir if defined $files_in_dir;
-    my $t_start = new Benchmark;
-    while ($test = shift(@tests)) {
-	$te = $test;
-	chop($te);
-	if ($^O eq 'VMS') { $te =~ s/^.*\.t\./[.t./s; }
-	my $blank = (' ' x 77);
-	my $leader = "$te" . '.' x (20 - length($te));
-	my $ml = "";
-	$ml = "\r$blank\r$leader"
-	    if -t STDOUT and not $ENV{HARNESS_NOTTY} and not $verbose;
-	print $leader;
-	my $fh = new FileHandle;
-	$fh->open($test) or print "can't open $test. $!\n";
-	my $first = <$fh>;
-	my $s = $switches;
-	$s .= " $ENV{'HARNESS_PERL_SWITCHES'}"
-	    if exists $ENV{'HARNESS_PERL_SWITCHES'};
-	$s .= join " ", q[ "-T"], map {qq["-I$_"]} @INC
-	    if $first =~ /^#!.*\bperl.*-\w*T/;
-	$fh->close or print "can't close $test. $!\n";
-	my $cmd = ($ENV{'HARNESS_COMPILE_TEST'})
-		? "./perl -I../lib ../utils/perlcc $test "
-		  . "-r 2>> ./compilelog |" 
-		: "$^X $s $test|";
-	$cmd = "MCR $cmd" if $^O eq 'VMS';
-	$fh->open($cmd) or print "can't run $test. $!\n";
-	$ok = $next = $max = 0;
-	@failed = ();
-	my %todo = ();
-        my $bonus = 0;
-	my $skipped = 0;
-	my $skip_reason;
-	while (<$fh>) {
-	    if( $verbose ){
-		print $_;
-	    }
-	    if (/^1\.\.([0-9]+) todo([\d\s]+)\;/) {
-		$max = $1;
-		for (split(/\s+/, $2)) { $todo{$_} = 1; }
-		$totmax += $max;
-		$files++;
-		$next = 1;
-	    } elsif (/^1\.\.([0-9]+)(\s*\#\s*[Ss]kip\S*(?>\s+)(.+))?/) {
-		$max = $1;
-		$totmax += $max;
-		$files++;
-		$next = 1;
-		$skip_reason = $3 if not $max and defined $3;
-	    } elsif ($max && /^(not\s+)?ok\b/) {
-		my $this = $next;
-		if (/^not ok\s*(\d*)/){
-		    $this = $1 if $1 > 0;
-		    print "${ml}NOK $this" if $ml;
-		    if (!$todo{$this}) {
-			push @failed, $this;
-		    } else {
-			$ok++;
-			$totok++;
-		    }
-		} elsif (/^ok\s*(\d*)(\s*\#\s*[Ss]kip\S*(?:(?>\s+)(.+))?)?/) {
-		    $this = $1 if $1 > 0;
-		    print "${ml}ok $this/$max" if $ml;
-		    $ok++;
-		    $totok++;
-		    $skipped++ if defined $2;
-		    my $reason;
-		    $reason = 'unknown reason' if defined $2;
-		    $reason = $3 if defined $3;
-		    if (defined $reason and defined $skip_reason) {
-		      # print "was: '$skip_reason' new '$reason'\n";
-		      $skip_reason = 'various reasons'
-			if $skip_reason ne $reason;
-		    } elsif (defined $reason) {
-		      $skip_reason = $reason;
-		    }
-		    $bonus++, $totbonus++ if $todo{$this};
-		}
-		if ($this > $next) {
-		    # print "Test output counter mismatch [test $this]\n";
-		    # no need to warn probably
-		    push @failed, $next..$this-1;
-		} elsif ($this < $next) {
-		    #we have seen more "ok" lines than the number suggests
-		    print "Confused test output: test $this answered after test ", $next-1, "\n";
-		    $next = $this;
-		}
-		$next = $this + 1;
-	    }
-	}
-	$fh->close; # must close to reap child resource values
-	my $wstatus = $ignore_exitcode ? 0 : $?;	# Can trust $? ?
-	my $estatus;
-	$estatus = ($^O eq 'VMS'
-		       ? eval 'use vmsish "status"; $estatus = $?'
-		       : $wstatus >> 8);
-	if ($wstatus) {
-	    my ($failed, $canon, $percent) = ('??', '??');
-	    printf "${ml}dubious\n\tTest returned status $estatus (wstat %d, 0x%x)\n",
-		    $wstatus,$wstatus;
-	    print "\t\t(VMS status is $estatus)\n" if $^O eq 'VMS';
-	    if (corestatus($wstatus)) { # until we have a wait module
-		if ($have_devel_corestack) {
-		    Devel::CoreStack::stack($^X);
-		} else {
-		    print "\ttest program seems to have generated a core\n";
-		}
-	    }
-	    $bad++;
-	    if ($max) {
-	      if ($next == $max + 1 and not @failed) {
-		print "\tafter all the subtests completed successfully\n";
-		$percent = 0;
-		$failed = 0;	# But we do not set $canon!
-	      } else {
-		push @failed, $next..$max;
-		$failed = @failed;
-		(my $txt, $canon) = canonfailed($max,$skipped,@failed);
-		$percent = 100*(scalar @failed)/$max;
-		print "DIED. ",$txt;
-	      }
-	    }
-	    $failedtests{$test} = { canon => $canon,  max => $max || '??',
-				    failed => $failed, 
-				    name => $test, percent => $percent,
-				    estat => $estatus, wstat => $wstatus,
-				  };
-	} elsif ($ok == $max && $next == $max+1) {
-	    if ($max and $skipped + $bonus) {
-		my @msg;
-		push(@msg, "$skipped/$max skipped: $skip_reason")
-		    if $skipped;
-		push(@msg, "$bonus/$max unexpectedly succeeded")
-		    if $bonus;
-		print "${ml}ok, ".join(', ', @msg)."\n";
-	    } elsif ($max) {
-		print "${ml}ok\n";
-	    } elsif (defined $skip_reason) {
-		print "skipped: $skip_reason\n";
-		$tests_skipped++;
-	    } else {
-		print "skipped test on this platform\n";
-		$tests_skipped++;
-	    }
-	    $good++;
-	} elsif ($max) {
-	    if ($next <= $max) {
-		push @failed, $next..$max;
-	    }
-	    if (@failed) {
-		my ($txt, $canon) = canonfailed($max,$skipped,@failed);
-		print "${ml}$txt";
-		$failedtests{$test} = { canon => $canon,  max => $max,
-					failed => scalar @failed,
-					name => $test, percent => 100*(scalar @failed)/$max,
-					estat => '', wstat => '',
-				      };
-	    } else {
-		print "Don't know which tests failed: got $ok ok, expected $max\n";
-		$failedtests{$test} = { canon => '??',  max => $max,
-					failed => '??', 
-					name => $test, percent => undef,
-					estat => '', wstat => '',
-				      };
-	    }
-	    $bad++;
-	} elsif ($next == 0) {
-	    print "FAILED before any test output arrived\n";
-	    $bad++;
-	    $failedtests{$test} = { canon => '??',  max => '??',
-				    failed => '??',
-				    name => $test, percent => undef,
-				    estat => '', wstat => '',
-				  };
-	}
-	$subtests_skipped += $skipped;
-	if (defined $files_in_dir) {
-	    my @new_dir_files = globdir $files_in_dir;
-	    if (@new_dir_files != @dir_files) {
-		my %f;
-		@f{@new_dir_files} = (1) x @new_dir_files;
-		delete @f{@dir_files};
-		my @f = sort keys %f;
-		print "LEAKED FILES: @f\n";
-		@dir_files = @new_dir_files;
-	    }
-	}
-    }
-    my $t_total = timediff(new Benchmark, $t_start);
-    
-    if ($^O eq 'VMS') {
-	if (defined $old5lib) {
-	    $ENV{PERL5LIB} = $old5lib;
-	} else {
-	    delete $ENV{PERL5LIB};
-	}
-    }
-    my $bonusmsg = '';
-    $bonusmsg = (" ($totbonus subtest".($totbonus>1?'s':'').
-	       " UNEXPECTEDLY SUCCEEDED)")
-	if $totbonus;
-    if ($tests_skipped) {
-	$bonusmsg .= ", $tests_skipped test" . ($tests_skipped != 1 ? 's' : '');
-	if ($subtests_skipped) {
-	    $bonusmsg .= " and $subtests_skipped subtest"
-			 . ($subtests_skipped != 1 ? 's' : '');
-	}
-	$bonusmsg .= ' skipped';
-    }
-    elsif ($subtests_skipped) {
-	$bonusmsg .= ", $subtests_skipped subtest"
-	             . ($subtests_skipped != 1 ? 's' : '')
-		     . " skipped";
-    }
-    if ($bad == 0 && $totmax) {
-	print "All tests successful$bonusmsg.\n";
-    } elsif ($total==0){
-	die "FAILED--no tests were run for some reason.\n";
-    } elsif ($totmax==0) {
-	my $blurb = $total==1 ? "script" : "scripts";
-	die "FAILED--$total test $blurb could be run, alas--no output ever seen\n";
-    } else {
-	$pct = sprintf("%.2f", $good / $total * 100);
-	my $subpct = sprintf " %d/%d subtests failed, %.2f%% okay.",
-	$totmax - $totok, $totmax, 100*$totok/$totmax;
-	# Create formats
-	#    First, figure out max length of test names
-	my $failed_str = "Failed Test";
-	my $middle_str = " Status Wstat Total Fail  Failed  ";
-	my $list_str = "List of Failed";
-	my $max_namelen = length($failed_str);
-	my $script;
-	foreach $script (keys %failedtests) {
-	    $max_namelen =
-		(length $failedtests{$script}->{name} > $max_namelen) ?
-		    length $failedtests{$script}->{name} : $max_namelen;
-	}
-	my $list_len = $columns - length($middle_str) - $max_namelen;
-	if ($list_len < length($list_str)) {
-	    $list_len = length($list_str);
-	    $max_namelen = $columns - length($middle_str) - $list_len;
-	    if ($max_namelen < length($failed_str)) {
-		$max_namelen = length($failed_str);
-		$columns = $max_namelen + length($middle_str) + $list_len;
-	    }
-	}
-
-	my $fmt_top = "format STDOUT_TOP =\n"
-		      . sprintf("%-${max_namelen}s", $failed_str)
-		      . $middle_str
-		      . $list_str . "\n"
-		      . "-" x $columns
-		      . "\n.\n";
-	my $fmt = "format STDOUT =\n"
-		  . "@" . "<" x ($max_namelen - 1)
-		  . "	 @>> @>>>> @>>>> @>>> ^##.##%  "
-		  . "^" . "<" x ($list_len - 1) . "\n"
-		  . '{ $curtest->{name}, $curtest->{estat},'
-		  . '  $curtest->{wstat}, $curtest->{max},'
-		  . '  $curtest->{failed}, $curtest->{percent},'
-		  . '  $curtest->{canon}'
-		  . "\n}\n"
-		  . "~~" . " " x ($columns - $list_len - 2) . "^"
-		  . "<" x ($list_len - 1) . "\n"
-		  . '$curtest->{canon}'
-		  . "\n.\n";
-
-	eval $fmt_top;
-	die $@ if $@;
-	eval $fmt;
-	die $@ if $@;
-
-	# Now write to formats
-	for $script (sort keys %failedtests) {
-	  $curtest = $failedtests{$script};
-	  write;
-	}
-	if ($bad) {
-	    $bonusmsg =~ s/^,\s*//;
-	    print "$bonusmsg.\n" if $bonusmsg;
-	    die "Failed $bad/$total test scripts, $pct% okay.$subpct\n";
-	}
-    }
-    printf("Files=%d, Tests=%d, %s\n", $files, $totmax, timestr($t_total, 'nop'));
-=======
 $ENV{HARNESS_ACTIVE} = 1;
->>>>>>> dd2bab0f
 
 END {
     # For VMS.
