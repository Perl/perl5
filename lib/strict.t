#!./perl 

BEGIN {
    chdir 't' if -d 't';
    @INC = '../lib';
    $ENV{PERL5LIB} = '../lib';
}

$| = 1;

my $Is_VMS = $^O eq 'VMS';
my $Is_MSWin32 = $^O eq 'MSWin32';
my $Is_NetWare = $^O eq 'NetWare';
my $tmpfile = "tmp0000";
my $i = 0 ;
1 while -e ++$tmpfile;
END { if ($tmpfile) { 1 while unlink $tmpfile; } }

my @prgs = () ;

foreach (sort glob($^O eq 'MacOS' ? ":lib:strict:*" : "lib/strict/*")) {

    next if -d || /(~|\.orig|,v)$/;

    open F, "<$_" or die "Cannot open $_: $!\n" ;
    while (<F>) {
	last if /^__END__/ ;
    }

    {
        local $/ = undef;
        @prgs = (@prgs, split "\n########\n", <F>) ;
    }
    close F or die "Could not close: $!" ;
}

undef $/;

print "1..", @prgs + 4, "\n";
 
 
for (@prgs){
    my $switch = "";
    my @temps = () ;
    if (s/^\s*-\w+//){
        $switch = $&;
    }
    my($prog,$expected) = split(/\nEXPECT\n/, $_);
    if ( $prog =~ /--FILE--/) {
        my(@files) = split(/\n--FILE--\s*([^\s\n]*)\s*\n/, $prog) ;
	shift @files ;
	die "Internal error test $i didn't split into pairs, got " . 
		scalar(@files) . "[" . join("%%%%", @files) ."]\n"
	    if @files % 2 ;
	while (@files > 2) {
	    my $filename = shift @files ;
	    my $code = shift @files ;
	    $code =~ s|\./abc|:abc|g if $^O eq 'MacOS';
    	    push @temps, $filename ;
	    open F, ">$filename" or die "Cannot open $filename: $!\n" ;
	    print F $code ;
	    close F or die "Could not close: $!" ;
	}
	shift @files ;
	$prog = shift @files ;
	$prog =~ s|\./abc|:abc|g if $^O eq 'MacOS';
    }
    open TEST, ">$tmpfile" or die "Could not open: $!";
    print TEST $prog,"\n";
    close TEST or die "Could not close: $!";
    my $results = $Is_MSWin32 ?
	              `.\\perl -I../lib $switch $tmpfile 2>&1` :
                  $^O eq 'NetWare' ?
		      `perl -I../lib $switch $tmpfile 2>&1` :
                  $^O eq 'MacOS' ?
		      `$^X -I::lib -MMac::err=unix $switch $tmpfile` :
                  `./perl $switch $tmpfile 2>&1`;
    my $status = $?;
    $results =~ s/\n+$//;
    # allow expected output to be written as if $prog is on STDIN
    $results =~ s/tmp\d+/-/g;
    $results =~ s/\n%[A-Z]+-[SIWEF]-.*$// if $Is_VMS;  # clip off DCL status msg
    $expected =~ s/\n+$//;
    $expected =~ s|(\./)?abc\.pm|:abc.pm|g if $^O eq 'MacOS';
    $expected =~ s|./abc|:abc|g if $^O eq 'MacOS';
    my $prefix = ($results =~ s/^PREFIX\n//) ;
    if ( $results =~ s/^SKIPPED\n//) {
	print "$results\n" ;
    }
    elsif (($prefix and $results !~ /^\Q$expected/) or
	   (!$prefix and $results ne $expected)){
        print STDERR "PROG: $switch\n$prog\n";
        print STDERR "EXPECTED:\n$expected\n";
        print STDERR "GOT:\n$results\n";
        print "not ";
    }
    print "ok ", ++$i, "\n";
    foreach (@temps) 
	{ unlink $_ if $_ } 
}

eval qq(use strict 'garbage');
<<<<<<< HEAD
print +($@ =~ /^Don't know how to 'use strict qw\(garbage\)/)
	? "ok ".++$i."\n" : "not ok ".++$i."\t# $@";

eval qq(no strict 'garbage');
print +($@ =~ /^Don't know how to 'no strict qw\(garbage\)/)
	? "ok ".++$i."\n" : "not ok ".++$i."\t# $@";

eval qq(use strict qw(foo bar));
print +($@ =~ /^Don't know how to 'use strict qw\(foo bar\)/)
	? "ok ".++$i."\n" : "not ok ".++$i."\t# $@";

eval qq(no strict qw(foo bar));
print +($@ =~ /^Don't know how to 'no strict qw\(foo bar\)/)
=======
print +($@ =~ /^Unknown 'strict' tag\(s\) 'garbage'/)
	? "ok ".++$i."\n" : "not ok ".++$i."\t# $@";

eval qq(no strict 'garbage');
print +($@ =~ /^Unknown 'strict' tag\(s\) 'garbage'/)
	? "ok ".++$i."\n" : "not ok ".++$i."\t# $@";

eval qq(use strict qw(foo bar));
print +($@ =~ /^Unknown 'strict' tag\(s\) 'foo bar'/)
	? "ok ".++$i."\n" : "not ok ".++$i."\t# $@";

eval qq(no strict qw(foo bar));
print +($@ =~ /^Unknown 'strict' tag\(s\) 'foo bar'/)
>>>>>>> dd5ea221
	? "ok ".++$i."\n" : "not ok ".++$i."\t# $@";<|MERGE_RESOLUTION|>--- conflicted
+++ resolved
@@ -100,21 +100,6 @@
 }
 
 eval qq(use strict 'garbage');
-<<<<<<< HEAD
-print +($@ =~ /^Don't know how to 'use strict qw\(garbage\)/)
-	? "ok ".++$i."\n" : "not ok ".++$i."\t# $@";
-
-eval qq(no strict 'garbage');
-print +($@ =~ /^Don't know how to 'no strict qw\(garbage\)/)
-	? "ok ".++$i."\n" : "not ok ".++$i."\t# $@";
-
-eval qq(use strict qw(foo bar));
-print +($@ =~ /^Don't know how to 'use strict qw\(foo bar\)/)
-	? "ok ".++$i."\n" : "not ok ".++$i."\t# $@";
-
-eval qq(no strict qw(foo bar));
-print +($@ =~ /^Don't know how to 'no strict qw\(foo bar\)/)
-=======
 print +($@ =~ /^Unknown 'strict' tag\(s\) 'garbage'/)
 	? "ok ".++$i."\n" : "not ok ".++$i."\t# $@";
 
@@ -128,5 +113,4 @@
 
 eval qq(no strict qw(foo bar));
 print +($@ =~ /^Unknown 'strict' tag\(s\) 'foo bar'/)
->>>>>>> dd5ea221
 	? "ok ".++$i."\n" : "not ok ".++$i."\t# $@";