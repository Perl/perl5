package bignum;
require 5.005;

<<<<<<< HEAD
$VERSION = '0.12';
=======
$VERSION = '0.13';
>>>>>>> dd5ea221
use Exporter;
@EXPORT_OK 	= qw( ); 
@EXPORT 	= qw( inf NaN ); 
@ISA 		= qw( Exporter );

use strict;

############################################################################## 

# These are all alike, and thus faked by AUTOLOAD

my @faked = qw/round_mode accuracy precision div_scale/;
use vars qw/$VERSION $AUTOLOAD $_lite/;		# _lite for testsuite

sub AUTOLOAD
  {
  my $name = $AUTOLOAD;

  $name =~ s/.*:://;    # split package
  no strict 'refs';
  foreach my $n (@faked)
    {
    if ($n eq $name)
      {
      *{"bignum::$name"} = sub 
        {
        my $self = shift;
        no strict 'refs';
        if (defined $_[0])
          {
          Math::BigInt->$name($_[0]);
          Math::BigFloat->$name($_[0]);
          }
        return Math::BigInt->$name();
        };
      return &$name;
      }
    }
 
  # delayed load of Carp and avoid recursion
  require Carp;
  Carp::croak ("Can't call bignum\-\>$name, not a valid method");
  }

sub upgrade
  {
  my $self = shift;
  no strict 'refs';
#  if (defined $_[0])
#    {
#    $Math::BigInt::upgrade = $_[0];
#    $Math::BigFloat::upgrade = $_[0];
#    }
  return $Math::BigInt::upgrade;
  }

sub import 
  {
  my $self = shift;

  # some defaults
  my $lib = 'Calc';
  my $upgrade = 'Math::BigFloat';
  my $downgrade = 'Math::BigInt';

  my @import = ( ':constant' );				# drive it w/ constant
  my @a = @_; my $l = scalar @_; my $j = 0;
  my ($ver,$trace);					# version? trace?
  my ($a,$p);						# accuracy, precision
  for ( my $i = 0; $i < $l ; $i++,$j++ )
    {
    if ($_[$i] eq 'upgrade')
      {
      # this causes upgrading
      $upgrade = $_[$i+1];		# or undef to disable
      my $s = 2; $s = 1 if @a-$j < 2;	# avoid "can not modify non-existant..."
      splice @a, $j, $s; $j -= $s; $i++;
      }
    elsif ($_[$i] eq 'downgrade')
      {
      # this causes downgrading
      $downgrade = $_[$i+1];		# or undef to disable
      my $s = 2; $s = 1 if @a-$j < 2;	# avoid "can not modify non-existant..."
      splice @a, $j, $s; $j -= $s; $i++;
      }
    elsif ($_[$i] =~ /^(l|lib)$/)
      {
      # this causes a different low lib to take care...
      $lib = $_[$i+1] || '';
      my $s = 2; $s = 1 if @a-$j < 2;	# avoid "can not modify non-existant..."
      splice @a, $j, $s; $j -= $s; $i++;
      }
    elsif ($_[$i] =~ /^(a|accuracy)$/)
      {
      $a = $_[$i+1];
      my $s = 2; $s = 1 if @a-$j < 2;	# avoid "can not modify non-existant..."
      splice @a, $j, $s; $j -= $s; $i++;
      }
    elsif ($_[$i] =~ /^(p|precision)$/)
      {
      $p = $_[$i+1];
      my $s = 2; $s = 1 if @a-$j < 2;	# avoid "can not modify non-existant..."
      splice @a, $j, $s; $j -= $s; $i++;
      }
    elsif ($_[$i] =~ /^(v|version)$/)
      {
      $ver = 1;
      splice @a, $j, 1; $j --;
      }
    elsif ($_[$i] =~ /^(t|trace)$/)
      {
      $trace = 1;
      splice @a, $j, 1; $j --;
      }
    else { die "unknown option $_[$i]"; }
    }
  my $class;
  $_lite = 0;					# using M::BI::L ?
  if ($trace)
    {
    require Math::BigInt::Trace; $class = 'Math::BigInt::Trace';
    $upgrade = 'Math::BigFloat::Trace';	
    }
  else
    {
    # see if we can find Math::BigInt::Lite
    if (!defined $a && !defined $p)		# rounding won't work to well
      {
      eval 'require Math::BigInt::Lite;';
      if ($@ eq '')
        {
        @import = ( );				# :constant in Lite, not MBI
        Math::BigInt::Lite->import( ':constant' );
        $_lite= 1;				# signal okay
        }
      }
    require Math::BigInt if $_lite == 0;	# not already loaded?
    $class = 'Math::BigInt';			# regardless of MBIL or not
    } 
  # Math::BigInt::Trace or plain Math::BigInt
  $class->import(@import, upgrade => $upgrade, lib => $lib);

  if ($trace)
    {
    require Math::BigFloat::Trace; $class = 'Math::BigFloat::Trace';
    $downgrade = 'Math::BigInt::Trace';	
    }
  else
    {
    require Math::BigFloat; $class = 'Math::BigFloat';
    }
  $class->import(':constant','downgrade',$downgrade);

  bignum->accuracy($a) if defined $a;
  bignum->precision($p) if defined $p;
  if ($ver)
    {
    print "bignum\t\t\t v$VERSION\n";
    print "Math::BigInt::Lite\t v$Math::BigInt::Lite::VERSION\n" if $_lite;
    print "Math::BigInt\t\t v$Math::BigInt::VERSION";
    my $config = Math::BigInt->config();
    print " lib => $config->{lib} v$config->{lib_version}\n";
    print "Math::BigFloat\t\t v$Math::BigFloat::VERSION\n";
    exit;
    }
  $self->export_to_level(1,$self,@a);		# export inf and NaN
  }

sub inf () { Math::BigInt->binf(); }
sub NaN () { Math::BigInt->bnan(); }

1;

__END__

=head1 NAME

bignum - Transparent BigNumber support for Perl

=head1 SYNOPSIS

  use bignum;

  $x = 2 + 4.5,"\n";			# BigFloat 6.5
  print 2 ** 512 * 0.1,"\n";		# really is what you think it is
  print inf * inf,"\n";			# prints inf
  print NaN * 3,"\n";			# prints NaN

=head1 DESCRIPTION

All operators (including basic math operations) are overloaded. Integer and
floating-point constants are created as proper BigInts or BigFloats,
respectively.

If you do 

        use bignum;

at the top of your script, Math::BigFloat and Math::BigInt will be loaded
and any constant number will be converted to an object (Math::BigFloat for
floats like 3.1415 and Math::BigInt for integers like 1234).

So, the following line:

        $x = 1234;

creates actually a Math::BigInt and stores a reference to in $x.
This happens transparently and behind your back, so to speak.

You can see this with the following:

        perl -Mbignum -le 'print ref(1234)'

Don't worry if it says Math::BigInt::Lite, bignum and friends will use Lite
if it is installed since it is faster for some operations. It will be
automatically upgraded to BigInt whenever neccessary:

        perl -Mbignum -le 'print ref(2**255)'

This also means it is a bad idea to check for some specific package, since
the actual contents of $x might be something unexpected. Due to the
transparent way of bignum C<ref()> should not be neccessary, anyway.

Since Math::BigInt and BigFloat also overload the normal math operations,
the following line will still work:

        perl -Mbignum -le 'print ref(1234+1234)'

Since numbers are actually objects, you can call all the usual methods from
BigInt/BigFloat on them. This even works to some extent on expressions:

        perl -Mbignum -le '$x = 1234; print $x->bdec()'
        perl -Mbignum -le 'print 1234->binc();'
        perl -Mbignum -le 'print 1234->binc->badd(6);'
        perl -Mbignum -le 'print +(1234)->binc()'

(Note that print doesn't do what you expect if the expression starts with
'(' hence the C<+>)

You can even chain the operations together as usual:

        perl -Mbignum -le 'print 1234->binc->badd(6);'
        1241

Under bignum (or bigint or bigrat), Perl will "upgrade" the numbers
appropriately. This means that:

        perl -Mbignum -le 'print 1234+4.5'
        1238.5

will work correctly. These mixed cases don't do always work when using
Math::BigInt or Math::BigFloat alone, or at least not in the way normal Perl
scalars work. 

If you do want to work with large integers like under C<use integer;>, try
C<use bigint;>:

        perl -Mbigint -le 'print 1234.5+4.5'
        1238

There is also C<use bigrat;> which gives you big rationals:

        perl -Mbigrat -le 'print 1234+4.1'
        12381/10

The entire upgrading/downgrading is still experimental and might not work
as you expect or may even have bugs.

You might get errors like this:

        Can't use an undefined value as an ARRAY reference at
        /usr/local/lib/perl5/5.8.0/Math/BigInt/Calc.pm line 864

This means somewhere a routine got a BigFloat/Lite but expected a BigInt (or
vice versa) and the upgrade/downgrad path was missing. This is a bug, please
report it so that we can fix it.

You might consider using just Math::BigInt or Math::BigFloat, since they
allow you finer control over what get's done in which module/space. For
instance, simple loop counters will be Math::BigInts under C<use bignum;> and
this is slower than keeping them as Perl scalars:

        perl -Mbignum -le 'for ($i = 0; $i < 10; $i++) { print ref($i); }'

Please note the following does not work as expected (prints nothing), since
overloading of '..' is not yet possible in Perl (as of v5.8.0):

        perl -Mbignum -le 'for (1..2) { print ref($_); }'

=head2 OPTIONS

bignum recognizes some options that can be passed while loading it via use.
The options can (currently) be either a single letter form, or the long form.
The following options exist:

=over 2

=item a or accuracy

This sets the accuracy for all math operations. The argument must be greater
than or equal to zero. See Math::BigInt's bround() function for details.

	perl -Mbignum=a,50 -le 'print sqrt(20)'

=item p or precision

This sets the precision for all math operations. The argument can be any
integer. Negative values mean a fixed number of digits after the dot, while
a positive value rounds to this digit left from the dot. 0 or 1 mean round to
integer. See Math::BigInt's bfround() function for details.

	perl -Mbignum=p,-50 -le 'print sqrt(20)'

=item t or trace

This enables a trace mode and is primarily for debugging bignum or
Math::BigInt/Math::BigFloat.

=item l or lib

Load a different math lib, see L<MATH LIBRARY>.

	perl -Mbignum=l,GMP -e 'print 2 ** 512'

Currently there is no way to specify more than one library on the command
line. This will be hopefully fixed soon ;)

=item v or version

This prints out the name and version of all modules used and then exits.

	perl -Mbignum=v -e ''

=head2 METHODS

Beside import() and AUTOLOAD() there are only a few other methods.

<<<<<<< HEAD
=======
Since all numbers are now objects, you can use all functions that are part of
the BigInt or BigFloat API. It is wise to use only the bxxx() notation, and not
the fxxx() notation, though. This makes it possible that the underlying object
might morph into a different class than BigFloat.

>>>>>>> dd5ea221
=over 2

=item inf()

A shortcut to return Math::BigInt->binf(). Usefull because Perl does not always
handle bareword C<inf> properly.

=item NaN()

A shortcut to return Math::BigInt->bnan(). Usefull because Perl does not always
handle bareword C<NaN> properly.

=item upgrade()

Return the class that numbers are upgraded to, is in fact returning
C<$Math::BigInt::upgrade>.

=back

=head2 MATH LIBRARY

Math with the numbers is done (by default) by a module called
Math::BigInt::Calc. This is equivalent to saying:

	use bignum lib => 'Calc';

You can change this by using:

	use bignum lib => 'BitVect';

The following would first try to find Math::BigInt::Foo, then
Math::BigInt::Bar, and when this also fails, revert to Math::BigInt::Calc:

	use bignum lib => 'Foo,Math::BigInt::Bar';

Please see respective module documentation for further details.

=head2 INTERNAL FORMAT

The numbers are stored as objects, and their internals might change at anytime,
especially between math operations. The objects also might belong to different
classes, like Math::BigInt, or Math::BigFLoat. Mixing them together, even
with normal scalars is not extraordinary, but normal and expected.

You should not depend on the internal format, all accesses must go through
accessor methods. E.g. looking at $x->{sign} is not a bright idea since there
is no guaranty that the object in question has such a hashkey, nor is a hash
underneath at all.

=head2 SIGN

The sign is either '+', '-', 'NaN', '+inf' or '-inf' and stored seperately.
You can access it with the sign() method.

A sign of 'NaN' is used to represent the result when input arguments are not
numbers or as a result of 0/0. '+inf' and '-inf' represent plus respectively
minus infinity. You will get '+inf' when dividing a positive number by 0, and
'-inf' when dividing any negative number by 0.

=head1 MODULES USED

C<bignum> is just a thin wrapper around various modules of the Math::BigInt
family. Think of it as the head of the family, who runs the shop, and orders
the others to do the work.

The following modules are currently used by bignum:

	Math::BigInt::Lite	(for speed, and only if it is loadable)
	Math::BigInt
	Math::BigFloat

=head1 EXAMPLES

Some cool command line examples to impress the Python crowd ;)
 
	perl -Mbignum -le 'print sqrt(33)'
	perl -Mbignum -le 'print 2*255'
	perl -Mbignum -le 'print 4.5+2*255'
	perl -Mbignum -le 'print 3/7 + 5/7 + 8/3'
	perl -Mbignum -le 'print 123->is_odd()'
	perl -Mbignum -le 'print log(2)'
	perl -Mbignum -le 'print 2 ** 0.5'
	perl -Mbignum=a,65 -le 'print 2 ** 0.2'

=head1 LICENSE

This program is free software; you may redistribute it and/or modify it under
the same terms as Perl itself.

=head1 SEE ALSO

Especially L<bigrat> as in C<perl -Mbigrat -le 'print 1/3+1/4'>.

L<Math::BigFloat>, L<Math::BigInt>, L<Math::BigRat> and L<Math::Big> as well
as L<Math::BigInt::BitVect>, L<Math::BigInt::Pari> and  L<Math::BigInt::GMP>.

=head1 AUTHORS

(C) by Tels L<http://bloodgate.com/> in early 2002.

=cut<|MERGE_RESOLUTION|>--- conflicted
+++ resolved
@@ -1,11 +1,7 @@
 package bignum;
 require 5.005;
 
-<<<<<<< HEAD
-$VERSION = '0.12';
-=======
 $VERSION = '0.13';
->>>>>>> dd5ea221
 use Exporter;
 @EXPORT_OK 	= qw( ); 
 @EXPORT 	= qw( inf NaN ); 
@@ -343,14 +339,11 @@
 
 Beside import() and AUTOLOAD() there are only a few other methods.
 
-<<<<<<< HEAD
-=======
 Since all numbers are now objects, you can use all functions that are part of
 the BigInt or BigFloat API. It is wise to use only the bxxx() notation, and not
 the fxxx() notation, though. This makes it possible that the underlying object
 might morph into a different class than BigFloat.
 
->>>>>>> dd5ea221
 =over 2
 
 =item inf()
