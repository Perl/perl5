--- conflicted
+++ resolved
@@ -298,11 +298,7 @@
 
 =back
 
-<<<<<<< HEAD
-B<Warning.>  Due to the presense of assignment versions of operations,
-=======
 B<Warning.>  Due to the presence of assignment versions of operations,
->>>>>>> dd2bab0f
 routines which may be called in assignment context may create
 self-referential structures.  Currently Perl will not free self-referential
 structures until cycles are C<explicitly> broken.  You may get problems
