/*    op.c
 *
 *    Copyright (c) 1991-1997, Larry Wall
 *
 *    You may distribute under the terms of either the GNU General Public
 *    License or the Artistic License, as specified in the README file.
 *
 */

/*
 * "You see: Mr. Drogo, he married poor Miss Primula Brandybuck.  She was
 * our Mr. Bilbo's first cousin on the mother's side (her mother being the
 * youngest of the Old Took's daughters); and Mr. Drogo was his second
 * cousin.  So Mr. Frodo is his first *and* second cousin, once removed
 * either way, as the saying is, if you follow me."  --the Gaffer
 */

#include "EXTERN.h"
#include "perl.h"

/*
 * In the following definition, the ", Nullop" is just to make the compiler
 * think the expression is of the right type: croak actually does a Siglongjmp.
 */
#define CHECKOP(type,o) \
    ((op_mask && op_mask[type])					\
     ? ( op_free((OP*)o),					\
	 croak("%s trapped by operation mask", op_desc[type]),	\
	 Nullop )						\
     : (*check[type])((OP*)o))

static I32 list_assignment _((OP *o));
static void bad_type _((I32 n, char *t, char *name, OP *kid));
static OP *modkids _((OP *o, I32 type));
static OP *no_fh_allowed _((OP *o));
static bool scalar_mod_type _((OP *o, I32 type));
static OP *scalarboolean _((OP *o));
static OP *too_few_arguments _((OP *o, char* name));
static OP *too_many_arguments _((OP *o, char* name));
static void null _((OP* o));
static PADOFFSET pad_findlex _((char* name, PADOFFSET newoff, U32 seq,
	CV* startcv, I32 cx_ix));

static char*
gv_ename(GV *gv)
{
    SV* tmpsv = sv_newmortal();
    gv_efullname3(tmpsv, gv, Nullch);
    return SvPV(tmpsv,na);
}

static OP *
no_fh_allowed(OP *o)
{
    yyerror(form("Missing comma after first argument to %s function",
		 op_desc[o->op_type]));
    return o;
}

static OP *
too_few_arguments(OP *o, char *name)
{
    yyerror(form("Not enough arguments for %s", name));
    return o;
}

static OP *
too_many_arguments(OP *o, char *name)
{
    yyerror(form("Too many arguments for %s", name));
    return o;
}

static void
bad_type(I32 n, char *t, char *name, OP *kid)
{
    yyerror(form("Type of arg %d to %s must be %s (not %s)",
		 (int)n, name, t, op_desc[kid->op_type]));
}

void
assertref(OP *o)
{
    int type = o->op_type;
    if (type != OP_AELEM && type != OP_HELEM) {
	yyerror(form("Can't use subscript on %s", op_desc[type]));
	if (type == OP_ENTERSUB || type == OP_RV2HV || type == OP_PADHV)
	    warn("(Did you mean $ or @ instead of %c?)\n",
		 type == OP_ENTERSUB ? '&' : '%');
    }
}

/* "register" allocation */

PADOFFSET
pad_allocmy(char *name)
{
    dTHR;
    PADOFFSET off;
    SV *sv;

    if (!(isALPHA(name[1]) || name[1] == '_' && (int)strlen(name) > 2)) {
	if (!isPRINT(name[1])) {
	    name[3] = '\0';
	    name[2] = toCTRL(name[1]);
	    name[1] = '^';
	}
	croak("Can't use global %s in \"my\"",name);
    }
    if (dowarn && AvFILL(comppad_name) >= 0) {
	SV **svp = AvARRAY(comppad_name);
	for (off = AvFILL(comppad_name); off > comppad_name_floor; off--) {
	    if ((sv = svp[off])
		&& sv != &sv_undef
		&& SvIVX(sv) == 999999999       /* var is in open scope */
		&& strEQ(name, SvPVX(sv)))
	    {
		warn("\"my\" variable %s masks earlier declaration in same scope", name);
		break;
	    }
	}
    }
    off = pad_alloc(OP_PADSV, SVs_PADMY);
    sv = NEWSV(1102,0);
    sv_upgrade(sv, SVt_PVNV);
    sv_setpv(sv, name);
    if (in_my_stash) {
	if (*name != '$')
	    croak("Can't declare class for non-scalar %s in \"my\"",name);
	SvOBJECT_on(sv);
	(void)SvUPGRADE(sv, SVt_PVMG);
	SvSTASH(sv) = (HV*)SvREFCNT_inc(in_my_stash);
	sv_objcount++;
    }
    av_store(comppad_name, off, sv);
    SvNVX(sv) = (double)999999999;
    SvIVX(sv) = 0;			/* Not yet introduced--see newSTATEOP */
    if (!min_intro_pending)
	min_intro_pending = off;
    max_intro_pending = off;
    if (*name == '@')
	av_store(comppad, off, (SV*)newAV());
    else if (*name == '%')
	av_store(comppad, off, (SV*)newHV());
    SvPADMY_on(curpad[off]);
    return off;
}

static PADOFFSET
#ifndef CAN_PROTOTYPE
pad_findlex(name, newoff, seq, startcv, cx_ix)
char *name;
PADOFFSET newoff;
U32 seq;
CV* startcv;
I32 cx_ix;
#else
pad_findlex(char *name, PADOFFSET newoff, U32 seq, CV* startcv, I32 cx_ix)
#endif
{
    dTHR;
    CV *cv;
    I32 off;
    SV *sv;
    register I32 i;
    register CONTEXT *cx;
    int saweval;

    for (cv = startcv; cv; cv = CvOUTSIDE(cv)) {
	AV *curlist = CvPADLIST(cv);
	SV **svp = av_fetch(curlist, 0, FALSE);
	AV *curname;

	if (!svp || *svp == &sv_undef)
	    continue;
	curname = (AV*)*svp;
	svp = AvARRAY(curname);
	for (off = AvFILL(curname); off > 0; off--) {
	    if ((sv = svp[off]) &&
		sv != &sv_undef &&
		seq <= SvIVX(sv) &&
		seq > I_32(SvNVX(sv)) &&
		strEQ(SvPVX(sv), name))
	    {
		I32 depth;
		AV *oldpad;
		SV *oldsv;

		depth = CvDEPTH(cv);
		if (!depth) {
		    if (newoff) {
			if (SvFAKE(sv))
			    continue;
			return 0; /* don't clone from inactive stack frame */
		    }
		    depth = 1;
		}
		oldpad = (AV*)*av_fetch(curlist, depth, FALSE);
		oldsv = *av_fetch(oldpad, off, TRUE);
		if (!newoff) {		/* Not a mere clone operation. */
		    SV *namesv = NEWSV(1103,0);
		    newoff = pad_alloc(OP_PADSV, SVs_PADMY);
		    sv_upgrade(namesv, SVt_PVNV);
		    sv_setpv(namesv, name);
		    av_store(comppad_name, newoff, namesv);
		    SvNVX(namesv) = (double)curcop->cop_seq;
		    SvIVX(namesv) = 999999999;	/* A ref, intro immediately */
		    SvFAKE_on(namesv);		/* A ref, not a real var */
		    if (CvANON(compcv) || SvTYPE(compcv) == SVt_PVFM) {
			/* "It's closures all the way down." */
			CvCLONE_on(compcv);
			if (cv == startcv) {
			    if (CvANON(compcv))
				oldsv = Nullsv; /* no need to keep ref */
			}
			else {
			    CV *bcv;
			    for (bcv = startcv;
				 bcv && bcv != cv && !CvCLONE(bcv);
				 bcv = CvOUTSIDE(bcv)) {
				if (CvANON(bcv))
				    CvCLONE_on(bcv);
				else {
				    if (dowarn && !CvUNIQUE(cv))
					warn(
					  "Variable \"%s\" may be unavailable",
					     name);
				    break;
				}
			    }
			}
		    }
		    else if (!CvUNIQUE(compcv)) {
			if (dowarn && !SvFAKE(sv) && !CvUNIQUE(cv))
			    warn("Variable \"%s\" will not stay shared", name);
		    }
		}
		av_store(comppad, newoff, SvREFCNT_inc(oldsv));
		return newoff;
	    }
	}
    }

    /* Nothing in current lexical context--try eval's context, if any.
     * This is necessary to let the perldb get at lexically scoped variables.
     * XXX This will also probably interact badly with eval tree caching.
     */

    saweval = 0;
    for (i = cx_ix; i >= 0; i--) {
	cx = &cxstack[i];
	switch (cx->cx_type) {
	default:
	    if (i == 0 && saweval) {
		seq = cxstack[saweval].blk_oldcop->cop_seq;
		return pad_findlex(name, newoff, seq, main_cv, 0);
	    }
	    break;
	case CXt_EVAL:
	    switch (cx->blk_eval.old_op_type) {
	    case OP_ENTEREVAL:
		saweval = i;
		break;
	    case OP_REQUIRE:
		/* require must have its own scope */
		return 0;
	    }
	    break;
	case CXt_SUB:
	    if (!saweval)
		return 0;
	    cv = cx->blk_sub.cv;
	    if (debstash && CvSTASH(cv) == debstash) {	/* ignore DB'* scope */
		saweval = i;	/* so we know where we were called from */
		continue;
	    }
	    seq = cxstack[saweval].blk_oldcop->cop_seq;
	    return pad_findlex(name, newoff, seq, cv, i-1);
	}
    }

    return 0;
}

PADOFFSET
pad_findmy(char *name)
{
    dTHR;
    I32 off;
    I32 pendoff = 0;
    SV *sv;
    SV **svp = AvARRAY(comppad_name);
    U32 seq = cop_seqmax;

#ifdef USE_THREADS
    /*
     * Special case to get lexical (and hence per-thread) @_.
     * XXX I need to find out how to tell at parse-time whether use
     * of @_ should refer to a lexical (from a sub) or defgv (global
     * scope and maybe weird sub-ish things like formats). See
     * startsub in perly.y.  It's possible that @_ could be lexical
     * (at least from subs) even in non-threaded perl.
     */
    if (strEQ(name, "@_"))
	return 0;		/* success. (NOT_IN_PAD indicates failure) */
#endif /* USE_THREADS */

    /* The one we're looking for is probably just before comppad_name_fill. */
    for (off = AvFILL(comppad_name); off > 0; off--) {
	if ((sv = svp[off]) &&
	    sv != &sv_undef &&
	    (!SvIVX(sv) ||
	     (seq <= SvIVX(sv) &&
	      seq > I_32(SvNVX(sv)))) &&
	    strEQ(SvPVX(sv), name))
	{
	    if (SvIVX(sv))
		return (PADOFFSET)off;
	    pendoff = off;	/* this pending def. will override import */
	}
    }

    /* See if it's in a nested scope */
    off = pad_findlex(name, 0, seq, CvOUTSIDE(compcv), cxstack_ix);
    if (off) {
	/* If there is a pending local definition, this new alias must die */
	if (pendoff)
	    SvIVX(AvARRAY(comppad_name)[off]) = seq;
	return off;		/* pad_findlex returns 0 for failure...*/
    }
    return NOT_IN_PAD;		/* ...but we return NOT_IN_PAD for failure */
}

void
pad_leavemy(I32 fill)
{
    I32 off;
    SV **svp = AvARRAY(comppad_name);
    SV *sv;
    if (min_intro_pending && fill < min_intro_pending) {
	for (off = max_intro_pending; off >= min_intro_pending; off--) {
	    if ((sv = svp[off]) && sv != &sv_undef)
		warn("%s never introduced", SvPVX(sv));
	}
    }
    /* "Deintroduce" my variables that are leaving with this scope. */
    for (off = AvFILL(comppad_name); off > fill; off--) {
	if ((sv = svp[off]) && sv != &sv_undef && SvIVX(sv) == 999999999)
	    SvIVX(sv) = cop_seqmax;
    }
}

PADOFFSET
pad_alloc(I32 optype, U32 tmptype)
{
    dTHR;
    SV *sv;
    I32 retval;

    if (AvARRAY(comppad) != curpad)
	croak("panic: pad_alloc");
    if (pad_reset_pending)
	pad_reset();
    if (tmptype & SVs_PADMY) {
	do {
	    sv = *av_fetch(comppad, AvFILL(comppad) + 1, TRUE);
	} while (SvPADBUSY(sv));		/* need a fresh one */
	retval = AvFILL(comppad);
    }
    else {
	SV **names = AvARRAY(comppad_name);
	SSize_t names_fill = AvFILL(comppad_name);
	for (;;) {
	    /*
	     * "foreach" index vars temporarily become aliases to non-"my"
	     * values.  Thus we must skip, not just pad values that are
	     * marked as current pad values, but also those with names.
	     */
	    if (++padix <= names_fill &&
		   (sv = names[padix]) && sv != &sv_undef)
		continue;
	    sv = *av_fetch(comppad, padix, TRUE);
	    if (!(SvFLAGS(sv) & (SVs_PADTMP|SVs_PADMY)))
		break;
	}
	retval = padix;
    }
    SvFLAGS(sv) |= tmptype;
    curpad = AvARRAY(comppad);
#ifdef USE_THREADS
    DEBUG_X(PerlIO_printf(Perl_debug_log, "0x%lx Pad 0x%lx alloc %ld for %s\n",
			  (unsigned long) thr, (unsigned long) curpad,
			  (long) retval, op_name[optype]));
#else
    DEBUG_X(PerlIO_printf(Perl_debug_log, "Pad alloc %ld for %s\n",
			  (long) retval, op_name[optype]));
#endif /* USE_THREADS */
    return (PADOFFSET)retval;
}

SV *
#ifndef CAN_PROTOTYPE
pad_sv(po)
PADOFFSET po;
#else
pad_sv(PADOFFSET po)
#endif /* CAN_PROTOTYPE */
{
    dTHR;
#ifdef USE_THREADS
    DEBUG_X(PerlIO_printf(Perl_debug_log, "0x%lx Pad 0x%lx sv %d\n",
			  (unsigned long) thr, (unsigned long) curpad, po));
#else
    if (!po)
	croak("panic: pad_sv po");
    DEBUG_X(PerlIO_printf(Perl_debug_log, "Pad sv %d\n", po));
#endif /* USE_THREADS */
    return curpad[po];		/* eventually we'll turn this into a macro */
}

void
#ifndef CAN_PROTOTYPE
pad_free(po)
PADOFFSET po;
#else
pad_free(PADOFFSET po)
#endif /* CAN_PROTOTYPE */
{
    dTHR;
    if (!curpad)
	return;
    if (AvARRAY(comppad) != curpad)
	croak("panic: pad_free curpad");
    if (!po)
	croak("panic: pad_free po");
#ifdef USE_THREADS
    DEBUG_X(PerlIO_printf(Perl_debug_log, "0x%lx Pad 0x%lx free %d\n",
			  (unsigned long) thr, (unsigned long) curpad, po));
#else
    DEBUG_X(PerlIO_printf(Perl_debug_log, "Pad free %d\n", po));
#endif /* USE_THREADS */
    if (curpad[po] && curpad[po] != &sv_undef)
	SvPADTMP_off(curpad[po]);
    if ((I32)po < padix)
	padix = po - 1;
}

void
#ifndef CAN_PROTOTYPE
pad_swipe(po)
PADOFFSET po;
#else
pad_swipe(PADOFFSET po)
#endif /* CAN_PROTOTYPE */
{
    dTHR;
    if (AvARRAY(comppad) != curpad)
	croak("panic: pad_swipe curpad");
    if (!po)
	croak("panic: pad_swipe po");
#ifdef USE_THREADS
    DEBUG_X(PerlIO_printf(Perl_debug_log, "0x%lx Pad 0x%lx swipe %d\n",
			  (unsigned long) thr, (unsigned long) curpad, po));
#else
    DEBUG_X(PerlIO_printf(Perl_debug_log, "Pad swipe %d\n", po));
#endif /* USE_THREADS */
    SvPADTMP_off(curpad[po]);
    curpad[po] = NEWSV(1107,0);
    SvPADTMP_on(curpad[po]);
    if ((I32)po < padix)
	padix = po - 1;
}

void
pad_reset(void)
{
    dTHR;
    register I32 po;

    if (AvARRAY(comppad) != curpad)
	croak("panic: pad_reset curpad");
#ifdef USE_THREADS
    DEBUG_X(PerlIO_printf(Perl_debug_log, "0x%lx Pad 0x%lx reset\n",
			  (unsigned long) thr, (unsigned long) curpad));
#else
    DEBUG_X(PerlIO_printf(Perl_debug_log, "Pad reset\n"));
#endif /* USE_THREADS */
    if (!tainting) {	/* Can't mix tainted and non-tainted temporaries. */
	for (po = AvMAX(comppad); po > padix_floor; po--) {
	    if (curpad[po] && !SvIMMORTAL(curpad[po]))
		SvPADTMP_off(curpad[po]);
	}
	padix = padix_floor;
    }
    pad_reset_pending = FALSE;
}

#ifdef USE_THREADS
/* find_thread_magical is not reentrant */
PADOFFSET
find_thread_magical(char *name)
{
    dTHR;
    char *p;
    PADOFFSET key;
    SV **svp;
    /* We currently only handle single character magicals */
    p = strchr(per_thread_magicals, *name);
    if (!p)
	return NOT_IN_PAD;
    key = p - per_thread_magicals;
    svp = av_fetch(thr->magicals, key, FALSE);
    if (!svp) {
	SV *sv = NEWSV(0, 0);
	av_store(thr->magicals, key, sv);
	/*
	 * Some magic variables used to be automagically initialised
	 * in gv_fetchpv. Those which are now per-thread magicals get
	 * initialised here instead.
	 */
	switch (*name) {
	case ';':
	    sv_setpv(sv, "\034");
	    break;
	}
	sv_magic(sv, 0, 0, name, 1);
	DEBUG_L(PerlIO_printf(PerlIO_stderr(),
			      "find_thread_magical: new SV %p for $%s%c\n",
			      sv, (*name < 32) ? "^" : "",
			      (*name < 32) ? toCTRL(*name) : *name));
    }
    return key;
}
#endif /* USE_THREADS */

/* Destructor */

void
op_free(OP *o)
{
    register OP *kid, *nextkid;

    if (!o || o->op_seq == (U16)-1)
	return;

    if (o->op_flags & OPf_KIDS) {
	for (kid = cUNOPo->op_first; kid; kid = nextkid) {
	    nextkid = kid->op_sibling; /* Get before next freeing kid */
	    op_free(kid);
	}
    }

    switch (o->op_type) {
    case OP_NULL:
	o->op_targ = 0;	/* Was holding old type, if any. */
	break;
    case OP_ENTEREVAL:
	o->op_targ = 0;	/* Was holding hints. */
	break;
#ifdef USE_THREADS
    case OP_SPECIFIC:
	o->op_targ = 0;	/* Was holding index into thr->magicals AV. */
	break;
#endif /* USE_THREADS */
    default:
	if (!(o->op_flags & OPf_REF) || (check[o->op_type] != ck_ftst))
	    break;
	/* FALL THROUGH */
    case OP_GVSV:
    case OP_GV:
    case OP_AELEMFAST:
	SvREFCNT_dec(cGVOPo->op_gv);
	break;
    case OP_NEXTSTATE:
    case OP_DBSTATE:
	Safefree(cCOPo->cop_label);
	SvREFCNT_dec(cCOPo->cop_filegv);
	break;
    case OP_CONST:
	SvREFCNT_dec(cSVOPo->op_sv);
	break;
    case OP_GOTO:
    case OP_NEXT:
    case OP_LAST:
    case OP_REDO:
	if (o->op_flags & (OPf_SPECIAL|OPf_STACKED|OPf_KIDS))
	    break;
	/* FALL THROUGH */
    case OP_TRANS:
	Safefree(cPVOPo->op_pv);
	break;
    case OP_SUBST:
	op_free(cPMOPo->op_pmreplroot);
	/* FALL THROUGH */
    case OP_PUSHRE:
    case OP_MATCH:
	pregfree(cPMOPo->op_pmregexp);
	SvREFCNT_dec(cPMOPo->op_pmshort);
	break;
    }

    if (o->op_targ > 0)
	pad_free(o->op_targ);

    Safefree(o);
}

static void
null(OP *o)
{
    if (o->op_type != OP_NULL && o->op_targ > 0)
	pad_free(o->op_targ);
    o->op_targ = o->op_type;
    o->op_type = OP_NULL;
    o->op_ppaddr = ppaddr[OP_NULL];
}

/* Contextualizers */

#define LINKLIST(o) ((o)->op_next ? (o)->op_next : linklist((OP*)o))

OP *
linklist(OP *o)
{
    register OP *kid;

    if (o->op_next)
	return o->op_next;

    /* establish postfix order */
    if (cUNOPo->op_first) {
	o->op_next = LINKLIST(cUNOPo->op_first);
	for (kid = cUNOPo->op_first; kid; kid = kid->op_sibling) {
	    if (kid->op_sibling)
		kid->op_next = LINKLIST(kid->op_sibling);
	    else
		kid->op_next = o;
	}
    }
    else
	o->op_next = o;

    return o->op_next;
}

OP *
scalarkids(OP *o)
{
    OP *kid;
    if (o && o->op_flags & OPf_KIDS) {
	for (kid = cLISTOPo->op_first; kid; kid = kid->op_sibling)
	    scalar(kid);
    }
    return o;
}

static OP *
scalarboolean(OP *o)
{
    if (dowarn &&
	o->op_type == OP_SASSIGN && cBINOPo->op_first->op_type == OP_CONST) {
	dTHR;
	line_t oldline = curcop->cop_line;

	if (copline != NOLINE)
	    curcop->cop_line = copline;
	warn("Found = in conditional, should be ==");
	curcop->cop_line = oldline;
    }
    return scalar(o);
}

OP *
scalar(OP *o)
{
    OP *kid;

    /* assumes no premature commitment */
    if (!o || (o->op_flags & OPf_WANT) || error_count
	 || o->op_type == OP_RETURN)
	return o;

    o->op_flags = (o->op_flags & ~OPf_WANT) | OPf_WANT_SCALAR;

    switch (o->op_type) {
    case OP_REPEAT:
	if (o->op_private & OPpREPEAT_DOLIST)
	    null(((LISTOP*)cBINOPo->op_first)->op_first);
	scalar(cBINOPo->op_first);
	break;
    case OP_OR:
    case OP_AND:
    case OP_COND_EXPR:
	for (kid = cUNOPo->op_first->op_sibling; kid; kid = kid->op_sibling)
	    scalar(kid);
	break;
    case OP_SPLIT:
	if ((kid = cLISTOPo->op_first) && kid->op_type == OP_PUSHRE) {
	    if (!kPMOP->op_pmreplroot)
		deprecate("implicit split to @_");
	}
	/* FALL THROUGH */
    case OP_MATCH:
    case OP_SUBST:
    case OP_NULL:
    default:
	if (o->op_flags & OPf_KIDS) {
	    for (kid = cUNOPo->op_first; kid; kid = kid->op_sibling)
		scalar(kid);
	}
	break;
    case OP_LEAVE:
    case OP_LEAVETRY:
	kid = cLISTOPo->op_first;
	scalar(kid);
	while (kid = kid->op_sibling) {
	    if (kid->op_sibling)
		scalarvoid(kid);
	    else
		scalar(kid);
	}
	WITH_THR(curcop = &compiling);
	break;
    case OP_SCOPE:
    case OP_LINESEQ:
    case OP_LIST:
	for (kid = cLISTOPo->op_first; kid; kid = kid->op_sibling) {
	    if (kid->op_sibling)
		scalarvoid(kid);
	    else
		scalar(kid);
	}
	WITH_THR(curcop = &compiling);
	break;
    }
    return o;
}

OP *
scalarvoid(OP *o)
{
    OP *kid;
    char* useless = 0;
    SV* sv;

    /* assumes no premature commitment */
    if (!o || (o->op_flags & OPf_WANT) == OPf_WANT_LIST || error_count
	 || o->op_type == OP_RETURN)
	return o;

    o->op_flags = (o->op_flags & ~OPf_WANT) | OPf_WANT_VOID;

    switch (o->op_type) {
    default:
	if (!(opargs[o->op_type] & OA_FOLDCONST))
	    break;
	/* FALL THROUGH */
    case OP_REPEAT:
	if (o->op_flags & OPf_STACKED)
	    break;
	/* FALL THROUGH */
    case OP_GVSV:
    case OP_WANTARRAY:
    case OP_GV:
    case OP_PADSV:
    case OP_PADAV:
    case OP_PADHV:
    case OP_PADANY:
    case OP_AV2ARYLEN:
    case OP_REF:
    case OP_REFGEN:
    case OP_SREFGEN:
    case OP_DEFINED:
    case OP_HEX:
    case OP_OCT:
    case OP_LENGTH:
    case OP_SUBSTR:
    case OP_VEC:
    case OP_INDEX:
    case OP_RINDEX:
    case OP_SPRINTF:
    case OP_AELEM:
    case OP_AELEMFAST:
    case OP_ASLICE:
    case OP_HELEM:
    case OP_HSLICE:
    case OP_UNPACK:
    case OP_PACK:
    case OP_JOIN:
    case OP_LSLICE:
    case OP_ANONLIST:
    case OP_ANONHASH:
    case OP_SORT:
    case OP_REVERSE:
    case OP_RANGE:
    case OP_FLIP:
    case OP_FLOP:
    case OP_CALLER:
    case OP_FILENO:
    case OP_EOF:
    case OP_TELL:
    case OP_GETSOCKNAME:
    case OP_GETPEERNAME:
    case OP_READLINK:
    case OP_TELLDIR:
    case OP_GETPPID:
    case OP_GETPGRP:
    case OP_GETPRIORITY:
    case OP_TIME:
    case OP_TMS:
    case OP_LOCALTIME:
    case OP_GMTIME:
    case OP_GHBYNAME:
    case OP_GHBYADDR:
    case OP_GHOSTENT:
    case OP_GNBYNAME:
    case OP_GNBYADDR:
    case OP_GNETENT:
    case OP_GPBYNAME:
    case OP_GPBYNUMBER:
    case OP_GPROTOENT:
    case OP_GSBYNAME:
    case OP_GSBYPORT:
    case OP_GSERVENT:
    case OP_GPWNAM:
    case OP_GPWUID:
    case OP_GGRNAM:
    case OP_GGRGID:
    case OP_GETLOGIN:
	if (!(o->op_private & OPpLVAL_INTRO))
	    useless = op_desc[o->op_type];
	break;

    case OP_RV2GV:
    case OP_RV2SV:
    case OP_RV2AV:
    case OP_RV2HV:
	if (!(o->op_private & OPpLVAL_INTRO) &&
		(!o->op_sibling || o->op_sibling->op_type != OP_READLINE))
	    useless = "a variable";
	break;

    case OP_NEXTSTATE:
    case OP_DBSTATE:
	WITH_THR(curcop = ((COP*)o));		/* for warning below */
	break;

    case OP_CONST:
	sv = cSVOPo->op_sv;
	if (dowarn) {
	    useless = "a constant";
	    if (SvNIOK(sv) && (SvNV(sv) == 0.0 || SvNV(sv) == 1.0))
		useless = 0;
	    else if (SvPOK(sv)) {
		if (strnEQ(SvPVX(sv), "di", 2) ||
		    strnEQ(SvPVX(sv), "ds", 2) ||
		    strnEQ(SvPVX(sv), "ig", 2))
			useless = 0;
	    }
	}
	null(o);		/* don't execute a constant */
	SvREFCNT_dec(sv);	/* don't even remember it */
	break;

    case OP_POSTINC:
	o->op_type = OP_PREINC;		/* pre-increment is faster */
	o->op_ppaddr = ppaddr[OP_PREINC];
	break;

    case OP_POSTDEC:
	o->op_type = OP_PREDEC;		/* pre-decrement is faster */
	o->op_ppaddr = ppaddr[OP_PREDEC];
	break;

    case OP_OR:
    case OP_AND:
    case OP_COND_EXPR:
	for (kid = cUNOPo->op_first->op_sibling; kid; kid = kid->op_sibling)
	    scalarvoid(kid);
	break;

    case OP_NULL:
	if (o->op_targ == OP_NEXTSTATE || o->op_targ == OP_DBSTATE)
	    WITH_THR(curcop = ((COP*)o));	/* for warning below */
	if (o->op_flags & OPf_STACKED)
	    break;
	/* FALL THROUGH */
    case OP_ENTERTRY:
    case OP_ENTER:
    case OP_SCALAR:
	if (!(o->op_flags & OPf_KIDS))
	    break;
	/* FALL THROUGH */
    case OP_SCOPE:
    case OP_LEAVE:
    case OP_LEAVETRY:
    case OP_LEAVELOOP:
    case OP_LINESEQ:
    case OP_LIST:
	for (kid = cLISTOPo->op_first; kid; kid = kid->op_sibling)
	    scalarvoid(kid);
	break;
    case OP_ENTEREVAL:
	scalarkids(o);
	break;
    case OP_REQUIRE:
	/* all requires must return a boolean value */
	o->op_flags &= ~OPf_WANT;
	return scalar(o);
    case OP_SPLIT:
	if ((kid = cLISTOPo->op_first) && kid->op_type == OP_PUSHRE) {
	    if (!kPMOP->op_pmreplroot)
		deprecate("implicit split to @_");
	}
	break;
    }
    if (useless && dowarn)
	warn("Useless use of %s in void context", useless);
    return o;
}

OP *
listkids(OP *o)
{
    OP *kid;
    if (o && o->op_flags & OPf_KIDS) {
	for (kid = cLISTOPo->op_first; kid; kid = kid->op_sibling)
	    list(kid);
    }
    return o;
}

OP *
list(OP *o)
{
    OP *kid;

    /* assumes no premature commitment */
    if (!o || (o->op_flags & OPf_WANT) || error_count
	 || o->op_type == OP_RETURN)
	return o;

    o->op_flags = (o->op_flags & ~OPf_WANT) | OPf_WANT_LIST;

    switch (o->op_type) {
    case OP_FLOP:
    case OP_REPEAT:
	list(cBINOPo->op_first);
	break;
    case OP_OR:
    case OP_AND:
    case OP_COND_EXPR:
	for (kid = cUNOPo->op_first->op_sibling; kid; kid = kid->op_sibling)
	    list(kid);
	break;
    default:
    case OP_MATCH:
    case OP_SUBST:
    case OP_NULL:
	if (!(o->op_flags & OPf_KIDS))
	    break;
	if (!o->op_next && cUNOPo->op_first->op_type == OP_FLOP) {
	    list(cBINOPo->op_first);
	    return gen_constant_list(o);
	}
    case OP_LIST:
	listkids(o);
	break;
    case OP_LEAVE:
    case OP_LEAVETRY:
	kid = cLISTOPo->op_first;
	list(kid);
	while (kid = kid->op_sibling) {
	    if (kid->op_sibling)
		scalarvoid(kid);
	    else
		list(kid);
	}
	WITH_THR(curcop = &compiling);
	break;
    case OP_SCOPE:
    case OP_LINESEQ:
	for (kid = cLISTOPo->op_first; kid; kid = kid->op_sibling) {
	    if (kid->op_sibling)
		scalarvoid(kid);
	    else
		list(kid);
	}
	WITH_THR(curcop = &compiling);
	break;
    case OP_REQUIRE:
	/* all requires must return a boolean value */
	o->op_flags &= ~OPf_WANT;
	return scalar(o);
    }
    return o;
}

OP *
scalarseq(OP *o)
{
    OP *kid;

    if (o) {
	if (o->op_type == OP_LINESEQ ||
	     o->op_type == OP_SCOPE ||
	     o->op_type == OP_LEAVE ||
	     o->op_type == OP_LEAVETRY)
	{
	    dTHR;
	    for (kid = cLISTOPo->op_first; kid; kid = kid->op_sibling) {
		if (kid->op_sibling) {
		    scalarvoid(kid);
		}
	    }
	    curcop = &compiling;
	}
	o->op_flags &= ~OPf_PARENS;
	if (hints & HINT_BLOCK_SCOPE)
	    o->op_flags |= OPf_PARENS;
    }
    else
	o = newOP(OP_STUB, 0);
    return o;
}

static OP *
modkids(OP *o, I32 type)
{
    OP *kid;
    if (o && o->op_flags & OPf_KIDS) {
	for (kid = cLISTOPo->op_first; kid; kid = kid->op_sibling)
	    mod(kid, type);
    }
    return o;
}

static I32 modcount;

OP *
mod(OP *o, I32 type)
{
    dTHR;
    OP *kid;
    SV *sv;

    if (!o || error_count)
	return o;

    switch (o->op_type) {
    case OP_UNDEF:
	modcount++;
	return o;
    case OP_CONST:
	if (!(o->op_private & (OPpCONST_ARYBASE)))
	    goto nomod;
	if (eval_start && eval_start->op_type == OP_CONST) {
	    compiling.cop_arybase = (I32)SvIV(((SVOP*)eval_start)->op_sv);
	    eval_start = 0;
	}
	else if (!type) {
	    SAVEI32(compiling.cop_arybase);
	    compiling.cop_arybase = 0;
	}
	else if (type == OP_REFGEN)
	    goto nomod;
	else
	    croak("That use of $[ is unsupported");
	break;
    case OP_STUB:
	if (o->op_flags & OPf_PARENS)
	    break;
	goto nomod;
    case OP_ENTERSUB:
	if ((type == OP_UNDEF || type == OP_REFGEN) &&
	    !(o->op_flags & OPf_STACKED)) {
	    o->op_type = OP_RV2CV;		/* entersub => rv2cv */
	    o->op_ppaddr = ppaddr[OP_RV2CV];
	    assert(cUNOPo->op_first->op_type == OP_NULL);
	    null(((LISTOP*)cUNOPo->op_first)->op_first);/* disable pushmark */
	    break;
	}
	/* FALL THROUGH */
    default:
      nomod:
	/* grep, foreach, subcalls, refgen */
	if (type == OP_GREPSTART || type == OP_ENTERSUB || type == OP_REFGEN)
	    break;
	yyerror(form("Can't modify %s in %s",
		     op_desc[o->op_type],
		     type ? op_desc[type] : "local"));
	return o;

    case OP_PREINC:
    case OP_PREDEC:
    case OP_POW:
    case OP_MULTIPLY:
    case OP_DIVIDE:
    case OP_MODULO:
    case OP_REPEAT:
    case OP_ADD:
    case OP_SUBTRACT:
    case OP_CONCAT:
    case OP_LEFT_SHIFT:
    case OP_RIGHT_SHIFT:
    case OP_BIT_AND:
    case OP_BIT_XOR:
    case OP_BIT_OR:
    case OP_I_MULTIPLY:
    case OP_I_DIVIDE:
    case OP_I_MODULO:
    case OP_I_ADD:
    case OP_I_SUBTRACT:
	if (!(o->op_flags & OPf_STACKED))
	    goto nomod;
	modcount++;
	break;
	
    case OP_COND_EXPR:
	for (kid = cUNOPo->op_first->op_sibling; kid; kid = kid->op_sibling)
	    mod(kid, type);
	break;

    case OP_RV2AV:
    case OP_RV2HV:
	if (!type && cUNOPo->op_first->op_type != OP_GV)
	    croak("Can't localize through a reference");
	if (type == OP_REFGEN && o->op_flags & OPf_PARENS) {
	    modcount = 10000;
	    return o;		/* Treat \(@foo) like ordinary list. */
	}
	/* FALL THROUGH */
    case OP_RV2GV:
	if (scalar_mod_type(o, type))
	    goto nomod;
	ref(cUNOPo->op_first, o->op_type);
	/* FALL THROUGH */
    case OP_AASSIGN:
    case OP_ASLICE:
    case OP_HSLICE:
    case OP_NEXTSTATE:
    case OP_DBSTATE:
    case OP_REFGEN:
    case OP_CHOMP:
	modcount = 10000;
	break;
    case OP_RV2SV:
	if (!type && cUNOPo->op_first->op_type != OP_GV)
	    croak("Can't localize through a reference");
	ref(cUNOPo->op_first, o->op_type);
	/* FALL THROUGH */
    case OP_GV:
    case OP_AV2ARYLEN:
    case OP_SASSIGN:
    case OP_AELEMFAST:
	modcount++;
	break;

    case OP_PADAV:
    case OP_PADHV:
	modcount = 10000;
	if (type == OP_REFGEN && o->op_flags & OPf_PARENS)
	    return o;		/* Treat \(@foo) like ordinary list. */
	if (scalar_mod_type(o, type))
	    goto nomod;
	/* FALL THROUGH */
    case OP_PADSV:
	modcount++;
	if (!type)
	    croak("Can't localize lexical variable %s",
		SvPV(*av_fetch(comppad_name, o->op_targ, 4), na));
	break;

#ifdef USE_THREADS
    case OP_SPECIFIC:
	modcount++;	/* XXX ??? */
#if 0
	if (!type)
	    croak("Can't localize thread-specific variable");
#endif
	break;
#endif /* USE_THREADS */

    case OP_PUSHMARK:
	break;
	
    case OP_KEYS:
	if (type != OP_SASSIGN)
	    goto nomod;
	/* FALL THROUGH */
    case OP_POS:
    case OP_VEC:
    case OP_SUBSTR:
	pad_free(o->op_targ);
	o->op_targ = pad_alloc(o->op_type, SVs_PADMY);
	assert(SvTYPE(PAD_SV(o->op_targ)) == SVt_NULL);
	if (o->op_flags & OPf_KIDS)
	    mod(cBINOPo->op_first->op_sibling, type);
	break;

    case OP_AELEM:
    case OP_HELEM:
	ref(cBINOPo->op_first, o->op_type);
	if (type == OP_ENTERSUB &&
	     !(o->op_private & (OPpLVAL_INTRO | OPpDEREF)))
	    o->op_private |= OPpLVAL_DEFER;
	modcount++;
	break;

    case OP_SCOPE:
    case OP_LEAVE:
    case OP_ENTER:
	if (o->op_flags & OPf_KIDS)
	    mod(cLISTOPo->op_last, type);
	break;

    case OP_NULL:
	if (!(o->op_flags & OPf_KIDS))
	    break;
	if (o->op_targ != OP_LIST) {
	    mod(cBINOPo->op_first, type);
	    break;
	}
	/* FALL THROUGH */
    case OP_LIST:
	for (kid = cLISTOPo->op_first; kid; kid = kid->op_sibling)
	    mod(kid, type);
	break;
    }
    o->op_flags |= OPf_MOD;

    if (type == OP_AASSIGN || type == OP_SASSIGN)
	o->op_flags |= OPf_SPECIAL|OPf_REF;
    else if (!type) {
	o->op_private |= OPpLVAL_INTRO;
	o->op_flags &= ~OPf_SPECIAL;
    }
    else if (type != OP_GREPSTART && type != OP_ENTERSUB)
	o->op_flags |= OPf_REF;
    return o;
}

static bool
scalar_mod_type(OP *o, I32 type)
{
    switch (type) {
    case OP_SASSIGN:
	if (o->op_type == OP_RV2GV)
	    return FALSE;
	/* FALL THROUGH */
    case OP_PREINC:
    case OP_PREDEC:
    case OP_POSTINC:
    case OP_POSTDEC:
    case OP_I_PREINC:
    case OP_I_PREDEC:
    case OP_I_POSTINC:
    case OP_I_POSTDEC:
    case OP_POW:
    case OP_MULTIPLY:
    case OP_DIVIDE:
    case OP_MODULO:
    case OP_REPEAT:
    case OP_ADD:
    case OP_SUBTRACT:
    case OP_I_MULTIPLY:
    case OP_I_DIVIDE:
    case OP_I_MODULO:
    case OP_I_ADD:
    case OP_I_SUBTRACT:
    case OP_LEFT_SHIFT:
    case OP_RIGHT_SHIFT:
    case OP_BIT_AND:
    case OP_BIT_XOR:
    case OP_BIT_OR:
    case OP_CONCAT:
    case OP_SUBST:
    case OP_TRANS:
    case OP_ANDASSIGN:	/* may work later */
    case OP_ORASSIGN:	/* may work later */
	return TRUE;
    default:
	return FALSE;
    }
}

OP *
refkids(OP *o, I32 type)
{
    OP *kid;
    if (o && o->op_flags & OPf_KIDS) {
	for (kid = cLISTOPo->op_first; kid; kid = kid->op_sibling)
	    ref(kid, type);
    }
    return o;
}

OP *
ref(OP *o, I32 type)
{
    OP *kid;

    if (!o || error_count)
	return o;

    switch (o->op_type) {
    case OP_ENTERSUB:
	if ((type == OP_DEFINED || type == OP_LOCK) &&
	    !(o->op_flags & OPf_STACKED)) {
	    o->op_type = OP_RV2CV;             /* entersub => rv2cv */
	    o->op_ppaddr = ppaddr[OP_RV2CV];
	    assert(cUNOPo->op_first->op_type == OP_NULL);
	    null(((LISTOP*)cUNOPo->op_first)->op_first);	/* disable pushmark */
	    o->op_flags |= OPf_SPECIAL;
	}
	break;

    case OP_COND_EXPR:
	for (kid = cUNOPo->op_first->op_sibling; kid; kid = kid->op_sibling)
	    ref(kid, type);
	break;
    case OP_RV2SV:
	ref(cUNOPo->op_first, o->op_type);
	/* FALL THROUGH */
    case OP_PADSV:
	if (type == OP_RV2SV || type == OP_RV2AV || type == OP_RV2HV) {
	    o->op_private |= (type == OP_RV2AV ? OPpDEREF_AV
			      : type == OP_RV2HV ? OPpDEREF_HV
			      : OPpDEREF_SV);
	    o->op_flags |= OPf_MOD;
	}
	break;

    case OP_SPECIFIC:
	o->op_flags |= OPf_MOD;		/* XXX ??? */
	break;

    case OP_RV2AV:
    case OP_RV2HV:
	o->op_flags |= OPf_REF;
	/* FALL THROUGH */
    case OP_RV2GV:
	ref(cUNOPo->op_first, o->op_type);
	break;

    case OP_PADAV:
    case OP_PADHV:
	o->op_flags |= OPf_REF;
	break;

    case OP_SCALAR:
    case OP_NULL:
	if (!(o->op_flags & OPf_KIDS))
	    break;
	ref(cBINOPo->op_first, type);
	break;
    case OP_AELEM:
    case OP_HELEM:
	ref(cBINOPo->op_first, o->op_type);
	if (type == OP_RV2SV || type == OP_RV2AV || type == OP_RV2HV) {
	    o->op_private |= (type == OP_RV2AV ? OPpDEREF_AV
			      : type == OP_RV2HV ? OPpDEREF_HV
			      : OPpDEREF_SV);
	    o->op_flags |= OPf_MOD;
	}
	break;

    case OP_SCOPE:
    case OP_LEAVE:
    case OP_ENTER:
    case OP_LIST:
	if (!(o->op_flags & OPf_KIDS))
	    break;
	ref(cLISTOPo->op_last, type);
	break;
    default:
	break;
    }
    return scalar(o);

}

OP *
my(OP *o)
{
    OP *kid;
    I32 type;

    if (!o || error_count)
	return o;

    type = o->op_type;
    if (type == OP_LIST) {
	for (kid = cLISTOPo->op_first; kid; kid = kid->op_sibling)
	    my(kid);
    }
    else if (type != OP_PADSV &&
	     type != OP_PADAV &&
	     type != OP_PADHV &&
	     type != OP_PUSHMARK)
    {
	yyerror(form("Can't declare %s in my", op_desc[o->op_type]));
	return o;
    }
    o->op_flags |= OPf_MOD;
    o->op_private |= OPpLVAL_INTRO;
    return o;
}

OP *
sawparens(OP *o)
{
    if (o)
	o->op_flags |= OPf_PARENS;
    return o;
}

OP *
bind_match(I32 type, OP *left, OP *right)
{
    OP *o;

    if (dowarn &&
	(left->op_type == OP_RV2AV ||
	 left->op_type == OP_RV2HV ||
	 left->op_type == OP_PADAV ||
	 left->op_type == OP_PADHV)) {
	char *desc = op_desc[(right->op_type == OP_SUBST ||
			      right->op_type == OP_TRANS)
			     ? right->op_type : OP_MATCH];
	char *sample = ((left->op_type == OP_RV2AV ||
			 left->op_type == OP_PADAV)
			? "@array" : "%hash");
	warn("Applying %s to %s will act on scalar(%s)", desc, sample, sample);
    }

    if (right->op_type == OP_MATCH ||
	right->op_type == OP_SUBST ||
	right->op_type == OP_TRANS) {
	right->op_flags |= OPf_STACKED;
	if (right->op_type != OP_MATCH)
	    left = mod(left, right->op_type);
	if (right->op_type == OP_TRANS)
	    o = newBINOP(OP_NULL, OPf_STACKED, scalar(left), right);
	else
	    o = prepend_elem(right->op_type, scalar(left), right);
	if (type == OP_NOT)
	    return newUNOP(OP_NOT, 0, scalar(o));
	return o;
    }
    else
	return bind_match(type, left,
		pmruntime(newPMOP(OP_MATCH, 0), right, Nullop));
}

OP *
invert(OP *o)
{
    if (!o)
	return o;
    /* XXX need to optimize away NOT NOT here?  Or do we let optimizer do it? */
    return newUNOP(OP_NOT, OPf_SPECIAL, scalar(o));
}

OP *
scope(OP *o)
{
    if (o) {
	if (o->op_flags & OPf_PARENS || PERLDB_NOOPT || tainting) {
	    o = prepend_elem(OP_LINESEQ, newOP(OP_ENTER, 0), o);
	    o->op_type = OP_LEAVE;
	    o->op_ppaddr = ppaddr[OP_LEAVE];
	}
	else {
	    if (o->op_type == OP_LINESEQ) {
		OP *kid;
		o->op_type = OP_SCOPE;
		o->op_ppaddr = ppaddr[OP_SCOPE];
		kid = ((LISTOP*)o)->op_first;
		if (kid->op_type == OP_NEXTSTATE || kid->op_type == OP_DBSTATE){
		    SvREFCNT_dec(((COP*)kid)->cop_filegv);
		    null(kid);
		}
	    }
	    else
		o = newLISTOP(OP_SCOPE, 0, o, Nullop);
	}
    }
    return o;
}

int
block_start(int full)
{
    dTHR;
    int retval = savestack_ix;
    SAVEI32(comppad_name_floor);
    if (full) {
	if ((comppad_name_fill = AvFILL(comppad_name)) > 0)
	    comppad_name_floor = comppad_name_fill;
	else
	    comppad_name_floor = 0;
    }
    SAVEI32(min_intro_pending);
    SAVEI32(max_intro_pending);
    min_intro_pending = 0;
    SAVEI32(comppad_name_fill);
    SAVEI32(padix_floor);
    padix_floor = padix;
    pad_reset_pending = FALSE;
    SAVEI32(hints);
    hints &= ~HINT_BLOCK_SCOPE;
    return retval;
}

OP*
block_end(I32 floor, OP *seq)
{
    dTHR;
    int needblockscope = hints & HINT_BLOCK_SCOPE;
    OP* retval = scalarseq(seq);
    LEAVE_SCOPE(floor);
    pad_reset_pending = FALSE;
    if (needblockscope)
	hints |= HINT_BLOCK_SCOPE; /* propagate out */
    pad_leavemy(comppad_name_fill);
    cop_seqmax++;
    return retval;
}

void
newPROG(OP *o)
{
    dTHR;
    if (in_eval) {
	eval_root = newUNOP(OP_LEAVEEVAL, ((in_eval & 4) ? OPf_SPECIAL : 0), o);
	eval_start = linklist(eval_root);
	eval_root->op_next = 0;
	peep(eval_start);
    }
    else {
	if (!o)
	    return;
	main_root = scope(sawparens(scalarvoid(o)));
	curcop = &compiling;
	main_start = LINKLIST(main_root);
	main_root->op_next = 0;
	peep(main_start);
	compcv = 0;

	/* Register with debugger */
	if (PERLDB_INTER) {
	    CV *cv = perl_get_cv("DB::postponed", FALSE);
	    if (cv) {
		dSP;
		PUSHMARK(sp);
		XPUSHs((SV*)compiling.cop_filegv);
		PUTBACK;
		perl_call_sv((SV*)cv, G_DISCARD);
	    }
	}
    }
}

OP *
localize(OP *o, I32 lex)
{
    if (o->op_flags & OPf_PARENS)
	list(o);
    else {
	scalar(o);
	if (dowarn && bufptr > oldbufptr && bufptr[-1] == ',') {
	    char *s;
	    for (s = bufptr; *s && (isALNUM(*s) || strchr("@$%, ",*s)); s++) ;
	    if (*s == ';' || *s == '=')
		warn("Parens missing around \"%s\" list", lex ? "my" : "local");
	}
    }
    in_my = FALSE;
    in_my_stash = Nullhv;
    if (lex)
	return my(o);
    else
	return mod(o, OP_NULL);		/* a bit kludgey */
}

OP *
jmaybe(OP *o)
{
    if (o->op_type == OP_LIST) {
	OP *o2;
#ifdef USE_THREADS
	o2 = newOP(OP_SPECIFIC, 0);
	o2->op_targ = find_thread_magical(";");
#else
	o2 = newSVREF(newGVOP(OP_GV, 0, gv_fetchpv(";", TRUE, SVt_PV))),
#endif /* USE_THREADS */
	o = convert(OP_JOIN, 0, prepend_elem(OP_LIST, o2, o));
    }
    return o;
}

OP *
fold_constants(register OP *o)
{
    dTHR;
    register OP *curop;
    I32 type = o->op_type;
    SV *sv;

    if (opargs[type] & OA_RETSCALAR)
	scalar(o);
    if (opargs[type] & OA_TARGET)
	o->op_targ = pad_alloc(type, SVs_PADTMP);

    if ((opargs[type] & OA_OTHERINT) && (hints & HINT_INTEGER))
	o->op_ppaddr = ppaddr[type = ++(o->op_type)];

    if (!(opargs[type] & OA_FOLDCONST))
	goto nope;

    switch (type) {
    case OP_SPRINTF:
    case OP_UCFIRST:
    case OP_LCFIRST:
    case OP_UC:
    case OP_LC:
	if (o->op_private & OPpLOCALE)
	    goto nope;
    }

    if (error_count)
	goto nope;		/* Don't try to run w/ errors */

    for (curop = LINKLIST(o); curop != o; curop = LINKLIST(curop)) {
	if (curop->op_type != OP_CONST &&
		curop->op_type != OP_LIST &&
		curop->op_type != OP_SCALAR &&
		curop->op_type != OP_NULL &&
		curop->op_type != OP_PUSHMARK) {
	    goto nope;
	}
    }

    curop = LINKLIST(o);
    o->op_next = 0;
    op = curop;
    runops();
    sv = *(stack_sp--);
    if (o->op_targ && sv == PAD_SV(o->op_targ))	/* grab pad temp? */
	pad_swipe(o->op_targ);
    else if (SvTEMP(sv)) {			/* grab mortal temp? */
	(void)SvREFCNT_inc(sv);
	SvTEMP_off(sv);
    }
    op_free(o);
    if (type == OP_RV2GV)
	return newGVOP(OP_GV, 0, (GV*)sv);
    else {
	if ((SvFLAGS(sv) & (SVf_IOK|SVf_NOK|SVf_POK)) == SVf_NOK) {
	    IV iv = SvIV(sv);
	    if ((double)iv == SvNV(sv)) {	/* can we smush double to int */
		SvREFCNT_dec(sv);
		sv = newSViv(iv);
	    }
	    else
		SvIOK_off(sv);			/* undo SvIV() damage */
	}
	return newSVOP(OP_CONST, 0, sv);
    }

  nope:
    if (!(opargs[type] & OA_OTHERINT))
	return o;

    if (!(hints & HINT_INTEGER)) {
	if (type == OP_DIVIDE || !(o->op_flags & OPf_KIDS))
	    return o;

	for (curop = ((UNOP*)o)->op_first; curop; curop = curop->op_sibling) {
	    if (curop->op_type == OP_CONST) {
		if (SvIOK(((SVOP*)curop)->op_sv))
		    continue;
		return o;
	    }
	    if (opargs[curop->op_type] & OA_RETINTEGER)
		continue;
	    return o;
	}
	o->op_ppaddr = ppaddr[++(o->op_type)];
    }

    return o;
}

OP *
gen_constant_list(register OP *o)
{
    dTHR;
    register OP *curop;
    I32 oldtmps_floor = tmps_floor;

    list(o);
    if (error_count)
	return o;		/* Don't attempt to run with errors */

    op = curop = LINKLIST(o);
    o->op_next = 0;
    pp_pushmark(ARGS);
    runops();
    op = curop;
    pp_anonlist(ARGS);
    tmps_floor = oldtmps_floor;

    o->op_type = OP_RV2AV;
    o->op_ppaddr = ppaddr[OP_RV2AV];
    curop = ((UNOP*)o)->op_first;
    ((UNOP*)o)->op_first = newSVOP(OP_CONST, 0, SvREFCNT_inc(*stack_sp--));
    op_free(curop);
    linklist(o);
    return list(o);
}

OP *
convert(I32 type, I32 flags, OP *o)
{
    OP *kid;
    OP *last = 0;

    if (!o || o->op_type != OP_LIST)
	o = newLISTOP(OP_LIST, 0, o, Nullop);
    else
	o->op_flags &= ~OPf_WANT;

    if (!(opargs[type] & OA_MARK))
	null(cLISTOPo->op_first);

    o->op_type = type;
    o->op_ppaddr = ppaddr[type];
    o->op_flags |= flags;

    o = CHECKOP(type, o);
    if (o->op_type != type)
	return o;

    if (cLISTOPo->op_children < 7) {
	/* XXX do we really need to do this if we're done appending?? */
	for (kid = cLISTOPo->op_first; kid; kid = kid->op_sibling)
	    last = kid;
	cLISTOPo->op_last = last;	/* in case check substituted last arg */
    }

    return fold_constants(o);
}

/* List constructors */

OP *
append_elem(I32 type, OP *first, OP *last)
{
    if (!first)
	return last;

    if (!last)
	return first;

    if (first->op_type != type || type==OP_LIST && first->op_flags & OPf_PARENS)
	    return newLISTOP(type, 0, first, last);

    if (first->op_flags & OPf_KIDS)
	((LISTOP*)first)->op_last->op_sibling = last;
    else {
	first->op_flags |= OPf_KIDS;
	((LISTOP*)first)->op_first = last;
    }
    ((LISTOP*)first)->op_last = last;
    ((LISTOP*)first)->op_children++;
    return first;
}

OP *
append_list(I32 type, LISTOP *first, LISTOP *last)
{
    if (!first)
	return (OP*)last;

    if (!last)
	return (OP*)first;

    if (first->op_type != type)
	return prepend_elem(type, (OP*)first, (OP*)last);

    if (last->op_type != type)
	return append_elem(type, (OP*)first, (OP*)last);

    first->op_last->op_sibling = last->op_first;
    first->op_last = last->op_last;
    first->op_children += last->op_children;
    if (first->op_children)
	last->op_flags |= OPf_KIDS;

    Safefree(last);
    return (OP*)first;
}

OP *
prepend_elem(I32 type, OP *first, OP *last)
{
    if (!first)
	return last;

    if (!last)
	return first;

    if (last->op_type == type) {
	if (type == OP_LIST) {	/* already a PUSHMARK there */
	    first->op_sibling = ((LISTOP*)last)->op_first->op_sibling;
	    ((LISTOP*)last)->op_first->op_sibling = first;
	}
	else {
	    if (!(last->op_flags & OPf_KIDS)) {
		((LISTOP*)last)->op_last = first;
		last->op_flags |= OPf_KIDS;
	    }
	    first->op_sibling = ((LISTOP*)last)->op_first;
	    ((LISTOP*)last)->op_first = first;
	}
	((LISTOP*)last)->op_children++;
	return last;
    }

    return newLISTOP(type, 0, first, last);
}

/* Constructors */

OP *
newNULLLIST(void)
{
    return newOP(OP_STUB, 0);
}

OP *
force_list(OP *o)
{
    if (!o || o->op_type != OP_LIST)
	o = newLISTOP(OP_LIST, 0, o, Nullop);
    null(o);
    return o;
}

OP *
newLISTOP(I32 type, I32 flags, OP *first, OP *last)
{
    LISTOP *listop;

    Newz(1101, listop, 1, LISTOP);

    listop->op_type = type;
    listop->op_ppaddr = ppaddr[type];
    listop->op_children = (first != 0) + (last != 0);
    listop->op_flags = flags;

    if (!last && first)
	last = first;
    else if (!first && last)
	first = last;
    else if (first)
	first->op_sibling = last;
    listop->op_first = first;
    listop->op_last = last;
    if (type == OP_LIST) {
	OP* pushop;
	pushop = newOP(OP_PUSHMARK, 0);
	pushop->op_sibling = first;
	listop->op_first = pushop;
	listop->op_flags |= OPf_KIDS;
	if (!last)
	    listop->op_last = pushop;
    }
    else if (listop->op_children)
	listop->op_flags |= OPf_KIDS;

    return (OP*)listop;
}

OP *
newOP(I32 type, I32 flags)
{
    OP *o;
    Newz(1101, o, 1, OP);
    o->op_type = type;
    o->op_ppaddr = ppaddr[type];
    o->op_flags = flags;

    o->op_next = o;
    o->op_private = 0 + (flags >> 8);
    if (opargs[type] & OA_RETSCALAR)
	scalar(o);
    if (opargs[type] & OA_TARGET)
	o->op_targ = pad_alloc(type, SVs_PADTMP);
    return CHECKOP(type, o);
}

OP *
newUNOP(I32 type, I32 flags, OP *first)
{
    UNOP *unop;

    if (!first)
	first = newOP(OP_STUB, 0);
    if (opargs[type] & OA_MARK)
	first = force_list(first);

    Newz(1101, unop, 1, UNOP);
    unop->op_type = type;
    unop->op_ppaddr = ppaddr[type];
    unop->op_first = first;
    unop->op_flags = flags | OPf_KIDS;
    unop->op_private = 1 | (flags >> 8);

    unop = (UNOP*) CHECKOP(type, unop);
    if (unop->op_next)
	return (OP*)unop;

    return fold_constants((OP *) unop);
}

OP *
newBINOP(I32 type, I32 flags, OP *first, OP *last)
{
    BINOP *binop;
    Newz(1101, binop, 1, BINOP);

    if (!first)
	first = newOP(OP_NULL, 0);

    binop->op_type = type;
    binop->op_ppaddr = ppaddr[type];
    binop->op_first = first;
    binop->op_flags = flags | OPf_KIDS;
    if (!last) {
	last = first;
	binop->op_private = 1 | (flags >> 8);
    }
    else {
	binop->op_private = 2 | (flags >> 8);
	first->op_sibling = last;
    }

    binop = (BINOP*)CHECKOP(type, binop);
    if (binop->op_next)
	return (OP*)binop;

    binop->op_last = last = binop->op_first->op_sibling;

    return fold_constants((OP *)binop);
}

OP *
pmtrans(OP *o, OP *expr, OP *repl)
{
    SV *tstr = ((SVOP*)expr)->op_sv;
    SV *rstr = ((SVOP*)repl)->op_sv;
    STRLEN tlen;
    STRLEN rlen;
    register U8 *t = (U8*)SvPV(tstr, tlen);
    register U8 *r = (U8*)SvPV(rstr, rlen);
    register I32 i;
    register I32 j;
    I32 Delete;
    I32 complement;
    register short *tbl;

    tbl = (short*)cPVOPo->op_pv;
    complement	= o->op_private & OPpTRANS_COMPLEMENT;
    Delete	= o->op_private & OPpTRANS_DELETE;
    /* squash	= o->op_private & OPpTRANS_SQUASH; */

    if (complement) {
	Zero(tbl, 256, short);
	for (i = 0; i < tlen; i++)
	    tbl[t[i]] = -1;
	for (i = 0, j = 0; i < 256; i++) {
	    if (!tbl[i]) {
		if (j >= rlen) {
		    if (Delete)
			tbl[i] = -2;
		    else if (rlen)
			tbl[i] = r[j-1];
		    else
			tbl[i] = i;
		}
		else
		    tbl[i] = r[j++];
	    }
	}
    }
    else {
	if (!rlen && !Delete) {
	    r = t; rlen = tlen;
	}
	for (i = 0; i < 256; i++)
	    tbl[i] = -1;
	for (i = 0, j = 0; i < tlen; i++,j++) {
	    if (j >= rlen) {
		if (Delete) {
		    if (tbl[t[i]] == -1)
			tbl[t[i]] = -2;
		    continue;
		}
		--j;
	    }
	    if (tbl[t[i]] == -1)
		tbl[t[i]] = r[j];
	}
    }
    op_free(expr);
    op_free(repl);

    return o;
}

OP *
newPMOP(I32 type, I32 flags)
{
    dTHR;
    PMOP *pmop;

    Newz(1101, pmop, 1, PMOP);
    pmop->op_type = type;
    pmop->op_ppaddr = ppaddr[type];
    pmop->op_flags = flags;
    pmop->op_private = 0 | (flags >> 8);

    if (hints & HINT_LOCALE)
	pmop->op_pmpermflags = (pmop->op_pmflags |= PMf_LOCALE);

    /* link into pm list */
    if (type != OP_TRANS && curstash) {
	pmop->op_pmnext = HvPMROOT(curstash);
	HvPMROOT(curstash) = pmop;
    }

    return (OP*)pmop;
}

OP *
pmruntime(OP *o, OP *expr, OP *repl)
{
    PMOP *pm;
    LOGOP *rcop;

    if (o->op_type == OP_TRANS)
	return pmtrans(o, expr, repl);

    hints |= HINT_BLOCK_SCOPE;
    pm = (PMOP*)o;

    if (expr->op_type == OP_CONST) {
	STRLEN plen;
	SV *pat = ((SVOP*)expr)->op_sv;
	char *p = SvPV(pat, plen);
	if ((o->op_flags & OPf_SPECIAL) && strEQ(p, " ")) {
	    sv_setpvn(pat, "\\s+", 3);
	    p = SvPV(pat, plen);
	    pm->op_pmflags |= PMf_SKIPWHITE;
	}
	pm->op_pmregexp = pregcomp(p, p + plen, pm);
	if (strEQ("\\s+", pm->op_pmregexp->precomp))
	    pm->op_pmflags |= PMf_WHITE;
	hoistmust(pm);
	op_free(expr);
    }
    else {
	if (pm->op_pmflags & PMf_KEEP)
	    expr = newUNOP(OP_REGCMAYBE,0,expr);

	Newz(1101, rcop, 1, LOGOP);
	rcop->op_type = OP_REGCOMP;
	rcop->op_ppaddr = ppaddr[OP_REGCOMP];
	rcop->op_first = scalar(expr);
	rcop->op_flags |= OPf_KIDS;
	rcop->op_private = 1;
	rcop->op_other = o;

	/* establish postfix order */
	if (pm->op_pmflags & PMf_KEEP) {
	    LINKLIST(expr);
	    rcop->op_next = expr;
	    ((UNOP*)expr)->op_first->op_next = (OP*)rcop;
	}
	else {
	    rcop->op_next = LINKLIST(expr);
	    expr->op_next = (OP*)rcop;
	}

	prepend_elem(o->op_type, scalar((OP*)rcop), o);
    }

    if (repl) {
	OP *curop;
	if (pm->op_pmflags & PMf_EVAL)
	    curop = 0;
#ifdef USE_THREADS
	else if (repl->op_type == OP_SPECIFIC
		 && strchr("&`'123456789+",
			   per_thread_magicals[repl->op_targ]))
	{
	    curop = 0;
	}
#endif /* USE_THREADS */
	else if (repl->op_type == OP_CONST)
	    curop = repl;
	else {
	    OP *lastop = 0;
	    for (curop = LINKLIST(repl); curop!=repl; curop = LINKLIST(curop)) {
		if (opargs[curop->op_type] & OA_DANGEROUS) {
#ifdef USE_THREADS
		    if (curop->op_type == OP_SPECIFIC
			&& strchr("&`'123456789+", curop->op_private)) {
			break;
		    }
#else
		    if (curop->op_type == OP_GV) {
			GV *gv = ((GVOP*)curop)->op_gv;
			if (strchr("&`'123456789+", *GvENAME(gv)))
			    break;
		    }
#endif /* USE_THREADS */
		    else if (curop->op_type == OP_RV2CV)
			break;
		    else if (curop->op_type == OP_RV2SV ||
			     curop->op_type == OP_RV2AV ||
			     curop->op_type == OP_RV2HV ||
			     curop->op_type == OP_RV2GV) {
			if (lastop && lastop->op_type != OP_GV)	/*funny deref?*/
			    break;
		    }
		    else if (curop->op_type == OP_PADSV ||
			     curop->op_type == OP_PADAV ||
			     curop->op_type == OP_PADHV ||
			     curop->op_type == OP_PADANY) {
			     /* is okay */
		    }
		    else
			break;
		}
		lastop = curop;
	    }
	}
	if (curop == repl) {
	    pm->op_pmflags |= PMf_CONST;	/* const for long enough */
	    pm->op_pmpermflags |= PMf_CONST;	/* const for long enough */
	    prepend_elem(o->op_type, scalar(repl), o);
	}
	else {
	    Newz(1101, rcop, 1, LOGOP);
	    rcop->op_type = OP_SUBSTCONT;
	    rcop->op_ppaddr = ppaddr[OP_SUBSTCONT];
	    rcop->op_first = scalar(repl);
	    rcop->op_flags |= OPf_KIDS;
	    rcop->op_private = 1;
	    rcop->op_other = o;

	    /* establish postfix order */
	    rcop->op_next = LINKLIST(repl);
	    repl->op_next = (OP*)rcop;

	    pm->op_pmreplroot = scalar((OP*)rcop);
	    pm->op_pmreplstart = LINKLIST(rcop);
	    rcop->op_next = 0;
	}
    }

    return (OP*)pm;
}

OP *
newSVOP(I32 type, I32 flags, SV *sv)
{
    SVOP *svop;
    Newz(1101, svop, 1, SVOP);
    svop->op_type = type;
    svop->op_ppaddr = ppaddr[type];
    svop->op_sv = sv;
    svop->op_next = (OP*)svop;
    svop->op_flags = flags;
    if (opargs[type] & OA_RETSCALAR)
	scalar((OP*)svop);
    if (opargs[type] & OA_TARGET)
	svop->op_targ = pad_alloc(type, SVs_PADTMP);
    return CHECKOP(type, svop);
}

OP *
newGVOP(I32 type, I32 flags, GV *gv)
{
    dTHR;
    GVOP *gvop;
    Newz(1101, gvop, 1, GVOP);
    gvop->op_type = type;
    gvop->op_ppaddr = ppaddr[type];
    gvop->op_gv = (GV*)SvREFCNT_inc(gv);
    gvop->op_next = (OP*)gvop;
    gvop->op_flags = flags;
    if (opargs[type] & OA_RETSCALAR)
	scalar((OP*)gvop);
    if (opargs[type] & OA_TARGET)
	gvop->op_targ = pad_alloc(type, SVs_PADTMP);
    return CHECKOP(type, gvop);
}

OP *
newPVOP(I32 type, I32 flags, char *pv)
{
    PVOP *pvop;
    Newz(1101, pvop, 1, PVOP);
    pvop->op_type = type;
    pvop->op_ppaddr = ppaddr[type];
    pvop->op_pv = pv;
    pvop->op_next = (OP*)pvop;
    pvop->op_flags = flags;
    if (opargs[type] & OA_RETSCALAR)
	scalar((OP*)pvop);
    if (opargs[type] & OA_TARGET)
	pvop->op_targ = pad_alloc(type, SVs_PADTMP);
    return CHECKOP(type, pvop);
}

void
package(OP *o)
{
    dTHR;
    SV *sv;

    save_hptr(&curstash);
    save_item(curstname);
    if (o) {
	STRLEN len;
	char *name;
	sv = cSVOPo->op_sv;
	name = SvPV(sv, len);
	curstash = gv_stashpvn(name,len,TRUE);
	sv_setpvn(curstname, name, len);
	op_free(o);
    }
    else {
	sv_setpv(curstname,"<none>");
	curstash = Nullhv;
    }
    copline = NOLINE;
    expect = XSTATE;
}

void
utilize(int aver, I32 floor, OP *version, OP *id, OP *arg)
{
    OP *pack;
    OP *meth;
    OP *rqop;
    OP *imop;
    OP *veop;

    if (id->op_type != OP_CONST)
	croak("Module name must be constant");

    veop = Nullop;

    if(version != Nullop) {
	SV *vesv = ((SVOP*)version)->op_sv;

	if (arg == Nullop && !SvNIOK(vesv)) {
	    arg = version;
	}
	else {
	    OP *pack;
	    OP *meth;

	    if (version->op_type != OP_CONST || !SvNIOK(vesv))
		croak("Version number must be constant number");

	    /* Make copy of id so we don't free it twice */
	    pack = newSVOP(OP_CONST, 0, newSVsv(((SVOP*)id)->op_sv));

	    /* Fake up a method call to VERSION */
	    meth = newSVOP(OP_CONST, 0, newSVpv("VERSION", 7));
	    veop = convert(OP_ENTERSUB, OPf_STACKED|OPf_SPECIAL,
			    append_elem(OP_LIST,
			    prepend_elem(OP_LIST, pack, list(version)),
			    newUNOP(OP_METHOD, 0, meth)));
	}
    }

    /* Fake up an import/unimport */
    if (arg && arg->op_type == OP_STUB)
	imop = arg;		/* no import on explicit () */
    else if(SvNIOK(((SVOP*)id)->op_sv)) {
	imop = Nullop;		/* use 5.0; */
    }
    else {
	/* Make copy of id so we don't free it twice */
	pack = newSVOP(OP_CONST, 0, newSVsv(((SVOP*)id)->op_sv));
	meth = newSVOP(OP_CONST, 0,
	    aver
		? newSVpv("import", 6)
		: newSVpv("unimport", 8)
	    );
	imop = convert(OP_ENTERSUB, OPf_STACKED|OPf_SPECIAL,
		    append_elem(OP_LIST,
			prepend_elem(OP_LIST, pack, list(arg)),
			newUNOP(OP_METHOD, 0, meth)));
    }

    /* Fake up a require */
    rqop = newUNOP(OP_REQUIRE, 0, id);

    /* Fake up the BEGIN {}, which does its thing immediately. */
    newSUB(floor,
	newSVOP(OP_CONST, 0, newSVpv("BEGIN", 5)),
	Nullop,
	append_elem(OP_LINESEQ,
	    append_elem(OP_LINESEQ,
	        newSTATEOP(0, Nullch, rqop),
	        newSTATEOP(0, Nullch, veop)),
	    newSTATEOP(0, Nullch, imop) ));

    copline = NOLINE;
    expect = XSTATE;
}

OP *
newSLICEOP(I32 flags, OP *subscript, OP *listval)
{
    return newBINOP(OP_LSLICE, flags,
	    list(force_list(subscript)),
	    list(force_list(listval)) );
}

static I32
list_assignment(register OP *o)
{
    if (!o)
	return TRUE;

    if (o->op_type == OP_NULL && o->op_flags & OPf_KIDS)
	o = cUNOPo->op_first;

    if (o->op_type == OP_COND_EXPR) {
	I32 t = list_assignment(cCONDOPo->op_first->op_sibling);
	I32 f = list_assignment(cCONDOPo->op_first->op_sibling->op_sibling);

	if (t && f)
	    return TRUE;
	if (t || f)
	    yyerror("Assignment to both a list and a scalar");
	return FALSE;
    }

    if (o->op_type == OP_LIST || o->op_flags & OPf_PARENS ||
	o->op_type == OP_RV2AV || o->op_type == OP_RV2HV ||
	o->op_type == OP_ASLICE || o->op_type == OP_HSLICE)
	return TRUE;

    if (o->op_type == OP_PADAV || o->op_type == OP_PADHV)
	return TRUE;

    if (o->op_type == OP_RV2SV)
	return FALSE;

    return FALSE;
}

OP *
newASSIGNOP(I32 flags, OP *left, I32 optype, OP *right)
{
    OP *o;

    if (optype) {
	if (optype == OP_ANDASSIGN || optype == OP_ORASSIGN) {
	    return newLOGOP(optype, 0,
		mod(scalar(left), optype),
		newUNOP(OP_SASSIGN, 0, scalar(right)));
	}
	else {
	    return newBINOP(optype, OPf_STACKED,
		mod(scalar(left), optype), scalar(right));
	}
    }

    if (list_assignment(left)) {
	modcount = 0;
	eval_start = right;	/* Grandfathering $[ assignment here.  Bletch.*/
	left = mod(left, OP_AASSIGN);
	if (eval_start)
	    eval_start = 0;
	else {
	    op_free(left);
	    op_free(right);
	    return Nullop;
	}
	o = newBINOP(OP_AASSIGN, flags,
		list(force_list(right)),
		list(force_list(left)) );
	o->op_private = 0 | (flags >> 8);
	if (!(left->op_private & OPpLVAL_INTRO)) {
	    static int generation = 100;
	    OP *curop;
	    OP *lastop = o;
	    generation++;
	    for (curop = LINKLIST(o); curop != o; curop = LINKLIST(curop)) {
		if (opargs[curop->op_type] & OA_DANGEROUS) {
		    if (curop->op_type == OP_GV) {
			GV *gv = ((GVOP*)curop)->op_gv;
			if (gv == defgv || SvCUR(gv) == generation)
			    break;
			SvCUR(gv) = generation;
		    }
		    else if (curop->op_type == OP_PADSV ||
			     curop->op_type == OP_PADAV ||
			     curop->op_type == OP_PADHV ||
			     curop->op_type == OP_PADANY) {
			SV **svp = AvARRAY(comppad_name);
			SV *sv = svp[curop->op_targ];
			if (SvCUR(sv) == generation)
			    break;
			SvCUR(sv) = generation;	/* (SvCUR not used any more) */
		    }
		    else if (curop->op_type == OP_RV2CV)
			break;
		    else if (curop->op_type == OP_RV2SV ||
			     curop->op_type == OP_RV2AV ||
			     curop->op_type == OP_RV2HV ||
			     curop->op_type == OP_RV2GV) {
			if (lastop->op_type != OP_GV)	/* funny deref? */
			    break;
		    }
		    else
			break;
		}
		lastop = curop;
	    }
	    if (curop != o)
		o->op_private = OPpASSIGN_COMMON;
	}
	if (right && right->op_type == OP_SPLIT) {
	    OP* tmpop;
	    if ((tmpop = ((LISTOP*)right)->op_first) &&
		tmpop->op_type == OP_PUSHRE)
	    {
		PMOP *pm = (PMOP*)tmpop;
		if (left->op_type == OP_RV2AV &&
		    !(left->op_private & OPpLVAL_INTRO) &&
		    !(o->op_private & OPpASSIGN_COMMON) )
		{
		    tmpop = ((UNOP*)left)->op_first;
		    if (tmpop->op_type == OP_GV && !pm->op_pmreplroot) {
			pm->op_pmreplroot = (OP*)((GVOP*)tmpop)->op_gv;
			pm->op_pmflags |= PMf_ONCE;
			tmpop = cUNOPo->op_first;	/* to list (nulled) */
			tmpop = ((UNOP*)tmpop)->op_first; /* to pushmark */
			tmpop->op_sibling = Nullop;	/* don't free split */
			right->op_next = tmpop->op_next;  /* fix starting loc */
			op_free(o);			/* blow off assign */
			right->op_flags &= ~OPf_WANT;
				/* "I don't know and I don't care." */
			return right;
		    }
		}
		else {
		    if (modcount < 10000 &&
		      ((LISTOP*)right)->op_last->op_type == OP_CONST)
		    {
			SV *sv = ((SVOP*)((LISTOP*)right)->op_last)->op_sv;
			if (SvIVX(sv) == 0)
			    sv_setiv(sv, modcount+1);
		    }
		}
	    }
	}
	return o;
    }
    if (!right)
	right = newOP(OP_UNDEF, 0);
    if (right->op_type == OP_READLINE) {
	right->op_flags |= OPf_STACKED;
	return newBINOP(OP_NULL, flags, mod(scalar(left), OP_SASSIGN), scalar(right));
    }
    else {
	eval_start = right;	/* Grandfathering $[ assignment here.  Bletch.*/
	o = newBINOP(OP_SASSIGN, flags,
	    scalar(right), mod(scalar(left), OP_SASSIGN) );
	if (eval_start)
	    eval_start = 0;
	else {
	    op_free(o);
	    return Nullop;
	}
    }
    return o;
}

OP *
newSTATEOP(I32 flags, char *label, OP *o)
{
    dTHR;
    U32 seq = intro_my();
    register COP *cop;

    Newz(1101, cop, 1, COP);
    if (PERLDB_LINE && curcop->cop_line && curstash != debstash) {
	cop->op_type = OP_DBSTATE;
	cop->op_ppaddr = ppaddr[ OP_DBSTATE ];
    }
    else {
	cop->op_type = OP_NEXTSTATE;
	cop->op_ppaddr = ppaddr[ OP_NEXTSTATE ];
    }
    cop->op_flags = flags;
    cop->op_private = 0 | (flags >> 8);
#ifdef NATIVE_HINTS
    cop->op_private |= NATIVE_HINTS;
#endif
    cop->op_next = (OP*)cop;

    if (label) {
	cop->cop_label = label;
	hints |= HINT_BLOCK_SCOPE;
    }
    cop->cop_seq = seq;
    cop->cop_arybase = curcop->cop_arybase;

    if (copline == NOLINE)
        cop->cop_line = curcop->cop_line;
    else {
        cop->cop_line = copline;
        copline = NOLINE;
    }
    cop->cop_filegv = (GV*)SvREFCNT_inc(curcop->cop_filegv);
    cop->cop_stash = curstash;

    if (PERLDB_LINE && curstash != debstash) {
	SV **svp = av_fetch(GvAV(curcop->cop_filegv),(I32)cop->cop_line, FALSE);
	if (svp && *svp != &sv_undef && !SvIOK(*svp)) {
	    (void)SvIOK_on(*svp);
	    SvIVX(*svp) = 1;
	    SvSTASH(*svp) = (HV*)cop;
	}
    }

    return prepend_elem(OP_LINESEQ, (OP*)cop, o);
}

/* "Introduce" my variables to visible status. */
U32
intro_my(void)
{
    SV **svp;
    SV *sv;
    I32 i;

    if (! min_intro_pending)
	return cop_seqmax;

    svp = AvARRAY(comppad_name);
    for (i = min_intro_pending; i <= max_intro_pending; i++) {
	if ((sv = svp[i]) && sv != &sv_undef && !SvIVX(sv)) {
	    SvIVX(sv) = 999999999;	/* Don't know scope end yet. */
	    SvNVX(sv) = (double)cop_seqmax;
	}
    }
    min_intro_pending = 0;
    comppad_name_fill = max_intro_pending;	/* Needn't search higher */
    return cop_seqmax++;
}

OP *
newLOGOP(I32 type, I32 flags, OP *first, OP *other)
{
    dTHR;
    LOGOP *logop;
    OP *o;

    if (type == OP_XOR)		/* Not short circuit, but here by precedence. */
	return newBINOP(type, flags, scalar(first), scalar(other));

    scalarboolean(first);
    /* optimize "!a && b" to "a || b", and "!a || b" to "a && b" */
    if (first->op_type == OP_NOT && (first->op_flags & OPf_SPECIAL)) {
	if (type == OP_AND || type == OP_OR) {
	    if (type == OP_AND)
		type = OP_OR;
	    else
		type = OP_AND;
	    o = first;
	    first = cUNOPo->op_first;
	    if (o->op_next)
		first->op_next = o->op_next;
	    cUNOPo->op_first = Nullop;
	    op_free(o);
	}
    }
    if (first->op_type == OP_CONST) {
	if (dowarn && (first->op_private & OPpCONST_BARE))
	    warn("Probable precedence problem on %s", op_desc[type]);
	if ((type == OP_AND) == (SvTRUE(((SVOP*)first)->op_sv))) {
	    op_free(first);
	    return other;
	}
	else {
	    op_free(other);
	    return first;
	}
    }
    else if (first->op_type == OP_WANTARRAY) {
	if (type == OP_AND)
	    list(other);
	else
	    scalar(other);
    }
    else if (dowarn && (first->op_flags & OPf_KIDS)) {
	OP *k1 = ((UNOP*)first)->op_first;
	OP *k2 = k1->op_sibling;
	OPCODE warnop = 0;
	switch (first->op_type)
	{
	case OP_NULL:
	    if (k2 && k2->op_type == OP_READLINE
		  && (k2->op_flags & OPf_STACKED)
		  && (k1->op_type == OP_RV2SV || k1->op_type == OP_PADSV))
		warnop = k2->op_type;
	    break;

	case OP_SASSIGN:
	    if (k1->op_type == OP_READDIR
		  || k1->op_type == OP_GLOB
		  || k1->op_type == OP_EACH)
		warnop = k1->op_type;
	    break;
	}
	if (warnop) {
	    line_t oldline = curcop->cop_line;
	    curcop->cop_line = copline;
	    warn("Value of %s%s can be \"0\"; test with defined()",
		 op_desc[warnop],
		 ((warnop == OP_READLINE || warnop == OP_GLOB)
		  ? " construct" : "() operator"));
	    curcop->cop_line = oldline;
	}
    }

    if (!other)
	return first;

    if (type == OP_ANDASSIGN || type == OP_ORASSIGN)
	other->op_private |= OPpASSIGN_BACKWARDS;  /* other is an OP_SASSIGN */

    Newz(1101, logop, 1, LOGOP);

    logop->op_type = type;
    logop->op_ppaddr = ppaddr[type];
    logop->op_first = first;
    logop->op_flags = flags | OPf_KIDS;
    logop->op_other = LINKLIST(other);
    logop->op_private = 1 | (flags >> 8);

    /* establish postfix order */
    logop->op_next = LINKLIST(first);
    first->op_next = (OP*)logop;
    first->op_sibling = other;

    o = newUNOP(OP_NULL, 0, (OP*)logop);
    other->op_next = o;

    return o;
}

OP *
newCONDOP(I32 flags, OP *first, OP *trueop, OP *falseop)
{
    dTHR;
    CONDOP *condop;
    OP *o;

    if (!falseop)
	return newLOGOP(OP_AND, 0, first, trueop);
    if (!trueop)
	return newLOGOP(OP_OR, 0, first, falseop);

    scalarboolean(first);
    if (first->op_type == OP_CONST) {
	if (SvTRUE(((SVOP*)first)->op_sv)) {
	    op_free(first);
	    op_free(falseop);
	    return trueop;
	}
	else {
	    op_free(first);
	    op_free(trueop);
	    return falseop;
	}
    }
    else if (first->op_type == OP_WANTARRAY) {
	list(trueop);
	scalar(falseop);
    }
    Newz(1101, condop, 1, CONDOP);

    condop->op_type = OP_COND_EXPR;
    condop->op_ppaddr = ppaddr[OP_COND_EXPR];
    condop->op_first = first;
    condop->op_flags = flags | OPf_KIDS;
    condop->op_true = LINKLIST(trueop);
    condop->op_false = LINKLIST(falseop);
    condop->op_private = 1 | (flags >> 8);

    /* establish postfix order */
    condop->op_next = LINKLIST(first);
    first->op_next = (OP*)condop;

    first->op_sibling = trueop;
    trueop->op_sibling = falseop;
    o = newUNOP(OP_NULL, 0, (OP*)condop);

    trueop->op_next = o;
    falseop->op_next = o;

    return o;
}

OP *
newRANGE(I32 flags, OP *left, OP *right)
{
    dTHR;
    CONDOP *condop;
    OP *flip;
    OP *flop;
    OP *o;

    Newz(1101, condop, 1, CONDOP);

    condop->op_type = OP_RANGE;
    condop->op_ppaddr = ppaddr[OP_RANGE];
    condop->op_first = left;
    condop->op_flags = OPf_KIDS;
    condop->op_true = LINKLIST(left);
    condop->op_false = LINKLIST(right);
    condop->op_private = 1 | (flags >> 8);

    left->op_sibling = right;

    condop->op_next = (OP*)condop;
    flip = newUNOP(OP_FLIP, flags, (OP*)condop);
    flop = newUNOP(OP_FLOP, 0, flip);
    o = newUNOP(OP_NULL, 0, flop);
    linklist(flop);

    left->op_next = flip;
    right->op_next = flop;

    condop->op_targ = pad_alloc(OP_RANGE, SVs_PADMY);
    sv_upgrade(PAD_SV(condop->op_targ), SVt_PVNV);
    flip->op_targ = pad_alloc(OP_RANGE, SVs_PADMY);
    sv_upgrade(PAD_SV(flip->op_targ), SVt_PVNV);

    flip->op_private =  left->op_type == OP_CONST ? OPpFLIP_LINENUM : 0;
    flop->op_private = right->op_type == OP_CONST ? OPpFLIP_LINENUM : 0;

    flip->op_next = o;
    if (!flip->op_private || !flop->op_private)
	linklist(o);		/* blow off optimizer unless constant */

    return o;
}

OP *
newLOOPOP(I32 flags, I32 debuggable, OP *expr, OP *block)
{
    dTHR;
    OP* listop;
    OP* o;
    int once = block && block->op_flags & OPf_SPECIAL &&
      (block->op_type == OP_ENTERSUB || block->op_type == OP_NULL);

    if (expr) {
	if (once && expr->op_type == OP_CONST && !SvTRUE(((SVOP*)expr)->op_sv))
	    return block;	/* do {} while 0 does once */
	if (expr->op_type == OP_READLINE || expr->op_type == OP_GLOB
	    || (expr->op_type == OP_NULL && expr->op_targ == OP_GLOB)) {
	    expr = newUNOP(OP_DEFINED, 0,
		newASSIGNOP(0, newSVREF(newGVOP(OP_GV, 0, defgv)), 0, expr) );
	}
    }

    listop = append_elem(OP_LINESEQ, block, newOP(OP_UNSTACK, 0));
    o = newLOGOP(OP_AND, 0, expr, listop);

    ((LISTOP*)listop)->op_last->op_next = LINKLIST(o);

    if (once && o != listop)
	o->op_next = ((LOGOP*)cUNOPo->op_first)->op_other;

    if (o == listop)
	o = newUNOP(OP_NULL, 0, o);	/* or do {} while 1 loses outer block */

    o->op_flags |= flags;
    o = scope(o);
    o->op_flags |= OPf_SPECIAL;	/* suppress POPBLOCK curpm restoration*/
    return o;
}

OP *
newWHILEOP(I32 flags, I32 debuggable, LOOP *loop, I32 whileline, OP *expr, OP *block, OP *cont)
{
    dTHR;
    OP *redo;
    OP *next = 0;
    OP *listop;
    OP *o;
    OP *condop;

    if (expr && (expr->op_type == OP_READLINE || expr->op_type == OP_GLOB
		 || (expr->op_type == OP_NULL && expr->op_targ == OP_GLOB))) {
	expr = newUNOP(OP_DEFINED, 0,
	    newASSIGNOP(0, newSVREF(newGVOP(OP_GV, 0, defgv)), 0, expr) );
    }

    if (!block)
	block = newOP(OP_NULL, 0);

    if (cont)
	next = LINKLIST(cont);
    if (expr) {
	cont = append_elem(OP_LINESEQ, cont, newOP(OP_UNSTACK, 0));
	if ((line_t)whileline != NOLINE) {
	    copline = whileline;
	    cont = append_elem(OP_LINESEQ, cont,
			       newSTATEOP(0, Nullch, Nullop));
	}
    }

    listop = append_list(OP_LINESEQ, (LISTOP*)block, (LISTOP*)cont);
    redo = LINKLIST(listop);

    if (expr) {
	o = newLOGOP(OP_AND, 0, expr, scalar(listop));
	if (o == expr && o->op_type == OP_CONST && !SvTRUE(cSVOPo->op_sv)) {
	    op_free(expr);		/* oops, it's a while (0) */
	    op_free((OP*)loop);
	    return Nullop;		/* (listop already freed by newLOGOP) */
	}
	((LISTOP*)listop)->op_last->op_next = condop =
	    (o == listop ? redo : LINKLIST(o));
	if (!next)
	    next = condop;
    }
    else
	o = listop;

    if (!loop) {
	Newz(1101,loop,1,LOOP);
	loop->op_type = OP_ENTERLOOP;
	loop->op_ppaddr = ppaddr[OP_ENTERLOOP];
	loop->op_private = 0;
	loop->op_next = (OP*)loop;
    }

    o = newBINOP(OP_LEAVELOOP, 0, (OP*)loop, o);

    loop->op_redoop = redo;
    loop->op_lastop = o;

    if (next)
	loop->op_nextop = next;
    else
	loop->op_nextop = o;

    o->op_flags |= flags;
    o->op_private |= (flags >> 8);
    return o;
}

OP *
#ifndef CAN_PROTOTYPE
newFOROP(flags,label,forline,sv,expr,block,cont)
I32 flags;
char *label;
line_t forline;
OP* sv;
OP* expr;
OP*block;
OP*cont;
#else
newFOROP(I32 flags,char *label,line_t forline,OP *sv,OP *expr,OP *block,OP *cont)
#endif /* CAN_PROTOTYPE */
{
    LOOP *loop;
    OP *wop;
    int padoff = 0;
    I32 iterflags = 0;

    if (sv) {
	if (sv->op_type == OP_RV2SV) {	/* symbol table variable */
	    sv->op_type = OP_RV2GV;
	    sv->op_ppaddr = ppaddr[OP_RV2GV];
	}
	else if (sv->op_type == OP_PADSV) { /* private variable */
	    padoff = sv->op_targ;
	    op_free(sv);
	    sv = Nullop;
	}
	else
	    croak("Can't use %s for loop variable", op_desc[sv->op_type]);
    }
    else {
	sv = newGVOP(OP_GV, 0, defgv);
    }
    if (expr->op_type == OP_RV2AV || expr->op_type == OP_PADAV) {
	expr = scalar(ref(expr, OP_ITER));
	iterflags |= OPf_STACKED;
    }
    loop = (LOOP*)list(convert(OP_ENTERITER, iterflags,
	append_elem(OP_LIST, mod(force_list(expr), OP_GREPSTART),
		    scalar(sv))));
    assert(!loop->op_next);
    Renew(loop, 1, LOOP);
    loop->op_targ = padoff;
    wop = newWHILEOP(flags, 1, loop, forline, newOP(OP_ITER, 0), block, cont);
    copline = forline;
    return newSTATEOP(0, label, wop);
}

OP*
newLOOPEX(I32 type, OP *label)
{
    dTHR;
    OP *o;
    if (type != OP_GOTO || label->op_type == OP_CONST) {
	o = newPVOP(type, 0, savepv(
		label->op_type == OP_CONST
		    ? SvPVx(((SVOP*)label)->op_sv, na)
		    : "" ));
	op_free(label);
    }
    else {
	if (label->op_type == OP_ENTERSUB)
	    label = newUNOP(OP_REFGEN, 0, mod(label, OP_REFGEN));
	o = newUNOP(type, OPf_STACKED, label);
    }
    hints |= HINT_BLOCK_SCOPE;
    return o;
}

void
cv_undef(CV *cv)
{
    dTHR;
#ifdef USE_THREADS
    if (CvMUTEXP(cv)) {
	MUTEX_DESTROY(CvMUTEXP(cv));
	Safefree(CvMUTEXP(cv));
	CvMUTEXP(cv) = 0;
    }
#endif /* USE_THREADS */

    if (!CvXSUB(cv) && CvROOT(cv)) {
#ifdef USE_THREADS
	if (CvDEPTH(cv) || (CvOWNER(cv) && CvOWNER(cv) != thr))
	    croak("Can't undef active subroutine");
#else
	if (CvDEPTH(cv))
	    croak("Can't undef active subroutine");
#endif /* USE_THREADS */
	ENTER;

	SAVESPTR(curpad);
	curpad = 0;

	if (!CvCLONED(cv))
	    op_free(CvROOT(cv));
	CvROOT(cv) = Nullop;
	LEAVE;
    }
    SvPOK_off((SV*)cv);		/* forget prototype */
    CvFLAGS(cv) = 0;
    SvREFCNT_dec(CvGV(cv));
    CvGV(cv) = Nullgv;
    SvREFCNT_dec(CvOUTSIDE(cv));
    CvOUTSIDE(cv) = Nullcv;
    if (CvPADLIST(cv)) {
	/* may be during global destruction */
	if (SvREFCNT(CvPADLIST(cv))) {
	    I32 i = AvFILL(CvPADLIST(cv));
	    while (i >= 0) {
		SV** svp = av_fetch(CvPADLIST(cv), i--, FALSE);
		SV* sv = svp ? *svp : Nullsv;
		if (!sv)
		    continue;
		if (sv == (SV*)comppad_name)
		    comppad_name = Nullav;
		else if (sv == (SV*)comppad) {
		    comppad = Nullav;
		    curpad = Null(SV**);
		}
		SvREFCNT_dec(sv);
	    }
	    SvREFCNT_dec((SV*)CvPADLIST(cv));
	}
	CvPADLIST(cv) = Nullav;
    }
}

#ifdef DEBUG_CLOSURES
static void
cv_dump(cv)
CV* cv;
{
    CV *outside = CvOUTSIDE(cv);
    AV* padlist = CvPADLIST(cv);
    AV* pad_name;
    AV* pad;
    SV** pname;
    SV** ppad;
    I32 ix;

    PerlIO_printf(Perl_debug_log, "\tCV=0x%lx (%s), OUTSIDE=0x%lx (%s)\n",
		  cv,
		  (CvANON(cv) ? "ANON"
		   : (cv == main_cv) ? "MAIN"
		   : CvUNIQUE(outside) ? "UNIQUE"
		   : CvGV(cv) ? GvNAME(CvGV(cv)) : "UNDEFINED"),
		  outside,
		  (!outside ? "null"
		   : CvANON(outside) ? "ANON"
		   : (outside == main_cv) ? "MAIN"
		   : CvUNIQUE(outside) ? "UNIQUE"
		   : CvGV(outside) ? GvNAME(CvGV(outside)) : "UNDEFINED"));

    if (!padlist)
	return;

    pad_name = (AV*)*av_fetch(padlist, 0, FALSE);
    pad = (AV*)*av_fetch(padlist, 1, FALSE);
    pname = AvARRAY(pad_name);
    ppad = AvARRAY(pad);

    for (ix = 1; ix <= AvFILL(pad_name); ix++) {
	if (SvPOK(pname[ix]))
	    PerlIO_printf(Perl_debug_log, "\t%4d. 0x%lx (%s\"%s\" %ld-%ld)\n",
			  ix, ppad[ix],
			  SvFAKE(pname[ix]) ? "FAKE " : "",
			  SvPVX(pname[ix]),
			  (long)I_32(SvNVX(pname[ix])),
			  (long)SvIVX(pname[ix]));
    }
}
#endif /* DEBUG_CLOSURES */

static CV *
cv_clone2(CV *proto, CV *outside)
{
    dTHR;
    AV* av;
    I32 ix;
    AV* protopadlist = CvPADLIST(proto);
    AV* protopad_name = (AV*)*av_fetch(protopadlist, 0, FALSE);
    AV* protopad = (AV*)*av_fetch(protopadlist, 1, FALSE);
    SV** pname = AvARRAY(protopad_name);
    SV** ppad = AvARRAY(protopad);
    I32 fname = AvFILL(protopad_name);
    I32 fpad = AvFILL(protopad);
    AV* comppadlist;
    CV* cv;

    assert(!CvUNIQUE(proto));

    ENTER;
    SAVESPTR(curpad);
    SAVESPTR(comppad);
    SAVESPTR(comppad_name);
    SAVESPTR(compcv);

    cv = compcv = (CV*)NEWSV(1104,0);
    sv_upgrade((SV *)cv, SvTYPE(proto));
    CvCLONED_on(cv);
    if (CvANON(proto))
	CvANON_on(cv);

#ifdef USE_THREADS
    New(666, CvMUTEXP(cv), 1, perl_mutex);
    MUTEX_INIT(CvMUTEXP(cv));
    CvOWNER(cv)		= 0;
#endif /* USE_THREADS */
    CvFILEGV(cv)	= CvFILEGV(proto);
    CvGV(cv)		= (GV*)SvREFCNT_inc(CvGV(proto));
    CvSTASH(cv)		= CvSTASH(proto);
    CvROOT(cv)		= CvROOT(proto);
    CvSTART(cv)		= CvSTART(proto);
    if (outside)
	CvOUTSIDE(cv)	= (CV*)SvREFCNT_inc(outside);

    if (SvPOK(proto))
	sv_setpvn((SV*)cv, SvPVX(proto), SvCUR(proto));

    comppad_name = newAV();
    for (ix = fname; ix >= 0; ix--)
	av_store(comppad_name, ix, SvREFCNT_inc(pname[ix]));

    comppad = newAV();

    comppadlist = newAV();
    AvREAL_off(comppadlist);
    av_store(comppadlist, 0, (SV*)comppad_name);
    av_store(comppadlist, 1, (SV*)comppad);
    CvPADLIST(cv) = comppadlist;
    av_fill(comppad, AvFILL(protopad));
    curpad = AvARRAY(comppad);

    av = newAV();           /* will be @_ */
    av_extend(av, 0);
    av_store(comppad, 0, (SV*)av);
    AvFLAGS(av) = AVf_REIFY;

    for (ix = fpad; ix > 0; ix--) {
	SV* namesv = (ix <= fname) ? pname[ix] : Nullsv;
	if (namesv && namesv != &sv_undef) {
	    char *name = SvPVX(namesv);    /* XXX */
	    if (SvFLAGS(namesv) & SVf_FAKE) {   /* lexical from outside? */
		I32 off = pad_findlex(name, ix, SvIVX(namesv),
				      CvOUTSIDE(cv), cxstack_ix);
		if (!off)
		    curpad[ix] = SvREFCNT_inc(ppad[ix]);
		else if (off != ix)
		    croak("panic: cv_clone: %s", name);
	    }
	    else {				/* our own lexical */
		SV* sv;
		if (*name == '&') {
		    /* anon code -- we'll come back for it */
		    sv = SvREFCNT_inc(ppad[ix]);
		}
		else if (*name == '@')
		    sv = (SV*)newAV();
		else if (*name == '%')
		    sv = (SV*)newHV();
		else
		    sv = NEWSV(0,0);
		if (!SvPADBUSY(sv))
		    SvPADMY_on(sv);
		curpad[ix] = sv;
	    }
	}
	else {
	    SV* sv = NEWSV(0,0);
	    SvPADTMP_on(sv);
	    curpad[ix] = sv;
	}
    }

    /* Now that vars are all in place, clone nested closures. */

    for (ix = fpad; ix > 0; ix--) {
	SV* namesv = (ix <= fname) ? pname[ix] : Nullsv;
	if (namesv
	    && namesv != &sv_undef
	    && !(SvFLAGS(namesv) & SVf_FAKE)
	    && *SvPVX(namesv) == '&'
	    && CvCLONE(ppad[ix]))
	{
	    CV *kid = cv_clone2((CV*)ppad[ix], cv);
	    SvREFCNT_dec(ppad[ix]);
	    CvCLONE_on(kid);
	    SvPADMY_on(kid);
	    curpad[ix] = (SV*)kid;
	}
    }

#ifdef DEBUG_CLOSURES
    PerlIO_printf(Perl_debug_log, "Cloned inside:\n");
    cv_dump(outside);
    PerlIO_printf(Perl_debug_log, "  from:\n");
    cv_dump(proto);
    PerlIO_printf(Perl_debug_log, "   to:\n");
    cv_dump(cv);
#endif

    LEAVE;
    return cv;
}

CV *
cv_clone(CV *proto)
{
    return cv_clone2(proto, CvOUTSIDE(proto));
}

void
cv_ckproto(CV *cv, GV *gv, char *p)
{
    if ((!p != !SvPOK(cv)) || (p && strNE(p, SvPVX(cv)))) {
	SV* msg = sv_newmortal();
	SV* name = Nullsv;

	if (gv)
	    gv_efullname3(name = sv_newmortal(), gv, Nullch);
	sv_setpv(msg, "Prototype mismatch:");
	if (name)
	    sv_catpvf(msg, " sub %_", name);
	if (SvPOK(cv))
	    sv_catpvf(msg, " (%s)", SvPVX(cv));
	sv_catpv(msg, " vs ");
	if (p)
	    sv_catpvf(msg, "(%s)", p);
	else
	    sv_catpv(msg, "none");
	warn("%_", msg);
    }
}

SV *
cv_const_sv(CV *cv)
{
    OP *o;
    SV *sv;

    if (!cv || !SvPOK(cv) || SvCUR(cv))
	return Nullsv;

    sv = Nullsv;
    for (o = CvSTART(cv); o; o = o->op_next) {
	OPCODE type = o->op_type;
	
	if (type == OP_NEXTSTATE || type == OP_NULL || type == OP_PUSHMARK)
	    continue;
	if (type == OP_LEAVESUB || type == OP_RETURN)
	    break;
	if (sv)
	    return Nullsv;
	if (type == OP_CONST)
	    sv = cSVOPo->op_sv;
	else if (type == OP_PADSV) {
	    AV* padav = (AV*)(AvARRAY(CvPADLIST(cv))[1]);
	    sv = padav ? AvARRAY(padav)[o->op_targ] : Nullsv;
	    if (!sv || (!SvREADONLY(sv) && SvREFCNT(sv) > 1))
		return Nullsv;
	}
	else
	    return Nullsv;
    }
    if (sv)
	SvREADONLY_on(sv);
    return sv;
}

CV *
newSUB(I32 floor, OP *o, OP *proto, OP *block)
{
    dTHR;
    char *name = o ? SvPVx(cSVOPo->op_sv, na) : Nullch;
    GV *gv = gv_fetchpv(name ? name : "__ANON__", GV_ADDMULTI, SVt_PVCV);
    char *ps = proto ? SvPVx(((SVOP*)proto)->op_sv, na) : Nullch;
    register CV *cv;
    I32 ix;

    if (o)
	SAVEFREEOP(o);
    if (proto)
	SAVEFREEOP(proto);

    if (!name || GvCVGEN(gv))
	cv = Nullcv;
    else if (cv = GvCV(gv)) {
	cv_ckproto(cv, gv, ps);
	/* already defined (or promised)? */
	if (CvROOT(cv) || CvXSUB(cv) || GvASSUMECV(gv)) {
	    SV* const_sv;
	    if (!block) {
		/* just a "sub foo;" when &foo is already defined */
		SAVEFREESV(compcv);
		goto done;
	    }
	    /* ahem, death to those who redefine active sort subs */
	    if (curstack == sortstack && sortcop == CvSTART(cv))
		croak("Can't redefine active sort subroutine %s", name);
	    const_sv = cv_const_sv(cv);
	    if (const_sv || dowarn) {
		line_t oldline = curcop->cop_line;
		curcop->cop_line = copline;
		warn(const_sv ? "Constant subroutine %s redefined"
		     : "Subroutine %s redefined", name);
		curcop->cop_line = oldline;
	    }
	    SvREFCNT_dec(cv);
	    cv = Nullcv;
	}
    }
    if (cv) {				/* must reuse cv if autoloaded */
	cv_undef(cv);
	CvFLAGS(cv) = CvFLAGS(compcv);
	CvOUTSIDE(cv) = CvOUTSIDE(compcv);
	CvOUTSIDE(compcv) = 0;
	CvPADLIST(cv) = CvPADLIST(compcv);
	CvPADLIST(compcv) = 0;
	if (SvREFCNT(compcv) > 1) /* XXX Make closures transit through stub. */
	    CvOUTSIDE(compcv) = (CV*)SvREFCNT_inc((SV*)cv);
	SvREFCNT_dec(compcv);
    }
    else {
	cv = compcv;
	if (name) {
	    GvCV(gv) = cv;
	    GvCVGEN(gv) = 0;
	    sub_generation++;
	}
    }
    CvGV(cv) = (GV*)SvREFCNT_inc(gv);
    CvFILEGV(cv) = curcop->cop_filegv;
    CvSTASH(cv) = curstash;
#ifdef USE_THREADS
    CvOWNER(cv) = 0;
    New(666, CvMUTEXP(cv), 1, perl_mutex);
    MUTEX_INIT(CvMUTEXP(cv));
#endif /* USE_THREADS */

    if (ps)
	sv_setpv((SV*)cv, ps);

    if (error_count) {
	op_free(block);
	block = Nullop;
	if (name) {
	    char *s = strrchr(name, ':');
	    s = s ? s+1 : name;
	    if (strEQ(s, "BEGIN")) {
		char *not_safe =
		    "BEGIN not safe after errors--compilation aborted";
		if (in_eval & 4)
		    croak(not_safe);
		else {
		    /* force display of errors found but not reported */
		    sv_catpv(errsv, not_safe);
		    croak("%s", SvPV(errsv, na));
		}
	    }
	}
    }
    if (!block) {
	copline = NOLINE;
	LEAVE_SCOPE(floor);
	return cv;
    }

    if (AvFILL(comppad_name) < AvFILL(comppad))
	av_store(comppad_name, AvFILL(comppad), Nullsv);

    if (CvCLONE(cv)) {
	SV **namep = AvARRAY(comppad_name);
	for (ix = AvFILL(comppad); ix > 0; ix--) {
	    SV *namesv;

	    if (SvIMMORTAL(curpad[ix]))
		continue;
	    /*
	     * The only things that a clonable function needs in its
	     * pad are references to outer lexicals and anonymous subs.
	     * The rest are created anew during cloning.
	     */
	    if (!((namesv = namep[ix]) != Nullsv &&
		  namesv != &sv_undef &&
		  (SvFAKE(namesv) ||
		   *SvPVX(namesv) == '&')))
	    {
		SvREFCNT_dec(curpad[ix]);
		curpad[ix] = Nullsv;
	    }
	}
    }
    else {
	AV *av = newAV();			/* Will be @_ */
	av_extend(av, 0);
	av_store(comppad, 0, (SV*)av);
	AvFLAGS(av) = AVf_REIFY;

	for (ix = AvFILL(comppad); ix > 0; ix--) {
	    if (SvIMMORTAL(curpad[ix]))
		continue;
	    if (!SvPADMY(curpad[ix]))
		SvPADTMP_on(curpad[ix]);
	}
    }

    CvROOT(cv) = newUNOP(OP_LEAVESUB, 0, scalarseq(block));
    CvSTART(cv) = LINKLIST(CvROOT(cv));
    CvROOT(cv)->op_next = 0;
    peep(CvSTART(cv));

    if (name) {
	char *s;

	if (PERLDB_SUBLINE && curstash != debstash) {
	    SV *sv = NEWSV(0,0);
	    SV *tmpstr = sv_newmortal();
	    static GV *db_postponed;
	    CV *cv;
	    HV *hv;

	    sv_setpvf(sv, "%_:%ld-%ld",
		    GvSV(curcop->cop_filegv),
		    (long)subline, (long)curcop->cop_line);
	    gv_efullname3(tmpstr, gv, Nullch);
	    hv_store(GvHV(DBsub), SvPVX(tmpstr), SvCUR(tmpstr), sv, 0);
	    if (!db_postponed) {
		db_postponed = gv_fetchpv("DB::postponed", GV_ADDMULTI, SVt_PVHV);
	    }
	    hv = GvHVn(db_postponed);
	    if (HvFILL(hv) > 0 && hv_exists(hv, SvPVX(tmpstr), SvCUR(tmpstr))
		  && (cv = GvCV(db_postponed))) {
		dSP;
		PUSHMARK(sp);
		XPUSHs(tmpstr);
		PUTBACK;
		perl_call_sv((SV*)cv, G_DISCARD);
	    }
	}

	if ((s = strrchr(name,':')))
	    s++;
	else
	    s = name;
	if (strEQ(s, "BEGIN")) {
	    I32 oldscope = scopestack_ix;
	    ENTER;
	    SAVESPTR(compiling.cop_filegv);
	    SAVEI16(compiling.cop_line);
	    SAVEI32(perldb);
	    save_svref(&rs);
	    sv_setsv(rs, nrs);

	    if (!beginav)
		beginav = newAV();
	    DEBUG_x( dump_sub(gv) );
	    av_push(beginav, (SV *)cv);
	    GvCV(gv) = 0;
	    call_list(oldscope, beginav);

	    curcop = &compiling;
	    LEAVE;
	}
	else if (strEQ(s, "END") && !error_count) {
	    if (!endav)
		endav = newAV();
	    av_unshift(endav, 1);
	    av_store(endav, 0, (SV *)cv);
	    GvCV(gv) = 0;
	}
	else if (strEQ(s, "INIT") && !error_count) {
	    if (!initav)
		initav = newAV();
	    av_push(initav, SvREFCNT_inc(cv));
	}
    }

  done:
    copline = NOLINE;
    LEAVE_SCOPE(floor);
    return cv;
}

<<<<<<< HEAD

CV *
newXS(char *name, void (*subaddr) (CV *), char *filename)
=======
CV *
newXS(name, subaddr, filename)
char *name;
void (*subaddr) _((CV*));
char *filename;
>>>>>>> 57d3b86d
{
    dTHR;
    GV *gv = gv_fetchpv(name ? name : "__ANON__", GV_ADDMULTI, SVt_PVCV);
    register CV *cv;

    if (cv = (name ? GvCV(gv) : Nullcv)) {
	if (GvCVGEN(gv)) {
	    /* just a cached method */
	    SvREFCNT_dec(cv);
	    cv = 0;
	}
	else if (CvROOT(cv) || CvXSUB(cv) || GvASSUMECV(gv)) {
	    /* already defined (or promised) */
	    if (dowarn) {
		line_t oldline = curcop->cop_line;
		curcop->cop_line = copline;
		warn("Subroutine %s redefined",name);
		curcop->cop_line = oldline;
	    }
	    SvREFCNT_dec(cv);
	    cv = 0;
	}
    }

    if (cv)				/* must reuse cv if autoloaded */
	cv_undef(cv);
    else {
	cv = (CV*)NEWSV(1105,0);
	sv_upgrade((SV *)cv, SVt_PVCV);
	if (name) {
	    GvCV(gv) = cv;
	    GvCVGEN(gv) = 0;
	    sub_generation++;
	}
    }
    CvGV(cv) = (GV*)SvREFCNT_inc(gv);
#ifdef USE_THREADS
    New(666, CvMUTEXP(cv), 1, perl_mutex);
    MUTEX_INIT(CvMUTEXP(cv));
    CvOWNER(cv) = 0;
#endif /* USE_THREADS */
    CvFILEGV(cv) = gv_fetchfile(filename);
    CvXSUB(cv) = subaddr;

    if (name) {
	char *s = strrchr(name,':');
	if (s)
	    s++;
	else
	    s = name;
	if (strEQ(s, "BEGIN")) {
	    if (!beginav)
		beginav = newAV();
	    av_push(beginav, (SV *)cv);
	    GvCV(gv) = 0;
	}
	else if (strEQ(s, "END")) {
	    if (!endav)
		endav = newAV();
	    av_unshift(endav, 1);
	    av_store(endav, 0, (SV *)cv);
	    GvCV(gv) = 0;
	}
	else if (strEQ(s, "INIT")) {
	    if (!initav)
		initav = newAV();
	    av_push(initav, (SV *)cv);
	}
    }
    else
	CvANON_on(cv);

    return cv;
}

void
newFORM(I32 floor, OP *o, OP *block)
{
    dTHR;
    register CV *cv;
    char *name;
    GV *gv;
    I32 ix;

    if (o)
	name = SvPVx(cSVOPo->op_sv, na);
    else
	name = "STDOUT";
    gv = gv_fetchpv(name,TRUE, SVt_PVFM);
    GvMULTI_on(gv);
    if (cv = GvFORM(gv)) {
	if (dowarn) {
	    line_t oldline = curcop->cop_line;

	    curcop->cop_line = copline;
	    warn("Format %s redefined",name);
	    curcop->cop_line = oldline;
	}
	SvREFCNT_dec(cv);
    }
    cv = compcv;
    GvFORM(gv) = cv;
    CvGV(cv) = (GV*)SvREFCNT_inc(gv);
    CvFILEGV(cv) = curcop->cop_filegv;

    for (ix = AvFILL(comppad); ix > 0; ix--) {
	if (!SvPADMY(curpad[ix]) && !SvIMMORTAL(curpad[ix]))
	    SvPADTMP_on(curpad[ix]);
    }

    CvROOT(cv) = newUNOP(OP_LEAVEWRITE, 0, scalarseq(block));
    CvSTART(cv) = LINKLIST(CvROOT(cv));
    CvROOT(cv)->op_next = 0;
    peep(CvSTART(cv));
    op_free(o);
    copline = NOLINE;
    LEAVE_SCOPE(floor);
}

OP *
newANONLIST(OP *o)
{
    return newUNOP(OP_REFGEN, 0,
	mod(list(convert(OP_ANONLIST, 0, o)), OP_REFGEN));
}

OP *
newANONHASH(OP *o)
{
    return newUNOP(OP_REFGEN, 0,
	mod(list(convert(OP_ANONHASH, 0, o)), OP_REFGEN));
}

OP *
newANONSUB(I32 floor, OP *proto, OP *block)
{
    return newUNOP(OP_REFGEN, 0,
	newSVOP(OP_ANONCODE, 0, (SV*)newSUB(floor, 0, proto, block)));
}

OP *
oopsAV(OP *o)
{
    switch (o->op_type) {
    case OP_PADSV:
	o->op_type = OP_PADAV;
	o->op_ppaddr = ppaddr[OP_PADAV];
	return ref(newUNOP(OP_RV2AV, 0, scalar(o)), OP_RV2AV);
	
    case OP_RV2SV:
	o->op_type = OP_RV2AV;
	o->op_ppaddr = ppaddr[OP_RV2AV];
	ref(o, OP_RV2AV);
	break;

    default:
	warn("oops: oopsAV");
	break;
    }
    return o;
}

OP *
oopsHV(OP *o)
{
    switch (o->op_type) {
    case OP_PADSV:
    case OP_PADAV:
	o->op_type = OP_PADHV;
	o->op_ppaddr = ppaddr[OP_PADHV];
	return ref(newUNOP(OP_RV2HV, 0, scalar(o)), OP_RV2HV);

    case OP_RV2SV:
    case OP_RV2AV:
	o->op_type = OP_RV2HV;
	o->op_ppaddr = ppaddr[OP_RV2HV];
	ref(o, OP_RV2HV);
	break;

    default:
	warn("oops: oopsHV");
	break;
    }
    return o;
}

OP *
newAVREF(OP *o)
{
    if (o->op_type == OP_PADANY) {
	o->op_type = OP_PADAV;
	o->op_ppaddr = ppaddr[OP_PADAV];
	return o;
    }
    return newUNOP(OP_RV2AV, 0, scalar(o));
}

OP *
newGVREF(I32 type, OP *o)
{
    if (type == OP_MAPSTART)
	return newUNOP(OP_NULL, 0, o);
    return ref(newUNOP(OP_RV2GV, OPf_REF, o), type);
}

OP *
newHVREF(OP *o)
{
    if (o->op_type == OP_PADANY) {
	o->op_type = OP_PADHV;
	o->op_ppaddr = ppaddr[OP_PADHV];
	return o;
    }
    return newUNOP(OP_RV2HV, 0, scalar(o));
}

OP *
oopsCV(OP *o)
{
    croak("NOT IMPL LINE %d",__LINE__);
    /* STUB */
    return o;
}

OP *
newCVREF(I32 flags, OP *o)
{
    return newUNOP(OP_RV2CV, flags, scalar(o));
}

OP *
newSVREF(OP *o)
{
    if (o->op_type == OP_PADANY) {
	o->op_type = OP_PADSV;
	o->op_ppaddr = ppaddr[OP_PADSV];
	return o;
    }
    else if (o->op_type == OP_SPECIFIC)
	return o;
    return newUNOP(OP_RV2SV, 0, scalar(o));
}

/* Check routines. */

OP *
ck_anoncode(OP *o)
{
    PADOFFSET ix;
    SV* name;

    name = NEWSV(1106,0);
    sv_upgrade(name, SVt_PVNV);
    sv_setpvn(name, "&", 1);
    SvIVX(name) = -1;
    SvNVX(name) = 1;
    ix = pad_alloc(o->op_type, SVs_PADMY);
    av_store(comppad_name, ix, name);
    av_store(comppad, ix, cSVOPo->op_sv);
    SvPADMY_on(cSVOPo->op_sv);
    cSVOPo->op_sv = Nullsv;
    cSVOPo->op_targ = ix;
    return o;
}

OP *
ck_bitop(OP *o)
{
    o->op_private = hints;
    return o;
}

OP *
ck_concat(OP *o)
{
    if (cUNOPo->op_first->op_type == OP_CONCAT)
	o->op_flags |= OPf_STACKED;
    return o;
}

OP *
ck_spair(OP *o)
{
    if (o->op_flags & OPf_KIDS) {
	OP* newop;
	OP* kid;
	OPCODE type = o->op_type;
	o = modkids(ck_fun(o), type);
	kid = cUNOPo->op_first;
	newop = kUNOP->op_first->op_sibling;
	if (newop &&
	    (newop->op_sibling ||
	     !(opargs[newop->op_type] & OA_RETSCALAR) ||
	     newop->op_type == OP_PADAV || newop->op_type == OP_PADHV ||
	     newop->op_type == OP_RV2AV || newop->op_type == OP_RV2HV)) {
	
	    return o;
	}
	op_free(kUNOP->op_first);
	kUNOP->op_first = newop;
    }
    o->op_ppaddr = ppaddr[++o->op_type];
    return ck_fun(o);
}

OP *
ck_delete(OP *o)
{
    o = ck_fun(o);
    o->op_private = 0;
    if (o->op_flags & OPf_KIDS) {
	OP *kid = cUNOPo->op_first;
	if (kid->op_type == OP_HSLICE)
	    o->op_private |= OPpSLICE;
	else if (kid->op_type != OP_HELEM)
	    croak("%s argument is not a HASH element or slice",
		  op_desc[o->op_type]);
	null(kid);
    }
    return o;
}

OP *
ck_eof(OP *o)
{
    I32 type = o->op_type;

    if (o->op_flags & OPf_KIDS) {
	if (cLISTOPo->op_first->op_type == OP_STUB) {
	    op_free(o);
	    o = newUNOP(type, OPf_SPECIAL,
		newGVOP(OP_GV, 0, gv_fetchpv("main::ARGV", TRUE, SVt_PVAV)));
	}
	return ck_fun(o);
    }
    return o;
}

OP *
ck_eval(OP *o)
{
    hints |= HINT_BLOCK_SCOPE;
    if (o->op_flags & OPf_KIDS) {
	SVOP *kid = (SVOP*)cUNOPo->op_first;

	if (!kid) {
	    o->op_flags &= ~OPf_KIDS;
	    null(o);
	}
	else if (kid->op_type == OP_LINESEQ) {
	    LOGOP *enter;

	    kid->op_next = o->op_next;
	    cUNOPo->op_first = 0;
	    op_free(o);

	    Newz(1101, enter, 1, LOGOP);
	    enter->op_type = OP_ENTERTRY;
	    enter->op_ppaddr = ppaddr[OP_ENTERTRY];
	    enter->op_private = 0;

	    /* establish postfix order */
	    enter->op_next = (OP*)enter;

	    o = prepend_elem(OP_LINESEQ, (OP*)enter, (OP*)kid);
	    o->op_type = OP_LEAVETRY;
	    o->op_ppaddr = ppaddr[OP_LEAVETRY];
	    enter->op_other = o;
	    return o;
	}
    }
    else {
	op_free(o);
	o = newUNOP(OP_ENTEREVAL, 0, newSVREF(newGVOP(OP_GV, 0, defgv)));
    }
    o->op_targ = (PADOFFSET)hints;
    return o;
}

OP *
ck_exec(OP *o)
{
    OP *kid;
    if (o->op_flags & OPf_STACKED) {
	o = ck_fun(o);
	kid = cUNOPo->op_first->op_sibling;
	if (kid->op_type == OP_RV2GV)
	    null(kid);
    }
    else
	o = listkids(o);
    return o;
}

OP *
ck_exists(OP *o)
{
    o = ck_fun(o);
    if (o->op_flags & OPf_KIDS) {
	OP *kid = cUNOPo->op_first;
	if (kid->op_type != OP_HELEM)
	    croak("%s argument is not a HASH element", op_desc[o->op_type]);
	null(kid);
    }
    return o;
}

OP *
ck_gvconst(register OP *o)
{
    o = fold_constants(o);
    if (o->op_type == OP_CONST)
	o->op_type = OP_GV;
    return o;
}

OP *
ck_rvconst(register OP *o)
{
    dTHR;
    SVOP *kid = (SVOP*)cUNOPo->op_first;

    o->op_private |= (hints & HINT_STRICT_REFS);
    if (kid->op_type == OP_CONST) {
	char *name;
	int iscv;
	GV *gv;

	name = SvPV(kid->op_sv, na);
	if ((hints & HINT_STRICT_REFS) && (kid->op_private & OPpCONST_BARE)) {
	    char *badthing = Nullch;
	    switch (o->op_type) {
	    case OP_RV2SV:
		badthing = "a SCALAR";
		break;
	    case OP_RV2AV:
		badthing = "an ARRAY";
		break;
	    case OP_RV2HV:
		badthing = "a HASH";
		break;
	    }
	    if (badthing)
		croak(
	  "Can't use bareword (\"%s\") as %s ref while \"strict refs\" in use",
		      name, badthing);
	}
	kid->op_type = OP_GV;
	iscv = (o->op_type == OP_RV2CV) * 2;
	for (gv = 0; !gv; iscv++) {
	    /*
	     * This is a little tricky.  We only want to add the symbol if we
	     * didn't add it in the lexer.  Otherwise we get duplicate strict
	     * warnings.  But if we didn't add it in the lexer, we must at
	     * least pretend like we wanted to add it even if it existed before,
	     * or we get possible typo warnings.  OPpCONST_ENTERED says
	     * whether the lexer already added THIS instance of this symbol.
	     */
	    gv = gv_fetchpv(name,
		iscv | !(kid->op_private & OPpCONST_ENTERED),
		iscv
		    ? SVt_PVCV
		    : o->op_type == OP_RV2SV
			? SVt_PV
			: o->op_type == OP_RV2AV
			    ? SVt_PVAV
			    : o->op_type == OP_RV2HV
				? SVt_PVHV
				: SVt_PVGV);
	}
	SvREFCNT_dec(kid->op_sv);
	kid->op_sv = SvREFCNT_inc(gv);
    }
    return o;
}

OP *
ck_ftst(OP *o)
{
    dTHR;
    I32 type = o->op_type;

    if (o->op_flags & OPf_REF)
	return o;

    if (o->op_flags & OPf_KIDS) {
	SVOP *kid = (SVOP*)cUNOPo->op_first;

	if (kid->op_type == OP_CONST && (kid->op_private & OPpCONST_BARE)) {
	    OP *newop = newGVOP(type, OPf_REF,
		gv_fetchpv(SvPVx(kid->op_sv, na), TRUE, SVt_PVIO));
	    op_free(o);
	    return newop;
	}
    }
    else {
	op_free(o);
	if (type == OP_FTTTY)
           return newGVOP(type, OPf_REF, gv_fetchpv("main::STDIN", TRUE,
				SVt_PVIO));
	else
	    return newUNOP(type, 0, newSVREF(newGVOP(OP_GV, 0, defgv)));
    }
    return o;
}

OP *
ck_fun(OP *o)
{
    dTHR;
    register OP *kid;
    OP **tokid;
    OP *sibl;
    I32 numargs = 0;
    int type = o->op_type;
    register I32 oa = opargs[type] >> OASHIFT;

    if (o->op_flags & OPf_STACKED) {
	if ((oa & OA_OPTIONAL) && (oa >> 4) && !((oa >> 4) & OA_OPTIONAL))
	    oa &= ~OA_OPTIONAL;
	else
	    return no_fh_allowed(o);
    }

    if (o->op_flags & OPf_KIDS) {
	tokid = &cLISTOPo->op_first;
	kid = cLISTOPo->op_first;
	if (kid->op_type == OP_PUSHMARK ||
	    kid->op_type == OP_NULL && kid->op_targ == OP_PUSHMARK)
	{
	    tokid = &kid->op_sibling;
	    kid = kid->op_sibling;
	}
	if (!kid && opargs[type] & OA_DEFGV)
	    *tokid = kid = newSVREF(newGVOP(OP_GV, 0, defgv));

	while (oa && kid) {
	    numargs++;
	    sibl = kid->op_sibling;
	    switch (oa & 7) {
	    case OA_SCALAR:
		scalar(kid);
		break;
	    case OA_LIST:
		if (oa < 16) {
		    kid = 0;
		    continue;
		}
		else
		    list(kid);
		break;
	    case OA_AVREF:
		if (kid->op_type == OP_CONST &&
		  (kid->op_private & OPpCONST_BARE)) {
		    char *name = SvPVx(((SVOP*)kid)->op_sv, na);
		    OP *newop = newAVREF(newGVOP(OP_GV, 0,
			gv_fetchpv(name, TRUE, SVt_PVAV) ));
		    if (dowarn)
			warn("Array @%s missing the @ in argument %ld of %s()",
			    name, (long)numargs, op_desc[type]);
		    op_free(kid);
		    kid = newop;
		    kid->op_sibling = sibl;
		    *tokid = kid;
		}
		else if (kid->op_type != OP_RV2AV && kid->op_type != OP_PADAV)
		    bad_type(numargs, "array", op_desc[o->op_type], kid);
		mod(kid, type);
		break;
	    case OA_HVREF:
		if (kid->op_type == OP_CONST &&
		  (kid->op_private & OPpCONST_BARE)) {
		    char *name = SvPVx(((SVOP*)kid)->op_sv, na);
		    OP *newop = newHVREF(newGVOP(OP_GV, 0,
			gv_fetchpv(name, TRUE, SVt_PVHV) ));
		    if (dowarn)
			warn("Hash %%%s missing the %% in argument %ld of %s()",
			    name, (long)numargs, op_desc[type]);
		    op_free(kid);
		    kid = newop;
		    kid->op_sibling = sibl;
		    *tokid = kid;
		}
		else if (kid->op_type != OP_RV2HV && kid->op_type != OP_PADHV)
		    bad_type(numargs, "hash", op_desc[o->op_type], kid);
		mod(kid, type);
		break;
	    case OA_CVREF:
		{
		    OP *newop = newUNOP(OP_NULL, 0, kid);
		    kid->op_sibling = 0;
		    linklist(kid);
		    newop->op_next = newop;
		    kid = newop;
		    kid->op_sibling = sibl;
		    *tokid = kid;
		}
		break;
	    case OA_FILEREF:
		if (kid->op_type != OP_GV) {
		    if (kid->op_type == OP_CONST &&
		      (kid->op_private & OPpCONST_BARE)) {
			OP *newop = newGVOP(OP_GV, 0,
			    gv_fetchpv(SvPVx(((SVOP*)kid)->op_sv, na), TRUE,
					SVt_PVIO) );
			op_free(kid);
			kid = newop;
		    }
		    else {
			kid->op_sibling = 0;
			kid = newUNOP(OP_RV2GV, 0, scalar(kid));
		    }
		    kid->op_sibling = sibl;
		    *tokid = kid;
		}
		scalar(kid);
		break;
	    case OA_SCALARREF:
		mod(scalar(kid), type);
		break;
	    }
	    oa >>= 4;
	    tokid = &kid->op_sibling;
	    kid = kid->op_sibling;
	}
	o->op_private |= numargs;
	if (kid)
	    return too_many_arguments(o,op_desc[o->op_type]);
	listkids(o);
    }
    else if (opargs[type] & OA_DEFGV) {
	op_free(o);
	return newUNOP(type, 0, newSVREF(newGVOP(OP_GV, 0, defgv)));
    }

    if (oa) {
	while (oa & OA_OPTIONAL)
	    oa >>= 4;
	if (oa && oa != OA_LIST)
	    return too_few_arguments(o,op_desc[o->op_type]);
    }
    return o;
}

OP *
ck_glob(OP *o)
{
    GV *gv;

    if ((o->op_flags & OPf_KIDS) && !cLISTOPo->op_first->op_sibling)
	append_elem(OP_GLOB, o, newSVREF(newGVOP(OP_GV, 0, defgv)));

    if (!((gv = gv_fetchpv("glob", FALSE, SVt_PVCV)) && GvIMPORTED_CV(gv)))
	gv = gv_fetchpv("CORE::GLOBAL::glob", FALSE, SVt_PVCV);

    if (gv && GvIMPORTED_CV(gv)) {
	static int glob_index;

	append_elem(OP_GLOB, o,
		    newSVOP(OP_CONST, 0, newSViv(glob_index++)));
	o->op_type = OP_LIST;
	o->op_ppaddr = ppaddr[OP_LIST];
	cLISTOPo->op_first->op_type = OP_PUSHMARK;
	cLISTOPo->op_first->op_ppaddr = ppaddr[OP_PUSHMARK];
	o = newUNOP(OP_ENTERSUB, OPf_STACKED,
		    append_elem(OP_LIST, o,
				scalar(newUNOP(OP_RV2CV, 0,
					       newGVOP(OP_GV, 0, gv)))));
	o = newUNOP(OP_NULL, 0, ck_subr(o));
	o->op_targ = OP_GLOB;		/* hint at what it used to be */
	return o;
    }
    gv = newGVgen("main");
    gv_IOadd(gv);
    append_elem(OP_GLOB, o, newGVOP(OP_GV, 0, gv));
    scalarkids(o);
    return ck_fun(o);
}

OP *
ck_grep(OP *o)
{
    LOGOP *gwop;
    OP *kid;
    OPCODE type = o->op_type == OP_GREPSTART ? OP_GREPWHILE : OP_MAPWHILE;

    o->op_ppaddr = ppaddr[OP_GREPSTART];
    Newz(1101, gwop, 1, LOGOP);

    if (o->op_flags & OPf_STACKED) {
	OP* k;
	o = ck_sort(o);
        kid = cLISTOPo->op_first->op_sibling;
	for (k = cLISTOPo->op_first->op_sibling->op_next; k; k = k->op_next) {
	    kid = k;
	}
	kid->op_next = (OP*)gwop;
	o->op_flags &= ~OPf_STACKED;
    }
    kid = cLISTOPo->op_first->op_sibling;
    if (type == OP_MAPWHILE)
	list(kid);
    else
	scalar(kid);
    o = ck_fun(o);
    if (error_count)
	return o;
    kid = cLISTOPo->op_first->op_sibling;
    if (kid->op_type != OP_NULL)
	croak("panic: ck_grep");
    kid = kUNOP->op_first;

    gwop->op_type = type;
    gwop->op_ppaddr = ppaddr[type];
    gwop->op_first = listkids(o);
    gwop->op_flags |= OPf_KIDS;
    gwop->op_private = 1;
    gwop->op_other = LINKLIST(kid);
    gwop->op_targ = pad_alloc(type, SVs_PADTMP);
    kid->op_next = (OP*)gwop;

    kid = cLISTOPo->op_first->op_sibling;
    if (!kid || !kid->op_sibling)
	return too_few_arguments(o,op_desc[o->op_type]);
    for (kid = kid->op_sibling; kid; kid = kid->op_sibling)
	mod(kid, OP_GREPSTART);

    return (OP*)gwop;
}

OP *
ck_index(OP *o)
{
    if (o->op_flags & OPf_KIDS) {
	OP *kid = cLISTOPo->op_first->op_sibling;	/* get past pushmark */
	if (kid && kid->op_type == OP_CONST)
	    fbm_compile(((SVOP*)kid)->op_sv);
    }
    return ck_fun(o);
}

OP *
ck_lengthconst(OP *o)
{
    /* XXX length optimization goes here */
    return ck_fun(o);
}

OP *
ck_lfun(OP *o)
{
    OPCODE type = o->op_type;
    return modkids(ck_fun(o), type);
}

OP *
ck_rfun(OP *o)
{
    OPCODE type = o->op_type;
    return refkids(ck_fun(o), type);
}

OP *
ck_listiob(OP *o)
{
    register OP *kid;

    kid = cLISTOPo->op_first;
    if (!kid) {
	o = force_list(o);
	kid = cLISTOPo->op_first;
    }
    if (kid->op_type == OP_PUSHMARK)
	kid = kid->op_sibling;
    if (kid && o->op_flags & OPf_STACKED)
	kid = kid->op_sibling;
    else if (kid && !kid->op_sibling) {		/* print HANDLE; */
	if (kid->op_type == OP_CONST && kid->op_private & OPpCONST_BARE) {
	    o->op_flags |= OPf_STACKED;	/* make it a filehandle */
	    kid = newUNOP(OP_RV2GV, OPf_REF, scalar(kid));
	    cLISTOPo->op_first->op_sibling = kid;
	    cLISTOPo->op_last = kid;
	    kid = kid->op_sibling;
	}
    }
	
    if (!kid)
	append_elem(o->op_type, o, newSVREF(newGVOP(OP_GV, 0, defgv)) );

    o = listkids(o);

    o->op_private = 0;
#ifdef USE_LOCALE
    if (hints & HINT_LOCALE)
	o->op_private |= OPpLOCALE;
#endif

    return o;
}

OP *
ck_fun_locale(OP *o)
{
    o = ck_fun(o);

    o->op_private = 0;
#ifdef USE_LOCALE
    if (hints & HINT_LOCALE)
	o->op_private |= OPpLOCALE;
#endif

    return o;
}

OP *
ck_scmp(OP *o)
{
    o->op_private = 0;
#ifdef USE_LOCALE
    if (hints & HINT_LOCALE)
	o->op_private |= OPpLOCALE;
#endif

    return o;
}

OP *
ck_match(OP *o)
{
    o->op_private |= OPpRUNTIME;
    return o;
}

OP *
ck_null(OP *o)
{
    return o;
}

OP *
ck_repeat(OP *o)
{
    if (cBINOPo->op_first->op_flags & OPf_PARENS) {
	o->op_private |= OPpREPEAT_DOLIST;
	cBINOPo->op_first = force_list(cBINOPo->op_first);
    }
    else
	scalar(o);
    return o;
}

OP *
ck_require(OP *o)
{
    if (o->op_flags & OPf_KIDS) {	/* Shall we supply missing .pm? */
	SVOP *kid = (SVOP*)cUNOPo->op_first;

	if (kid->op_type == OP_CONST && (kid->op_private & OPpCONST_BARE)) {
	    char *s;
	    for (s = SvPVX(kid->op_sv); *s; s++) {
		if (*s == ':' && s[1] == ':') {
		    *s = '/';
		    Move(s+2, s+1, strlen(s+2)+1, char);
		    --SvCUR(kid->op_sv);
		}
	    }
	    sv_catpvn(kid->op_sv, ".pm", 3);
	}
    }
    return ck_fun(o);
}

OP *
ck_retarget(OP *o)
{
    croak("NOT IMPL LINE %d",__LINE__);
    /* STUB */
    return o;
}

OP *
ck_select(OP *o)
{
    OP* kid;
    if (o->op_flags & OPf_KIDS) {
	kid = cLISTOPo->op_first->op_sibling;	/* get past pushmark */
	if (kid && kid->op_sibling) {
	    o->op_type = OP_SSELECT;
	    o->op_ppaddr = ppaddr[OP_SSELECT];
	    o = ck_fun(o);
	    return fold_constants(o);
	}
    }
    o = ck_fun(o);
    kid = cLISTOPo->op_first->op_sibling;    /* get past pushmark */
    if (kid && kid->op_type == OP_RV2GV)
	kid->op_private &= ~HINT_STRICT_REFS;
    return o;
}

OP *
ck_shift(OP *o)
{
    I32 type = o->op_type;

    if (!(o->op_flags & OPf_KIDS)) {
	OP *argop;
	
	op_free(o);
#ifdef USE_THREADS
	if (subline) {
	    argop = newOP(OP_PADAV, OPf_REF);
	    argop->op_targ = 0;		/* curpad[0] is @_ */
	}
	else {
	    argop = newUNOP(OP_RV2AV, 0,
		scalar(newGVOP(OP_GV, 0,
		    gv_fetchpv("ARGV", TRUE, SVt_PVAV))));
	}
#else
	argop = newUNOP(OP_RV2AV, 0,
	    scalar(newGVOP(OP_GV, 0, subline ?
			   defgv : gv_fetchpv("ARGV", TRUE, SVt_PVAV))));
#endif /* USE_THREADS */
	return newUNOP(type, 0, scalar(argop));
    }
    return scalar(modkids(ck_fun(o), type));
}

OP *
ck_sort(OP *o)
{
    o->op_private = 0;
#ifdef USE_LOCALE
    if (hints & HINT_LOCALE)
	o->op_private |= OPpLOCALE;
#endif

    if (o->op_flags & OPf_STACKED) {
	OP *kid = cLISTOPo->op_first->op_sibling;	/* get past pushmark */
	OP *k;
	kid = kUNOP->op_first;				/* get past rv2gv */

	if (kid->op_type == OP_SCOPE || kid->op_type == OP_LEAVE) {
	    linklist(kid);
	    if (kid->op_type == OP_SCOPE) {
		k = kid->op_next;
		kid->op_next = 0;
	    }
	    else if (kid->op_type == OP_LEAVE) {
		if (o->op_type == OP_SORT) {
		    null(kid);			/* wipe out leave */
		    kid->op_next = kid;

		    for (k = kLISTOP->op_first->op_next; k; k = k->op_next) {
			if (k->op_next == kid)
			    k->op_next = 0;
		    }
		}
		else
		    kid->op_next = 0;		/* just disconnect the leave */
		k = kLISTOP->op_first;
	    }
	    peep(k);

	    kid = cLISTOPo->op_first->op_sibling;	/* get past pushmark */
	    null(kid);					/* wipe out rv2gv */
	    if (o->op_type == OP_SORT)
		kid->op_next = kid;
	    else
		kid->op_next = k;
	    o->op_flags |= OPf_SPECIAL;
	}
    }

    return o;
}

OP *
ck_split(OP *o)
{
    register OP *kid;
    PMOP* pm;

    if (o->op_flags & OPf_STACKED)
	return no_fh_allowed(o);

    kid = cLISTOPo->op_first;
    if (kid->op_type != OP_NULL)
	croak("panic: ck_split");
    kid = kid->op_sibling;
    op_free(cLISTOPo->op_first);
    cLISTOPo->op_first = kid;
    if (!kid) {
	cLISTOPo->op_first = kid = newSVOP(OP_CONST, 0, newSVpv(" ", 1));
	cLISTOPo->op_last = kid; /* There was only one element previously */
    }

    if (kid->op_type != OP_MATCH) {
	OP *sibl = kid->op_sibling;
	kid->op_sibling = 0;
	kid = pmruntime( newPMOP(OP_MATCH, OPf_SPECIAL), kid, Nullop);
	if (cLISTOPo->op_first == cLISTOPo->op_last)
	    cLISTOPo->op_last = kid;
	cLISTOPo->op_first = kid;
	kid->op_sibling = sibl;
    }
    pm = (PMOP*)kid;
    if (pm->op_pmshort && !(pm->op_pmflags & PMf_ALL)) {
	SvREFCNT_dec(pm->op_pmshort);	/* can't use substring to optimize */
	pm->op_pmshort = 0;
    }

    kid->op_type = OP_PUSHRE;
    kid->op_ppaddr = ppaddr[OP_PUSHRE];
    scalar(kid);

    if (!kid->op_sibling)
	append_elem(OP_SPLIT, o, newSVREF(newGVOP(OP_GV, 0, defgv)) );

    kid = kid->op_sibling;
    scalar(kid);

    if (!kid->op_sibling)
	append_elem(OP_SPLIT, o, newSVOP(OP_CONST, 0, newSViv(0)));

    kid = kid->op_sibling;
    scalar(kid);

    if (kid->op_sibling)
	return too_many_arguments(o,op_desc[o->op_type]);

    return o;
}

OP *
ck_subr(OP *o)
{
    dTHR;
    OP *prev = ((cUNOPo->op_first->op_sibling)
	     ? cUNOPo : ((UNOP*)cUNOPo->op_first))->op_first;
    OP *o2 = prev->op_sibling;
    OP *cvop;
    char *proto = 0;
    CV *cv = 0;
    GV *namegv = 0;
    int optional = 0;
    I32 arg = 0;

    for (cvop = o2; cvop->op_sibling; cvop = cvop->op_sibling) ;
    if (cvop->op_type == OP_RV2CV) {
	SVOP* tmpop;
	o->op_private |= (cvop->op_private & OPpENTERSUB_AMPER);
	null(cvop);		/* disable rv2cv */
	tmpop = (SVOP*)((UNOP*)cvop)->op_first;
	if (tmpop->op_type == OP_GV) {
	    cv = GvCVu(tmpop->op_sv);
	    if (cv && SvPOK(cv) && !(o->op_private & OPpENTERSUB_AMPER)) {
		namegv = CvANON(cv) ? (GV*)tmpop->op_sv : CvGV(cv);
		proto = SvPV((SV*)cv, na);
	    }
	}
    }
    o->op_private |= (hints & HINT_STRICT_REFS);
    if (PERLDB_SUB && curstash != debstash)
	o->op_private |= OPpENTERSUB_DB;
    while (o2 != cvop) {
	if (proto) {
	    switch (*proto) {
	    case '\0':
		return too_many_arguments(o, gv_ename(namegv));
	    case ';':
		optional = 1;
		proto++;
		continue;
	    case '$':
		proto++;
		arg++;
		scalar(o2);
		break;
	    case '%':
	    case '@':
		list(o2);
		arg++;
		break;
	    case '&':
		proto++;
		arg++;
		if (o2->op_type != OP_REFGEN && o2->op_type != OP_UNDEF)
		    bad_type(arg, "block", gv_ename(namegv), o2);
		break;
	    case '*':
		proto++;
		arg++;
		if (o2->op_type == OP_RV2GV)
		    goto wrapref;
		{
		    OP* kid = o2;
		    o2 = newUNOP(OP_RV2GV, 0, kid);
		    o2->op_sibling = kid->op_sibling;
		    kid->op_sibling = 0;
		    prev->op_sibling = o;
		}
		goto wrapref;
	    case '\\':
		proto++;
		arg++;
		switch (*proto++) {
		case '*':
		    if (o2->op_type != OP_RV2GV)
			bad_type(arg, "symbol", gv_ename(namegv), o2);
		    goto wrapref;
		case '&':
		    if (o2->op_type != OP_RV2CV)
			bad_type(arg, "sub", gv_ename(namegv), o2);
		    goto wrapref;
		case '$':
		    if (o2->op_type != OP_RV2SV && o2->op_type != OP_PADSV)
			bad_type(arg, "scalar", gv_ename(namegv), o2);
		    goto wrapref;
		case '@':
		    if (o2->op_type != OP_RV2AV && o2->op_type != OP_PADAV)
			bad_type(arg, "array", gv_ename(namegv), o2);
		    goto wrapref;
		case '%':
		    if (o2->op_type != OP_RV2HV && o2->op_type != OP_PADHV)
			bad_type(arg, "hash", gv_ename(namegv), o2);
		  wrapref:
		    {
			OP* kid = o2;
			o2 = newUNOP(OP_REFGEN, 0, kid);
			o2->op_sibling = kid->op_sibling;
			kid->op_sibling = 0;
			prev->op_sibling = o2;
		    }
		    break;
		default: goto oops;
		}
		break;
	    case ' ':
		proto++;
		continue;
	    default:
	      oops:
		croak("Malformed prototype for %s: %s",
			gv_ename(namegv), SvPV((SV*)cv, na));
	    }
	}
	else
	    list(o2);
	mod(o2, OP_ENTERSUB);
	prev = o2;
	o2 = o2->op_sibling;
    }
    if (proto && !optional &&
	  (*proto && *proto != '@' && *proto != '%' && *proto != ';'))
	return too_few_arguments(o, gv_ename(namegv));
    return o;
}

OP *
ck_svconst(OP *o)
{
    SvREADONLY_on(cSVOPo->op_sv);
    return o;
}

OP *
ck_trunc(OP *o)
{
    if (o->op_flags & OPf_KIDS) {
	SVOP *kid = (SVOP*)cUNOPo->op_first;

	if (kid->op_type == OP_NULL)
	    kid = (SVOP*)kid->op_sibling;
	if (kid &&
	  kid->op_type == OP_CONST && (kid->op_private & OPpCONST_BARE))
	    o->op_flags |= OPf_SPECIAL;
    }
    return ck_fun(o);
}

/* A peephole optimizer.  We visit the ops in the order they're to execute. */

void
peep(register OP *o)
{
    dTHR;
    register OP* oldop = 0;
    if (!o || o->op_seq)
	return;
    ENTER;
    SAVEOP();
    SAVESPTR(curcop);
    for (; o; o = o->op_next) {
	if (o->op_seq)
	    break;
	if (!op_seqmax)
	    op_seqmax++;
	op = o;
	switch (o->op_type) {
	case OP_NEXTSTATE:
	case OP_DBSTATE:
	    curcop = ((COP*)o);		/* for warnings */
	    o->op_seq = op_seqmax++;
	    break;

	case OP_CONCAT:
	case OP_CONST:
	case OP_JOIN:
	case OP_UC:
	case OP_UCFIRST:
	case OP_LC:
	case OP_LCFIRST:
	case OP_QUOTEMETA:
	    if (o->op_next->op_type == OP_STRINGIFY)
		null(o->op_next);
	    o->op_seq = op_seqmax++;
	    break;
	case OP_STUB:
	    if ((o->op_flags & OPf_WANT) != OPf_WANT_LIST) {
		o->op_seq = op_seqmax++;
		break; /* Scalar stub must produce undef.  List stub is noop */
	    }
	    goto nothin;
	case OP_NULL:
	    if (o->op_targ == OP_NEXTSTATE || o->op_targ == OP_DBSTATE)
		curcop = ((COP*)op);
	    goto nothin;
	case OP_SCALAR:
	case OP_LINESEQ:
	case OP_SCOPE:
	  nothin:
	    if (oldop && o->op_next) {
		oldop->op_next = o->op_next;
		continue;
	    }
	    o->op_seq = op_seqmax++;
	    break;

	case OP_GV:
	    if (o->op_next->op_type == OP_RV2SV) {
		if (!(o->op_next->op_private & OPpDEREF)) {
		    null(o->op_next);
		    o->op_private |= o->op_next->op_private & OPpLVAL_INTRO;
		    o->op_next = o->op_next->op_next;
		    o->op_type = OP_GVSV;
		    o->op_ppaddr = ppaddr[OP_GVSV];
		}
	    }
	    else if (o->op_next->op_type == OP_RV2AV) {
		OP* pop = o->op_next->op_next;
		IV i;
		if (pop->op_type == OP_CONST &&
		    (op = pop->op_next) &&
		    pop->op_next->op_type == OP_AELEM &&
		    !(pop->op_next->op_private &
		      (OPpLVAL_INTRO|OPpLVAL_DEFER|OPpDEREF)) &&
		    (i = SvIV(((SVOP*)pop)->op_sv) - compiling.cop_arybase)
				<= 255 &&
		    i >= 0)
		{
		    SvREFCNT_dec(((SVOP*)pop)->op_sv);
		    null(o->op_next);
		    null(pop->op_next);
		    null(pop);
		    o->op_flags |= pop->op_next->op_flags & OPf_MOD;
		    o->op_next = pop->op_next->op_next;
		    o->op_type = OP_AELEMFAST;
		    o->op_ppaddr = ppaddr[OP_AELEMFAST];
		    o->op_private = (U8)i;
		    GvAVn(((GVOP*)o)->op_gv);
		}
	    }
	    o->op_seq = op_seqmax++;
	    break;

	case OP_PADAV:
	    if (o->op_next->op_type == OP_RV2AV
		&& (o->op_next->op_flags && OPf_REF))
	    {
		null(o->op_next);
	       	o->op_next = o->op_next->op_next;
	    }
	    break;
	
	case OP_PADHV:
	    if (o->op_next->op_type == OP_RV2HV
		&& (o->op_next->op_flags && OPf_REF))
	    {
		null(o->op_next);
	       	o->op_next = o->op_next->op_next;
	    }
	    break;

	case OP_MAPWHILE:
	case OP_GREPWHILE:
	case OP_AND:
	case OP_OR:
	    o->op_seq = op_seqmax++;
	    peep(cLOGOP->op_other);
	    break;

	case OP_COND_EXPR:
	    o->op_seq = op_seqmax++;
	    peep(cCONDOP->op_true);
	    peep(cCONDOP->op_false);
	    break;

	case OP_ENTERLOOP:
	    o->op_seq = op_seqmax++;
	    peep(cLOOP->op_redoop);
	    peep(cLOOP->op_nextop);
	    peep(cLOOP->op_lastop);
	    break;

	case OP_MATCH:
	case OP_SUBST:
	    o->op_seq = op_seqmax++;
	    peep(cPMOP->op_pmreplstart);
	    break;

	case OP_EXEC:
	    o->op_seq = op_seqmax++;
	    if (dowarn && o->op_next && o->op_next->op_type == OP_NEXTSTATE) {
		if (o->op_next->op_sibling &&
			o->op_next->op_sibling->op_type != OP_DIE) {
		    line_t oldline = curcop->cop_line;

		    curcop->cop_line = ((COP*)o->op_next)->cop_line;
		    warn("Statement unlikely to be reached");
		    warn("(Maybe you meant system() when you said exec()?)\n");
		    curcop->cop_line = oldline;
		}
	    }
	    break;
	
	case OP_HELEM: {
	    UNOP *rop;
	    SV *lexname;
	    GV **fields;
	    SV **svp, **indsvp;
	    I32 ind;
	    char *key;
	    STRLEN keylen;
	
	    if (o->op_private & (OPpDEREF_HV|OPpDEREF_AV|OPpLVAL_INTRO)
		|| ((BINOP*)o)->op_last->op_type != OP_CONST)
		break;
	    rop = (UNOP*)((BINOP*)o)->op_first;
	    if (rop->op_type != OP_RV2HV || rop->op_first->op_type != OP_PADSV)
		break;
	    lexname = *av_fetch(comppad_name, rop->op_first->op_targ, TRUE);
	    if (!SvOBJECT(lexname))
		break;
	    fields = (GV**)hv_fetch(SvSTASH(lexname), "FIELDS", 6, FALSE);
	    if (!fields || !GvHV(*fields))
		break;
	    svp = &((SVOP*)((BINOP*)o)->op_last)->op_sv;
	    key = SvPV(*svp, keylen);
	    indsvp = hv_fetch(GvHV(*fields), key, keylen, FALSE);
	    if (!indsvp) {
		croak("No such field \"%s\" in variable %s of type %s",
		      key, SvPV(lexname, na), HvNAME(SvSTASH(lexname)));
	    }
	    ind = SvIV(*indsvp);
	    if (ind < 1)
		croak("Bad index while coercing array into hash");
	    rop->op_type = OP_RV2AV;
	    rop->op_ppaddr = ppaddr[OP_RV2AV];
	    o->op_type = OP_AELEM;
	    o->op_ppaddr = ppaddr[OP_AELEM];
	    SvREFCNT_dec(*svp);
	    *svp = newSViv(ind);
	    break;
	}

	default:
	    o->op_seq = op_seqmax++;
	    break;
	}
	oldop = o;
    }
    LEAVE;
}<|MERGE_RESOLUTION|>--- conflicted
+++ resolved
@@ -3466,17 +3466,8 @@
     return cv;
 }
 
-<<<<<<< HEAD
-
 CV *
 newXS(char *name, void (*subaddr) (CV *), char *filename)
-=======
-CV *
-newXS(name, subaddr, filename)
-char *name;
-void (*subaddr) _((CV*));
-char *filename;
->>>>>>> 57d3b86d
 {
     dTHR;
     GV *gv = gv_fetchpv(name ? name : "__ANON__", GV_ADDMULTI, SVt_PVCV);
