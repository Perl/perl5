--- conflicted
+++ resolved
@@ -35,9 +35,6 @@
      -e 's=File/=='\
      -e 's=glob=='\
      -e 's=Glob=='\
-<<<<<<< HEAD
-     -e 's/storable/Storable/'
-=======
      -e 's/storable/Storable/'\
      -e 's/encode/Encode/'\
      -e 's=filter/util/call=Filter/Util/Call=' \
@@ -52,7 +49,6 @@
      -e 's=unicode/normaliz=Unicode/Normalize=' \
      -e 's=i18n/langinfo=I18N/Langinfo=' \
      -e 's=devel/ppport=Devel/PPPort='
->>>>>>> dd2bab0f
 }
 static_ext=$(repair "$static_ext")
 extensions=$(repair "$extensions")
