--- conflicted
+++ resolved
@@ -96,7 +96,7 @@
 
 Sets the directory to which all cross references in the resulting
 html file will be relative. Not passing this causes all links to be
-absolute since this is the value that tells Pod::Html the root of the
+absolute since this is the value that tells Pod::Html the root of the 
 documentation tree.
 
 Do not use this and --htmlroot in the same call to pod2html; they are
@@ -141,7 +141,7 @@
     --poderrors
     --nopoderrors
 
-Include a "POD ERRORS" section in the outfile if there were any POD
+Include a "POD ERRORS" section in the outfile if there were any POD 
 errors in the infile. This section is included by default.
 
 =item podpath
@@ -210,7 +210,7 @@
 
 =head1 AUTHOR
 
-Marc Green, E<lt>marcgreen@cpan.orgE<gt>.
+Marc Green, E<lt>marcgreen@cpan.orgE<gt>. 
 
 Original version by Tom Christiansen, E<lt>tchrist@perl.comE<gt>.
 
@@ -237,7 +237,7 @@
     }
 }
 
-my $Cachedir;
+my $Cachedir; 
 my $Dircache;
 my($Htmlroot, $Htmldir, $Htmlfile, $Htmlfileurl);
 my($Podfile, @Podpath, $Podroot);
@@ -246,7 +246,6 @@
 
 my $Recurse;
 my $Quiet;
-my $OutputMode;
 my $Verbose;
 my $Doindex;
 
@@ -290,7 +289,6 @@
     $Backlink = 0;              # no backlinks added by default
     $Header = 0;                # produce block header/footer
     $Title = undef;             # title to give the pod(s)
-	$OutputMode = "html"        # OutputMode is either HTML or XHTML
 }
 
 sub pod2html {
@@ -323,7 +321,7 @@
     unless (get_cache($Dircache, \@Podpath, $Podroot, $Recurse)) {
         # generate %Pages
         my $pwd = getcwd();
-        chdir($Podroot) ||
+        chdir($Podroot) || 
             die "$0: error changing to directory $Podroot: $!\n";
 
         # find all pod modules/pages in podpath, store in %Pages
@@ -438,11 +436,26 @@
 END_OF_BLOCK
 
     # create own header/footer because of --header
-	my $head = get_header($OutputMode, $Title, $csslink, $bodyid, $block);
-    $parser->html_header($head);
-
-	my $foot = get_footer($OutputMode, $Title, $csslink, $bodyid, $block);
-    $parser->html_footer($foot);
+    $parser->html_header(<<"HTMLHEAD");
+<?xml version="1.0" ?>
+<!DOCTYPE html PUBLIC "-//W3C//DTD XHTML 1.0 Strict//EN" "http://www.w3.org/TR/xhtml1/DTD/xhtml1-strict.dtd">
+<html xmlns="http://www.w3.org/1999/xhtml">
+<head>
+<title>$Title</title>$csslink
+<meta http-equiv="content-type" content="text/html; charset=utf-8" />
+<link rev="made" href="mailto:$Config{perladmin}" />
+</head>
+
+<body$bodyid>
+$block
+HTMLHEAD
+
+    $parser->html_footer(<<"HTMLFOOT");
+$block
+</body>
+
+</html>
+HTMLFOOT
 
     feed_tree_to_parser($parser, $podtree);
 
@@ -492,7 +505,7 @@
                       by default).
   --outfile       - filename for the resulting html file (output sent to
                       stdout by default).
-  --[no]poderrors - include a POD ERRORS section in the output if there were
+  --[no]poderrors - include a POD ERRORS section in the output if there were 
                       any POD errors in the input (default behavior).
   --podpath       - colon-separated list of directories containing library
                       pods (empty by default).
@@ -512,7 +525,7 @@
     my ($opt_backlink,$opt_cachedir,$opt_css,$opt_flush,$opt_header,
         $opt_help,$opt_htmldir,$opt_htmlroot,$opt_index,$opt_infile,
         $opt_outfile,$opt_poderrors,$opt_podpath,$opt_podroot,
-        $opt_quiet,$opt_recurse,$opt_title,$opt_verbose,$opt_xhtml);
+        $opt_quiet,$opt_recurse,$opt_title,$opt_verbose);
 
     unshift @ARGV, split ' ', $Config{pod2html} if $Config{pod2html};
     my $result = GetOptions(
@@ -534,7 +547,6 @@
                        'recurse!'   => \$opt_recurse,
                        'title=s'    => \$opt_title,
                        'verbose!'   => \$opt_verbose,
-                       'xhtml'      => \$opt_xhtml,
     );
     usage("-", "invalid parameters") if not $result;
 
@@ -559,10 +571,6 @@
     $Title     =          $opt_title      if defined $opt_title;
     $Verbose   =          $opt_verbose    if defined $opt_verbose;
 
-	if ($opt_xhtml) {
-		$OutputMode = "xhtml";
-	}
-
     warn "Flushing directory caches\n"
         if $opt_verbose && defined $opt_flush;
     $Dircache = "$Cachedir/pod2htmd.tmp";
@@ -766,7 +774,7 @@
         my $modloc = File::Spec->catfile(split(/::/, $to));
 
         if ($#matches == -1) {
-            warn "Cannot find file \"$modloc.*\" directly under podpath, " .
+            warn "Cannot find file \"$modloc.*\" directly under podpath, " . 
                  "cannot find suitable replacement: link remains unresolved.\n"
                  if $self->verbose;
             return '';
@@ -838,62 +846,6 @@
     return $rel_path;
 }
 
-<<<<<<< HEAD
-sub get_header {
-	my $mode = shift() // "html";
-	my ($title, $csslink, $bodyid, $block) = @_;
-
-	my $ret = "";
-
-	if ($mode eq "xhtml") {
-		$ret = qq(<!DOCTYPE html PUBLIC "-//W3C//DTD XHTML 1.0 Strict//EN" "http://www.w3.org/TR/xhtml1/DTD/xhtml1-strict.dtd">
-<html xmlns="http://www.w3.org/1999/xhtml">
-	<head>
-		<title>$title</title>$csslink
-		<meta http-equiv="content-type" content="text/html; charset=utf-8" />
-	</head>
-
-<body$bodyid>
-$block);
-	} elsif ($mode eq 'html') {
-		$ret = qq(<!doctype html>
-<html lang="en">
-	<head>
-		<meta charset="utf-8">
-		<meta name="viewport" content="width=device-width, initial-scale=1, shrink-to-fit=no">
-
-		<style>
-			body      { font-family: "Open Sans", "Helvetica Neue", Helvetica, Arial, sans-serif; }
-			pre, code { font-family: Menlo, Monaco, Consolas, "Ubuntu Mono", "Courier New", monospace; }
-			a:link    { color: #0062cc; }
-			a:visited { color: #1398ae; }
-		</style>
-
-		<title>$title</title>$csslink
-	</head>
-
-<body$bodyid>
-$block);
-	}
-
-	return $ret;
-}
-
-sub get_footer {
-	my $mode = shift() // "html";
-	my ($title, $csslink, $bodyid, $block) = @_;
-
-	my $ret = "";
-
-	# Modes are the same (for now) for footer stuff
-	if ($mode eq "xhtml") {
-		$ret = "$block\n</body>\n\n</html>";
-	} elsif ($mode eq 'html') {
-		$ret = "$block\n</body>\n\n</html>";
-	}
-
-	return $ret;
-=======
 # Remove any level of indentation (spaces or tabs) from each code block consistently
 # Adapted from: https://metacpan.org/source/HAARG/MetaCPAN-Pod-XHTML-0.002001/lib/Pod/Simple/Role/StripVerbatimIndent.pm
 sub trim_leading_whitespace {
@@ -912,7 +864,6 @@
     }
 
     return;
->>>>>>> 2551d0b1
 }
 
 1;