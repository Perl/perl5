#include "EXTERN.h"
#include "perl.h"
#include "XSUB.h"

#include "bsd_glob.h"

#define MY_CXT_KEY "File::Glob::_guts" XS_VERSION

typedef struct {
    int		x_GLOB_ERROR;
} my_cxt_t;

START_MY_CXT
<<<<<<< HEAD

#define GLOB_ERROR	(MY_CXT.x_GLOB_ERROR)

static double
constant(char *name, int arg)
{
    errno = 0;
    if (strlen(name) <= 5)
        goto not_there;
    switch (*(name+5)) {
    case 'A':
	if (strEQ(name, "GLOB_ABEND"))
#ifdef GLOB_ABEND
	    return GLOB_ABEND;
#else
	    goto not_there;
#endif
	if (strEQ(name, "GLOB_ALPHASORT"))
#ifdef GLOB_ALPHASORT
	    return GLOB_ALPHASORT;
#else
	    goto not_there;
#endif
	if (strEQ(name, "GLOB_ALTDIRFUNC"))
#ifdef GLOB_ALTDIRFUNC
	    return GLOB_ALTDIRFUNC;
#else
	    goto not_there;
#endif
	break;
    case 'B':
	if (strEQ(name, "GLOB_BRACE"))
#ifdef GLOB_BRACE
	    return GLOB_BRACE;
#else
	    goto not_there;
#endif
	break;
    case 'C':
	break;
    case 'D':
	break;
    case 'E':
	if (strEQ(name, "GLOB_ERR"))
#ifdef GLOB_ERR
	    return GLOB_ERR;
#else
	    goto not_there;
#endif
        if (strEQ(name, "GLOB_ERROR")) {
	    dTHX;
	    dMY_CXT;
            return GLOB_ERROR;
	}
        break;
    case 'F':
	break;
    case 'G':
        break;
    case 'H':
	break;
    case 'I':
	break;
    case 'J':
	break;
    case 'K':
	break;
    case 'L':
	if (strEQ(name, "GLOB_LIMIT"))
#ifdef GLOB_LIMIT
	    return GLOB_LIMIT;
#else
	    goto not_there;
#endif
	break;
    case 'M':
	if (strEQ(name, "GLOB_MARK"))
#ifdef GLOB_MARK
	    return GLOB_MARK;
#else
	    goto not_there;
#endif
	break;
    case 'N':
	if (strEQ(name, "GLOB_NOCASE"))
#ifdef GLOB_NOCASE
	    return GLOB_NOCASE;
#else
	    goto not_there;
#endif
	if (strEQ(name, "GLOB_NOCHECK"))
#ifdef GLOB_NOCHECK
	    return GLOB_NOCHECK;
#else
	    goto not_there;
#endif
	if (strEQ(name, "GLOB_NOMAGIC"))
#ifdef GLOB_NOMAGIC
	    return GLOB_NOMAGIC;
#else
	    goto not_there;
#endif
	if (strEQ(name, "GLOB_NOSORT"))
#ifdef GLOB_NOSORT
	    return GLOB_NOSORT;
#else
	    goto not_there;
#endif
	if (strEQ(name, "GLOB_NOSPACE"))
#ifdef GLOB_NOSPACE
	    return GLOB_NOSPACE;
#else
	    goto not_there;
#endif
	break;
    case 'O':
	break;
    case 'P':
	break;
    case 'Q':
	if (strEQ(name, "GLOB_QUOTE"))
#ifdef GLOB_QUOTE
	    return GLOB_QUOTE;
#else
	    goto not_there;
#endif
	break;
    case 'R':
	break;
    case 'S':
	break;
    case 'T':
	if (strEQ(name, "GLOB_TILDE"))
#ifdef GLOB_TILDE
	    return GLOB_TILDE;
#else
	    goto not_there;
#endif
	break;
    case 'U':
	break;
    case 'V':
	break;
    case 'W':
	break;
    case 'X':
	break;
    case 'Y':
	break;
    case 'Z':
	break;
    }
    errno = EINVAL;
    return 0;
=======

#define GLOB_ERROR	(MY_CXT.x_GLOB_ERROR)
>>>>>>> dd2bab0f

#include "const-c.inc"

#ifdef WIN32
#define errfunc		NULL
#else
int
errfunc(const char *foo, int bar) {
  return !(bar == ENOENT || bar == ENOTDIR);
}
#endif

MODULE = File::Glob		PACKAGE = File::Glob

BOOT:
{
    MY_CXT_INIT;
}

void
doglob(pattern,...)
    char *pattern
PROTOTYPE: $;$
PREINIT:
    glob_t pglob;
    int i;
    int retval;
    int flags = 0;
    SV *tmp;
PPCODE:
    {
	dMY_CXT;

	/* allow for optional flags argument */
	if (items > 1) {
	    flags = (int) SvIV(ST(1));
	}

	/* call glob */
	retval = bsd_glob(pattern, flags, errfunc, &pglob);
	GLOB_ERROR = retval;

	/* return any matches found */
	EXTEND(sp, pglob.gl_pathc);
	for (i = 0; i < pglob.gl_pathc; i++) {
	    /* printf("# bsd_glob: %s\n", pglob.gl_pathv[i]); */
	    tmp = sv_2mortal(newSVpvn(pglob.gl_pathv[i],
				      strlen(pglob.gl_pathv[i])));
	    TAINT;
	    SvTAINT(tmp);
	    PUSHs(tmp);
	}

	bsd_globfree(&pglob);
    }

INCLUDE: const-xs.inc<|MERGE_RESOLUTION|>--- conflicted
+++ resolved
@@ -11,165 +11,8 @@
 } my_cxt_t;
 
 START_MY_CXT
-<<<<<<< HEAD
 
 #define GLOB_ERROR	(MY_CXT.x_GLOB_ERROR)
-
-static double
-constant(char *name, int arg)
-{
-    errno = 0;
-    if (strlen(name) <= 5)
-        goto not_there;
-    switch (*(name+5)) {
-    case 'A':
-	if (strEQ(name, "GLOB_ABEND"))
-#ifdef GLOB_ABEND
-	    return GLOB_ABEND;
-#else
-	    goto not_there;
-#endif
-	if (strEQ(name, "GLOB_ALPHASORT"))
-#ifdef GLOB_ALPHASORT
-	    return GLOB_ALPHASORT;
-#else
-	    goto not_there;
-#endif
-	if (strEQ(name, "GLOB_ALTDIRFUNC"))
-#ifdef GLOB_ALTDIRFUNC
-	    return GLOB_ALTDIRFUNC;
-#else
-	    goto not_there;
-#endif
-	break;
-    case 'B':
-	if (strEQ(name, "GLOB_BRACE"))
-#ifdef GLOB_BRACE
-	    return GLOB_BRACE;
-#else
-	    goto not_there;
-#endif
-	break;
-    case 'C':
-	break;
-    case 'D':
-	break;
-    case 'E':
-	if (strEQ(name, "GLOB_ERR"))
-#ifdef GLOB_ERR
-	    return GLOB_ERR;
-#else
-	    goto not_there;
-#endif
-        if (strEQ(name, "GLOB_ERROR")) {
-	    dTHX;
-	    dMY_CXT;
-            return GLOB_ERROR;
-	}
-        break;
-    case 'F':
-	break;
-    case 'G':
-        break;
-    case 'H':
-	break;
-    case 'I':
-	break;
-    case 'J':
-	break;
-    case 'K':
-	break;
-    case 'L':
-	if (strEQ(name, "GLOB_LIMIT"))
-#ifdef GLOB_LIMIT
-	    return GLOB_LIMIT;
-#else
-	    goto not_there;
-#endif
-	break;
-    case 'M':
-	if (strEQ(name, "GLOB_MARK"))
-#ifdef GLOB_MARK
-	    return GLOB_MARK;
-#else
-	    goto not_there;
-#endif
-	break;
-    case 'N':
-	if (strEQ(name, "GLOB_NOCASE"))
-#ifdef GLOB_NOCASE
-	    return GLOB_NOCASE;
-#else
-	    goto not_there;
-#endif
-	if (strEQ(name, "GLOB_NOCHECK"))
-#ifdef GLOB_NOCHECK
-	    return GLOB_NOCHECK;
-#else
-	    goto not_there;
-#endif
-	if (strEQ(name, "GLOB_NOMAGIC"))
-#ifdef GLOB_NOMAGIC
-	    return GLOB_NOMAGIC;
-#else
-	    goto not_there;
-#endif
-	if (strEQ(name, "GLOB_NOSORT"))
-#ifdef GLOB_NOSORT
-	    return GLOB_NOSORT;
-#else
-	    goto not_there;
-#endif
-	if (strEQ(name, "GLOB_NOSPACE"))
-#ifdef GLOB_NOSPACE
-	    return GLOB_NOSPACE;
-#else
-	    goto not_there;
-#endif
-	break;
-    case 'O':
-	break;
-    case 'P':
-	break;
-    case 'Q':
-	if (strEQ(name, "GLOB_QUOTE"))
-#ifdef GLOB_QUOTE
-	    return GLOB_QUOTE;
-#else
-	    goto not_there;
-#endif
-	break;
-    case 'R':
-	break;
-    case 'S':
-	break;
-    case 'T':
-	if (strEQ(name, "GLOB_TILDE"))
-#ifdef GLOB_TILDE
-	    return GLOB_TILDE;
-#else
-	    goto not_there;
-#endif
-	break;
-    case 'U':
-	break;
-    case 'V':
-	break;
-    case 'W':
-	break;
-    case 'X':
-	break;
-    case 'Y':
-	break;
-    case 'Z':
-	break;
-    }
-    errno = EINVAL;
-    return 0;
-=======
-
-#define GLOB_ERROR	(MY_CXT.x_GLOB_ERROR)
->>>>>>> dd2bab0f
 
 #include "const-c.inc"
 
