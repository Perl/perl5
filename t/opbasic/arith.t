#!./perl -w

BEGIN {
    chdir 't' if -d 't';
    # we can't use test.pl here (see the comment below)
    #require './test.pl';
    #set_up_inc('../lib');
    # so inline set_up_inc() and its call to is_miniperl
    @INC = () if defined &DynaLoader::boot_DynaLoader;
    unshift @INC, "../lib";
}

# This file has been placed in t/opbasic to indicate that it should not use
# functions imported from t/test.pl or Test::More, as those programs/libraries
# use operators which are what is being tested in this file.

print "1..180\n";

sub try ($$$) {
   print +($_[1] ? "ok" : "not ok") . " $_[0] - $_[2]\n";
}
sub tryeq ($$$$) {
  my $status;
  if ($_[1] == $_[2]) {
    $status = "ok $_[0]";
  } else {
    $status = "not ok $_[0] # $_[1] != $_[2]";
  }
  print "$status - $_[3]\n";
}
sub tryeq_sloppy ($$$$) {
  my $status;
  if ($_[1] == $_[2]) {
    $status = "ok $_[0]";
  } else {
    my $error = abs (($_[1] - $_[2]) / $_[1]);
    if ($error < 1e-9) {
      $status = "ok $_[0] # $_[1] is close to $_[2], \$^O eq $^O";
    } else {
      $status = "not ok $_[0] # $_[1] != $_[2]";
    }
  }
  print "$status - $_[3]\n";
}

my $T = 1;
tryeq $T++,  13 %  4, 1, 'modulo: positive positive';
tryeq $T++, -13 %  4, 3, 'modulo: negative positive';
tryeq $T++,  13 % -4, -3, 'modulo: positive negative';
tryeq $T++, -13 % -4, -1, 'modulo: negative negative';

# Exercise some of the dright/dleft logic in pp_modulo

tryeq $T++, 13.333333 % 5.333333, 3, 'modulo: 13.333333 % 5.333333';
tryeq $T++, 13.333333 % 5,        3, 'modulo: 13.333333 % 5';
tryeq $T++, 13 % 5.333333,        3, 'modulo: 13 % 5.333333';

# Give abs() a good work-out before using it in anger
tryeq $T++, abs(0), 0, 'abs(): 0 0';
tryeq $T++, abs(1), 1, 'abs(): 1 1';
tryeq $T++, abs(-1), 1, 'abs(): -1 1';
tryeq $T++, abs(2147483647), 2147483647, 'abs(): 2**31-1: pos pos';
tryeq $T++, abs(-2147483647), 2147483647, 'abs(): 2**31-1: neg pos';
tryeq $T++, abs(4294967295), 4294967295, 'abs(): 2**32-1: pos pos';
tryeq $T++, abs(-4294967295), 4294967295, 'abs(): 2**32-1: neg pos';
tryeq $T++, abs(9223372036854775807), 9223372036854775807,
    'abs(): 2**63-1: pos pos';
tryeq $T++, abs(-9223372036854775807), 9223372036854775807,
    'abs(): 2**63-1: neg pos';
# Assume no change whatever; no slop needed
tryeq $T++, abs(1e50), 1e50, 'abs(): 1e50: pos pos';
# Assume only sign bit flipped
tryeq $T++, abs(-1e50), 1e50, 'abs(): 1e50: neg pos';

my $limit = 1e6;

# Division (and modulo) of floating point numbers
# seem to be rather sloppy in Cray.
$limit = 1e8 if $^O eq 'unicos';

try $T++, abs( 13e21 %  4e21 -  1e21) < $limit, 'abs() for floating point';
try $T++, abs(-13e21 %  4e21 -  3e21) < $limit, 'abs() for floating point';
try $T++, abs( 13e21 % -4e21 - -3e21) < $limit, 'abs() for floating point';
try $T++, abs(-13e21 % -4e21 - -1e21) < $limit, 'abs() for floating point';

tryeq $T++, 4063328477 % 65535, 27407, 'UV behaves properly: modulo';
tryeq $T++, 4063328477 % 4063328476, 1, 'UV behaves properly: modulo';
tryeq $T++, 4063328477 % 2031664238, 1, 'UV behaves properly: modulo';
tryeq $T++, 2031664238 % 4063328477, 2031664238,
    'UV behaves properly: modulo';

tryeq $T++, 2147483647 + 0, 2147483647,
    'trigger wrapping on 32 bit IVs and UVs';

tryeq $T++, 2147483647 + 1, 2147483648, 'IV + IV promotes to UV';
tryeq $T++, 2147483640 + 10, 2147483650, 'IV + IV promotes to UV';
tryeq $T++, 2147483647 + 2147483647, 4294967294, 'IV + IV promotes to UV';
tryeq $T++, 2147483647 + 2147483649, 4294967296, 'IV + UV promotes to NV';
tryeq $T++, 4294967294 + 2, 4294967296, 'UV + IV promotes to NV';
tryeq $T++, 4294967295 + 4294967295, 8589934590, 'UV + UV promotes to NV';

tryeq $T++, 2147483648 + -1, 2147483647, 'UV + IV promotes to IV';
tryeq $T++, 2147483650 + -10, 2147483640, 'UV + IV promotes to IV';
tryeq $T++, -1 + 2147483648, 2147483647, 'IV + UV promotes to IV';
tryeq $T++, -10 + 4294967294, 4294967284, 'IV + UV promotes to IV';
tryeq $T++, -2147483648 + -2147483648, -4294967296, 'IV + IV promotes to NV';
tryeq $T++, -2147483640 + -10, -2147483650, 'IV + IV promotes to NV';

# Hmm. Do not forget the simple stuff
# addition
tryeq $T++, 1 + 1, 2, 'addition of 2 positive integers';
tryeq $T++, 4 + -2, 2, 'addition of positive and negative integer';
tryeq $T++, -10 + 100, 90, 'addition of negative and positive integer';
tryeq $T++, -7 + -9, -16, 'addition of 2 negative integers';
tryeq $T++, -63 + +2, -61, 'addition of signed negative and positive integers';
tryeq $T++, 4 + -1, 3, 'addition of positive and negative integer';
tryeq $T++, -1 + 1, 0, 'addition which sums to 0';
tryeq $T++, +29 + -29, 0, 'addition which sums to 0';
tryeq $T++, -1 + 4, 3, 'addition of signed negative and positive integers';
tryeq $T++, +4 + -17, -13, 'addition of signed positive and negative integers';

# subtraction
tryeq $T++, 3 - 1, 2, 'subtraction of two positive integers';
tryeq $T++, 3 - 15, -12,
    'subtraction of two positive integers: minuend smaller';
tryeq $T++, 3 - -7, 10, 'subtraction of positive and negative integer';
tryeq $T++, -156 - 5, -161, 'subtraction of negative and positive integer';
tryeq $T++, -156 - -5, -151, 'subtraction of two negative integers';
tryeq $T++, -5 - -12, 7,
    'subtraction of two negative integers: minuend smaller';
tryeq $T++, -3 - -3, 0, 'subtraction of two negative integers with result of 0';
tryeq $T++, 15 - 15, 0, 'subtraction of two positive integers with result of 0';
tryeq $T++, 2147483647 - 0, 2147483647, 'subtraction from large integer';
tryeq $T++, 2147483648 - 0, 2147483648, 'subtraction from large integer';
tryeq $T++, -2147483648 - 0, -2147483648,
    'subtraction from large negative integer';
tryeq $T++, 0 - -2147483647, 2147483647,
    'subtraction of large negative integer from 0';
tryeq $T++, -1 - -2147483648, 2147483647,
    'subtraction of large negative integer from negative integer';
tryeq $T++, 2 - -2147483648, 2147483650,
    'subtraction of large negative integer from positive integer';
tryeq $T++, 4294967294 - 3, 4294967291, 'subtraction from large integer';
tryeq $T++, -2147483648 - -1, -2147483647,
    'subtraction from large negative integer';
tryeq $T++, 2147483647 - -1, 2147483648, 'IV - IV promote to UV';
tryeq $T++, 2147483647 - -2147483648, 4294967295, 'IV - IV promote to UV';
tryeq $T++, 4294967294 - -3, 4294967297, 'UV - IV promote to NV';
tryeq $T++, -2147483648 - +1, -2147483649, 'IV - IV promote to NV';
tryeq $T++, 2147483648 - 2147483650, -2, 'UV - UV promote to IV';
tryeq $T++, 2000000000 - 4000000000, -2000000000, 'IV - UV promote to IV';

# No warnings should appear;
my $a;
$a += 1;
tryeq $T++, $a, 1, '+= with positive';
undef $a;
$a += -1;
tryeq $T++, $a, -1, '+= with negative';
undef $a;
$a += 4294967290;
tryeq $T++, $a, 4294967290, '+= with positive';
undef $a;
$a += -4294967290;
tryeq $T++, $a, -4294967290, '+= with negative';
undef $a;
$a += 4294967297;
tryeq $T++, $a, 4294967297, '+= with positive';
undef $a;
$a += -4294967297;
tryeq $T++, $a, -4294967297, '+= with negative';

my $s;
$s -= 1;
tryeq $T++, $s, -1, '-= with positive';
undef $s;
$s -= -1;
tryeq $T++, $s, +1, '-= with negative';
undef $s;
$s -= -4294967290;
tryeq $T++, $s, +4294967290, '-= with negative';
undef $s;
$s -= 4294967290;
tryeq $T++, $s, -4294967290, '-= with negative';
undef $s;
$s -= 4294967297;
tryeq $T++, $s, -4294967297, '-= with positive';
undef $s;
$s -= -4294967297;
tryeq $T++, $s, +4294967297, '-= with positive';

# multiplication
tryeq $T++, 1 * 3, 3, 'multiplication of two positive integers';
tryeq $T++, -2 * 3, -6, 'multiplication of negative and positive integer';
tryeq $T++, 3 * -3, -9, 'multiplication of positive and negative integer';
tryeq $T++, -4 * -3, 12, 'multiplication of two negative integers';

# check with 0xFFFF and 0xFFFF
tryeq $T++, 65535 * 65535, 4294836225,
    'multiplication: 0xFFFF and 0xFFFF: pos pos';
tryeq $T++, 65535 * -65535, -4294836225,
    'multiplication: 0xFFFF and 0xFFFF: pos neg';
tryeq $T++, -65535 * 65535, -4294836225,
    'multiplication: 0xFFFF and 0xFFFF: pos neg';
tryeq $T++, -65535 * -65535, 4294836225,
    'multiplication: 0xFFFF and 0xFFFF: neg neg';

# check with 0xFFFF and 0x10001
tryeq $T++, 65535 * 65537, 4294967295,
    'multiplication: 0xFFFF and 0x10001: pos pos';
tryeq $T++, 65535 * -65537, -4294967295,
    'multiplication: 0xFFFF and 0x10001: pos neg';
tryeq $T++, -65535 * 65537, -4294967295,
    'multiplication: 0xFFFF and 0x10001: neg pos';
tryeq $T++, -65535 * -65537, 4294967295,
    'multiplication: 0xFFFF and 0x10001: neg neg';

# check with 0x10001 and 0xFFFF
tryeq $T++, 65537 * 65535, 4294967295,
    'multiplication: 0x10001 and 0xFFFF: pos pos';
tryeq $T++, 65537 * -65535, -4294967295,
    'multiplication: 0x10001 and 0xFFFF: pos neg';
tryeq $T++, -65537 * 65535, -4294967295,
    'multiplication: 0x10001 and 0xFFFF: neg pos';
tryeq $T++, -65537 * -65535, 4294967295,
    'multiplication: 0x10001 and 0xFFFF: neg neg';

# These should all be dones as NVs
tryeq $T++, 65537 * 65537, 4295098369, 'multiplication: NV: pos pos';
tryeq $T++, 65537 * -65537, -4295098369, 'multiplication: NV: pos neg';
tryeq $T++, -65537 * 65537, -4295098369, 'multiplication: NV: neg pos';
tryeq $T++, -65537 * -65537, 4295098369, 'multiplication: NV: neg neg';

# will overflow an IV (in 32-bit)
tryeq $T++, 46340 * 46342, 0x80001218,
    'multiplication: overflow an IV in 32-bit: pos pos';
tryeq $T++, 46340 * -46342, -0x80001218,
    'multiplication: overflow an IV in 32-bit: pos neg';
tryeq $T++, -46340 * 46342, -0x80001218,
    'multiplication: overflow an IV in 32-bit: neg pos';
tryeq $T++, -46340 * -46342, 0x80001218,
    'multiplication: overflow an IV in 32-bit: neg neg';

tryeq $T++, 46342 * 46340, 0x80001218,
    'multiplication: overflow an IV in 32-bit: pos pos';
tryeq $T++, 46342 * -46340, -0x80001218,
    'multiplication: overflow an IV in 32-bit: pos neg';
tryeq $T++, -46342 * 46340, -0x80001218,
    'multiplication: overflow an IV in 32-bit: neg pos';
tryeq $T++, -46342 * -46340, 0x80001218,
    'multiplication: overflow an IV in 32-bit: neg neg';

# will overflow a positive IV (in 32-bit)
tryeq $T++, 65536 * 32768, 0x80000000,
    'multiplication: overflow a positive IV in 32-bit: pos pos';
tryeq $T++, 65536 * -32768, -0x80000000,
    'multiplication: overflow a positive IV in 32-bit: pos neg';
tryeq $T++, -65536 * 32768, -0x80000000,
    'multiplication: overflow a positive IV in 32-bit: neg pos';
tryeq $T++, -65536 * -32768, 0x80000000,
    'multiplication: overflow a positive IV in 32-bit: neg neg';

tryeq $T++, 32768 * 65536, 0x80000000,
    'multiplication: overflow a positive IV in 32-bit: pos pos';
tryeq $T++, 32768 * -65536, -0x80000000,
    'multiplication: overflow a positive IV in 32-bit: pos neg';
tryeq $T++, -32768 * 65536, -0x80000000,
    'multiplication: overflow a positive IV in 32-bit: neg pos';
tryeq $T++, -32768 * -65536, 0x80000000,
    'multiplication: overflow a positive IV in 32-bit: neg neg';

# 2147483647 is prime. bah.

tryeq $T++, 46339 * 46341, 0x7ffea80f,
    'multiplication: hex product: pos pos';
tryeq $T++, 46339 * -46341, -0x7ffea80f,
    'multiplication: hex product: pos neg';
tryeq $T++, -46339 * 46341, -0x7ffea80f,
    'multiplication: hex product: neg pos';
tryeq $T++, -46339 * -46341, 0x7ffea80f,
    'multiplication: hex product: neg neg';

# leading space should be ignored

tryeq $T++, 1 + " 1", 2, 'ignore leading space: addition';
tryeq $T++, 3 + " -1", 2, 'ignore leading space: subtraction';
tryeq $T++, 1.2, " 1.2", 'floating point and string equivalent: positive';
tryeq $T++, -1.2, " -1.2", 'floating point and string equivalent: negative';

# division
tryeq $T++, 28/14, 2, 'division of two positive integers';
tryeq $T++, 28/-7, -4, 'division of positive integer by negative';
tryeq $T++, -28/4, -7, 'division of negative integer by positive';
tryeq $T++, -28/-2, 14, 'division of negative integer by negative';

tryeq $T++, 0x80000000/1, 0x80000000,
    'division of positive hex by positive integer';
tryeq $T++, 0x80000000/-1, -0x80000000,
    'division of positive hex by negative integer';
tryeq $T++, -0x80000000/1, -0x80000000,
    'division of negative hex by negative integer';
tryeq $T++, -0x80000000/-1, 0x80000000,
    'division of negative hex by positive integer';

# The example for sloppy divide, rigged to avoid the peephole optimiser.
tryeq_sloppy $T++, "20." / "5.", 4, 'division of floating point without fractional part';

tryeq $T++, 2.5 / 2, 1.25,
    'division of positive floating point by positive integer';
tryeq $T++, 3.5 / -2, -1.75,
    'division of positive floating point by negative integer';
tryeq $T++, -4.5 / 2, -2.25,
    'division of negative floating point by positive integer';
tryeq $T++, -5.5 / -2, 2.75,
    'division of negative floating point by negative integer';

# Bluuurg if your floating point can not accurately cope with powers of 2
# [I suspect this is parsing string->float problems, not actual arith]
tryeq_sloppy $T++, 18446744073709551616/1, 18446744073709551616,
    'division of very large number by 1'; # Bluuurg
tryeq_sloppy $T++, 18446744073709551616/2, 9223372036854775808,
    'division of very large number by 2';
tryeq_sloppy $T++, 18446744073709551616/4294967296, 4294967296,
    'division of two very large numbers';
tryeq_sloppy $T++, 18446744073709551616/9223372036854775808, 2,
    'division of two very large numbers';

{
  # The peephole optimiser is wrong to think that it can substitute intops
  # in place of regular ops, because i_multiply can overflow.
  # Bug reported by "Sisyphus" <kalinabears@hdc.com.au>
  my $n = 1127;

  my $float = ($n % 1000) * 167772160.0;
  tryeq_sloppy $T++, $float, 21307064320, 'integer times floating point';

  # On a 32 bit machine, if the i_multiply op is used, you will probably get
  # -167772160. It is actually undefined behaviour, so anything may happen.
  my $int = ($n % 1000) * 167772160;
  tryeq $T++, $int, 21307064320, 'integer times integer';

  my $float2 = ($n % 1000 + 0.0) * 167772160;
  tryeq $T++, $float2, 21307064320, 'floating point times integer';

  my $int2 = ($n % 1000 + 0) * 167772160;
  tryeq $T++, $int2, 21307064320, 'integer plus zero times integer';

  # zero, but in a way that ought to be able to defeat any future optimizer:
  my $zero = $$ - $$;
  my $int3 = ($n % 1000 + $zero) * 167772160;
  tryeq $T++, $int3, 21307064320, 'defeat any future optimizer';

  my $t = time;
  my $t1000 = time() * 1000;
  try $T++, abs($t1000 -1000 * $t) <= 2000, 'absolute value';
}

{
  # 64 bit variants
  my $n = 1127;

  my $float = ($n % 1000) * 720575940379279360.0;
  tryeq_sloppy $T++, $float, 9.15131444281685e+19,
    '64 bit: integer times floating point';

  my $int = ($n % 1000) * 720575940379279360;
  tryeq_sloppy $T++, $int, 9.15131444281685e+19,
    '64 bit: integer times integer';

  my $float2 = ($n % 1000 + 0.0) * 720575940379279360;
  tryeq_sloppy $T++, $float2, 9.15131444281685e+19,
    '64 bit: floating point times integer';

  my $int2 = ($n % 1000 + 0) * 720575940379279360;
  tryeq_sloppy $T++, $int2, 9.15131444281685e+19,
    '64 bit: integer plus zero times integer';

  # zero, but in a way that ought to be able to defeat any future optimizer:
  my $zero = $$ - $$;
  my $int3 = ($n % 1000 + $zero) * 720575940379279360;
  tryeq_sloppy $T++, $int3, 9.15131444281685e+19,
    '64 bit: defeat any future optimizer';
}

# [perl #109542] $1 and "$1" should be treated the same way
"976562500000000" =~ /(\d+)/;
$a = ($1 * 1024);
$b = ("$1" * 1024);
print "not "x($a ne $b), "ok ", $T++, qq ' - \$1 vs "\$1" * something\n';
$a = (1024 * $1);
$b = (1024 * "$1");
print "not "x($a ne $b), "ok ", $T++, qq ' - something * \$1 vs "\$1"\n';
$a = ($1 + 102400000000000);
$b = ("$1" + 102400000000000);
print "not "x($a ne $b), "ok ", $T++, qq ' - \$1 vs "\$1" + something\n';
$a = (102400000000000 + $1);
$b = (102400000000000 + "$1");
print "not "x($a ne $b), "ok ", $T++, qq ' - something + \$1 vs "\$1"\n';
$a = ($1 - 10240000000000000);
$b = ("$1" - 10240000000000000);
print "not "x($a ne $b), "ok ", $T++, qq ' - \$1 vs "\$1" - something\n';
$a = (10240000000000000 - $1);
$b = (10240000000000000 - "$1");
print "not "x($a ne $b), "ok ", $T++, qq ' - something - \$1 vs "\$1"\n';
"976562500" =~ /(\d+)/;
$a = ($1 ** 2);
$b = ("$1" ** 2);
print "not "x($a ne $b), "ok ", $T++, qq ' - \$1 vs "\$1" ** something\n';
"32" =~ /(\d+)/;
$a = (3 ** $1);
$b = (3 ** "$1");
print "not "x($a ne $b), "ok ", $T++, qq ' - something ** \$1 vs "\$1"\n';
"97656250000000000" =~ /(\d+)/;
$a = ($1 / 10);
$b = ("$1" / 10);
print "not "x($a ne $b), "ok ", $T++, qq ' - \$1 vs "\$1" / something\n';
"10" =~ /(\d+)/;
$a = (97656250000000000 / $1);
$b = (97656250000000000 / "$1");
print "not "x($a ne $b), "ok ", $T++, qq ' - something / \$1 vs "\$1"\n';
"97656250000000000" =~ /(\d+)/;
$a = ($1 <=> 97656250000000001);
$b = ("$1" <=> 97656250000000001);
print "not "x($a ne $b), "ok ", $T++, qq ' - \$1 vs "\$1" <=> something\n';
$a = (97656250000000001 <=> $1);
$b = (97656250000000001 <=> "$1");
print "not "x($a ne $b), "ok ", $T++, qq ' - something <=> \$1 vs "\$1"\n';
"97656250000000001" =~ /(\d+)/;
$a = ($1 % 97656250000000002);
$b = ("$1" % 97656250000000002);
print "not "x($a ne $b), "ok ", $T++, qq ' - \$1 vs "\$1" % something\n';
$a = (97656250000000000 % $1);
$b = (97656250000000000 % "$1");
print "not "x($a ne $b), "ok ", $T++, qq ' - something % \$1 vs "\$1"\n';

<<<<<<< HEAD
# Config-dependent stuffs were moved to t/op/arith2.t
=======
my $vms_no_ieee;
if ($^O eq 'VMS') {
  eval { require Config };
  $vms_no_ieee = 1 unless defined($Config::Config{useieee});
}

if ($^O eq 'vos') {
  print "not ok ", $T++, " # TODO VOS raises SIGFPE instead of producing infinity.\n";
}
elsif ($vms_no_ieee || !$Config::Config{d_double_has_inf}) {
 # note Config.pm is only loaded under VMS and via a require.
 print "ok ", $T++, " # SKIP -- the IEEE infinity model is unavailable in this configuration.\n"
}
elsif ($^O eq 'ultrix') {
  print "not ok ", $T++, " # TODO Ultrix enters deep nirvana instead of producing infinity.\n";
}
else {
  # The computation of $v should overflow and produce "infinity"
  # on any system whose max exponent is less than 10**1506.
  # The exact string used to represent infinity varies by OS,
  # so we don't test for it; all we care is that we don't die.
  #
  # Perl considers it to be an error if SIGFPE is raised.
  # Chances are the interpreter will die, since it doesn't set
  # up a handler for SIGFPE.  That's why this test is last; to
  # minimize the number of test failures.  --PG

  my $n = 5000;
  my $v = 2;
  while (--$n)
  {
    $v *= 2;
  }
  print "ok ", $T++, " - infinity\n";
}


# [perl #120426]
# small numbers shouldn't round to zero if they have extra floating digits

# note Config.pm is only loaded under VMS and via a require.
unless ($Config::Config{d_double_style_ieee}) {
for (1..8) { print "ok ", $T++, " # SKIP -- not IEEE\n" }
} else {
try $T++,  0.153e-305 != 0.0,              '0.153e-305';
try $T++,  0.1530e-305 != 0.0,             '0.1530e-305';
try $T++,  0.15300e-305 != 0.0,            '0.15300e-305';
try $T++,  0.153000e-305 != 0.0,           '0.153000e-305';
try $T++,  0.1530000e-305 != 0.0,          '0.1530000e-305';
try $T++,  0.1530001e-305 != 0.0,          '0.1530001e-305';
try $T++,  1.17549435100e-38 != 0.0,       'min single';
# For flush-to-zero systems this may flush-to-zero, see PERL_SYS_FPU_INIT
try $T++,  2.2250738585072014e-308 != 0.0, 'min double';
}
>>>>>>> 397e6c11

# string-to-nv should equal float literals
try $T++, "1.23"   + 0 ==  1.23,  '1.23';
try $T++, " 1.23"  + 0 ==  1.23,  '1.23 with leading space';
try $T++, "1.23 "  + 0 ==  1.23,  '1.23 with trailing space';
try $T++, "+1.23"  + 0 ==  1.23,  '1.23 with unary plus';
try $T++, "-1.23"  + 0 == -1.23,  '1.23 with unary minus';
try $T++, "1.23e4" + 0 ==  12300, '1.23e4';

# trigger various attempts to negate IV_MIN

tryeq $T++,  0x80000000 / -0x80000000, -1, '(IV_MAX+1) / IV_MIN';
tryeq $T++, -0x80000000 /  0x80000000, -1, 'IV_MIN / (IV_MAX+1)';
tryeq $T++,  0x80000000 / -1, -0x80000000, '(IV_MAX+1) / -1';
tryeq $T++,           0 % -0x80000000,  0, '0 % IV_MIN';
tryeq $T++, -0x80000000 % -0x80000000,  0, 'IV_MIN % IV_MIN';<|MERGE_RESOLUTION|>--- conflicted
+++ resolved
@@ -433,64 +433,7 @@
 $b = (97656250000000000 % "$1");
 print "not "x($a ne $b), "ok ", $T++, qq ' - something % \$1 vs "\$1"\n';
 
-<<<<<<< HEAD
 # Config-dependent stuffs were moved to t/op/arith2.t
-=======
-my $vms_no_ieee;
-if ($^O eq 'VMS') {
-  eval { require Config };
-  $vms_no_ieee = 1 unless defined($Config::Config{useieee});
-}
-
-if ($^O eq 'vos') {
-  print "not ok ", $T++, " # TODO VOS raises SIGFPE instead of producing infinity.\n";
-}
-elsif ($vms_no_ieee || !$Config::Config{d_double_has_inf}) {
- # note Config.pm is only loaded under VMS and via a require.
- print "ok ", $T++, " # SKIP -- the IEEE infinity model is unavailable in this configuration.\n"
-}
-elsif ($^O eq 'ultrix') {
-  print "not ok ", $T++, " # TODO Ultrix enters deep nirvana instead of producing infinity.\n";
-}
-else {
-  # The computation of $v should overflow and produce "infinity"
-  # on any system whose max exponent is less than 10**1506.
-  # The exact string used to represent infinity varies by OS,
-  # so we don't test for it; all we care is that we don't die.
-  #
-  # Perl considers it to be an error if SIGFPE is raised.
-  # Chances are the interpreter will die, since it doesn't set
-  # up a handler for SIGFPE.  That's why this test is last; to
-  # minimize the number of test failures.  --PG
-
-  my $n = 5000;
-  my $v = 2;
-  while (--$n)
-  {
-    $v *= 2;
-  }
-  print "ok ", $T++, " - infinity\n";
-}
-
-
-# [perl #120426]
-# small numbers shouldn't round to zero if they have extra floating digits
-
-# note Config.pm is only loaded under VMS and via a require.
-unless ($Config::Config{d_double_style_ieee}) {
-for (1..8) { print "ok ", $T++, " # SKIP -- not IEEE\n" }
-} else {
-try $T++,  0.153e-305 != 0.0,              '0.153e-305';
-try $T++,  0.1530e-305 != 0.0,             '0.1530e-305';
-try $T++,  0.15300e-305 != 0.0,            '0.15300e-305';
-try $T++,  0.153000e-305 != 0.0,           '0.153000e-305';
-try $T++,  0.1530000e-305 != 0.0,          '0.1530000e-305';
-try $T++,  0.1530001e-305 != 0.0,          '0.1530001e-305';
-try $T++,  1.17549435100e-38 != 0.0,       'min single';
-# For flush-to-zero systems this may flush-to-zero, see PERL_SYS_FPU_INIT
-try $T++,  2.2250738585072014e-308 != 0.0, 'min double';
-}
->>>>>>> 397e6c11
 
 # string-to-nv should equal float literals
 try $T++, "1.23"   + 0 ==  1.23,  '1.23';
