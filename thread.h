#ifdef USE_THREADS

#ifdef WIN32
#  include <win32thread.h>
#else

/* POSIXish threads */
typedef pthread_t perl_thread;
#ifdef OLD_PTHREADS_API
#  define pthread_mutexattr_init(a) pthread_mutexattr_create(a)
#  define pthread_mutexattr_settype(a,t) pthread_mutexattr_setkind_np(a,t)
#  define pthread_key_create(k,d) pthread_keycreate(k,(pthread_destructor_t)(d))
#  define YIELD pthread_yield()
#  define DETACH(t)				\
    STMT_START {				\
	if (pthread_detach(&(t)->self)) {	\
	    MUTEX_UNLOCK(&(t)->mutex);		\
	    croak("panic: DETACH");		\
	}					\
    } STMT_END
#else
#  define pthread_mutexattr_default NULL
#  define pthread_condattr_default NULL
#  define pthread_attr_default NULL
#endif /* OLD_PTHREADS_API */
#endif

#ifndef YIELD
#  define YIELD sched_yield()
#endif

#ifndef MUTEX_INIT
#define MUTEX_INIT(m)						\
    STMT_START {						\
	if (pthread_mutex_init((m), pthread_mutexattr_default))	\
	    croak("panic: MUTEX_INIT");				\
    } STMT_END
#define MUTEX_LOCK(m)				\
    STMT_START {				\
	if (pthread_mutex_lock((m)))		\
	    croak("panic: MUTEX_LOCK");		\
    } STMT_END
#define MUTEX_UNLOCK(m)				\
    STMT_START {				\
	if (pthread_mutex_unlock((m)))		\
	    croak("panic: MUTEX_UNLOCK");	\
    } STMT_END
#define MUTEX_DESTROY(m)			\
    STMT_START {				\
	if (pthread_mutex_destroy((m)))		\
	    croak("panic: MUTEX_DESTROY");	\
    } STMT_END
#endif /* MUTEX_INIT */

#ifndef COND_INIT
#define COND_INIT(c)						\
    STMT_START {						\
	if (pthread_cond_init((c), pthread_condattr_default))	\
	    croak("panic: COND_INIT");				\
    } STMT_END
#define COND_SIGNAL(c)				\
    STMT_START {				\
	if (pthread_cond_signal((c)))		\
	    croak("panic: COND_SIGNAL");	\
    } STMT_END
#define COND_BROADCAST(c)			\
    STMT_START {				\
	if (pthread_cond_broadcast((c)))	\
	    croak("panic: COND_BROADCAST");	\
    } STMT_END
#define COND_WAIT(c, m)				\
    STMT_START {				\
	if (pthread_cond_wait((c), (m)))	\
	    croak("panic: COND_WAIT");		\
    } STMT_END
#define COND_DESTROY(c)				\
    STMT_START {				\
	if (pthread_cond_destroy((c)))		\
	    croak("panic: COND_DESTROY");	\
    } STMT_END
#endif /* COND_INIT */

/* DETACH(t) must only be called while holding t->mutex */
#ifndef DETACH
#define DETACH(t)				\
    STMT_START {				\
	if (pthread_detach((t)->self)) {	\
	    MUTEX_UNLOCK(&(t)->mutex);		\
	    croak("panic: DETACH");		\
	}					\
    } STMT_END
#endif /* DETACH */

#ifndef JOIN
#define JOIN(t, avp) 					\
    STMT_START {					\
	if (pthread_join((t)->self, (void**)(avp)))	\
	    croak("panic: pthread_join");		\
    } STMT_END
#endif /* JOIN */

#ifndef SET_THR
#define SET_THR(t)					\
    STMT_START {					\
	if (pthread_setspecific(thr_key, (void *) (t)))	\
	    croak("panic: pthread_setspecific");	\
    } STMT_END
#endif /* SET_THR */

#ifndef THR
#  ifdef OLD_PTHREADS_API
struct thread *getTHR _((void));
#    define THR getTHR()
#  else
#    define THR ((struct thread *) pthread_getspecific(thr_key))
#  endif /* OLD_PTHREADS_API */
#endif /* THR */

#ifndef dTHR
#  define dTHR struct thread *thr = THR
#endif /* dTHR */

#ifndef INIT_THREADS
#  ifdef NEED_PTHREAD_INIT
#    define INIT_THREADS pthread_init()
#  else
#    define INIT_THREADS NOOP
#  endif
#endif

#ifndef THREAD_RET_TYPE
#  define THREAD_RET_TYPE	void *
#  define THREAD_RET_CAST(p)	((void *)(p))
#endif /* THREAD_RET */

struct thread {
    /* The fields that used to be global */
    /* Important ones in the first cache line (if alignment is done right) */
    SV **	Tstack_sp;
#ifdef OP_IN_REGISTER
    OP *	Topsave;
#else
    OP *	Top;
#endif
    SV **	Tcurpad;
    SV **	Tstack_base;

    SV **	Tstack_max;

    I32 *	Tscopestack;
    I32		Tscopestack_ix;
    I32		Tscopestack_max;

    ANY *	Tsavestack;
    I32		Tsavestack_ix;
    I32		Tsavestack_max;

    OP **	Tretstack;
    I32		Tretstack_ix;
    I32		Tretstack_max;

    I32 *	Tmarkstack;
    I32 *	Tmarkstack_ptr;
    I32 *	Tmarkstack_max;

    SV *	TSv;
    XPV *	TXpv;
    struct stat	Tstatbuf;
    struct tms	Ttimesbuf;
    
    /* XXX What about regexp stuff? */

    /* Now the fields that used to be "per interpreter" (even when global) */

    /* XXX What about magic variables such as $/, $? and so on? */
    HV *	Tdefstash;
    HV *	Tcurstash;

    SV **	Ttmps_stack;
    I32		Ttmps_ix;
    I32		Ttmps_floor;
    I32		Ttmps_max;

    int		Tin_eval;
    OP *	Trestartop;
    int		Tdelaymagic;
    bool	Tdirty;
    U8		Tlocalizing;
    COP *	Tcurcop;

    CONTEXT *	Tcxstack;
    I32		Tcxstack_ix;
    I32		Tcxstack_max;

    AV *	Tcurstack;
    AV *	Tmainstack;
    JMPENV *	Ttop_env;
    I32		Trunlevel;

    /* XXX Sort stuff, firstgv, secongv and so on? */

    SV *	oursv;
    HV *	cvcache;
    perl_thread	self;			/* Underlying thread object */
    U32		flags;
<<<<<<< HEAD
=======
    AV *	magicals;		/* Per-thread magicals */
    AV *	specific;		/* Thread-specific user data */
>>>>>>> 5756a3ac
    perl_mutex	mutex;			/* For the fields others can change */
    U32		tid;
    struct thread *next, *prev;		/* Circular linked list of threads */

#ifdef ADD_THREAD_INTERN
    struct thread_intern i;		/* Platform-dependent internals */
#endif
    char	trailing_nul;		/* For the sake of thrsv and oursv */
};

typedef struct thread *Thread;

/* Values and macros for thr->flags */
#define THRf_STATE_MASK	7
#define THRf_R_JOINABLE	0
#define THRf_R_JOINED	1
#define THRf_R_DETACHED	2
#define THRf_ZOMBIE	3
#define THRf_DEAD	4

#define THRf_DIE_FATAL	8

/* ThrSTATE(t) and ThrSETSTATE(t) must only be called while holding t->mutex */
#define ThrSTATE(t) ((t)->flags)
#define ThrSETSTATE(t, s) STMT_START {		\
	(t)->flags &= ~THRf_STATE_MASK;		\
	(t)->flags |= (s);			\
	DEBUG_L(PerlIO_printf(PerlIO_stderr(),	\
			      "thread %p set to state %d\n", (t), (s))); \
    } STMT_END

typedef struct condpair {
    perl_mutex	mutex;		/* Protects all other fields */
    perl_cond	owner_cond;	/* For when owner changes at all */
    perl_cond	cond;		/* For cond_signal and cond_broadcast */
    Thread	owner;		/* Currently owning thread */
} condpair_t;

#define MgMUTEXP(mg) (&((condpair_t *)(mg->mg_ptr))->mutex)
#define MgOWNERCONDP(mg) (&((condpair_t *)(mg->mg_ptr))->owner_cond)
#define MgCONDP(mg) (&((condpair_t *)(mg->mg_ptr))->cond)
#define MgOWNER(mg) ((condpair_t *)(mg->mg_ptr))->owner

#undef	stack_base
#undef	stack_sp
#undef	stack_max
#undef	curstack
#undef	mainstack
#undef	markstack
#undef	markstack_ptr
#undef	markstack_max
#undef	scopestack
#undef	scopestack_ix
#undef	scopestack_max
#undef	savestack
#undef	savestack_ix
#undef	savestack_max
#undef	retstack
#undef	retstack_ix
#undef	retstack_max
#undef	curcop
#undef	cxstack
#undef	cxstack_ix
#undef	cxstack_max
#undef	defstash
#undef	curstash
#undef	tmps_stack
#undef	tmps_floor
#undef	tmps_ix
#undef	tmps_max
#undef	curpad
#undef	Sv
#undef	Xpv
#undef	statbuf
#undef	timesbuf
#undef	top_env
#undef	runlevel
#undef	in_eval
#undef	restartop
#undef	delaymagic
#undef	dirty
#undef	localizing

#define stack_base	(thr->Tstack_base)
#define stack_sp	(thr->Tstack_sp)
#define stack_max	(thr->Tstack_max)
#ifdef OP_IN_REGISTER
#define opsave		(thr->Topsave)
#else
#undef	op
#define op		(thr->Top)
#endif
#define	curcop		(thr->Tcurcop)
#define	stack		(thr->Tstack)
#define curstack	(thr->Tcurstack)
#define	mainstack	(thr->Tmainstack)
#define	markstack	(thr->Tmarkstack)
#define	markstack_ptr	(thr->Tmarkstack_ptr)
#define	markstack_max	(thr->Tmarkstack_max)
#define	scopestack	(thr->Tscopestack)
#define	scopestack_ix	(thr->Tscopestack_ix)
#define	scopestack_max	(thr->Tscopestack_max)

#define	savestack	(thr->Tsavestack)
#define	savestack_ix	(thr->Tsavestack_ix)
#define	savestack_max	(thr->Tsavestack_max)

#define	retstack	(thr->Tretstack)
#define	retstack_ix	(thr->Tretstack_ix)
#define	retstack_max	(thr->Tretstack_max)

#define	cxstack		(thr->Tcxstack)
#define	cxstack_ix	(thr->Tcxstack_ix)
#define	cxstack_max	(thr->Tcxstack_max)

#define curpad		(thr->Tcurpad)
#define Sv		(thr->TSv)
#define Xpv		(thr->TXpv)
#define statbuf		(thr->Tstatbuf)
#define timesbuf	(thr->Ttimesbuf)
#define defstash	(thr->Tdefstash)
#define curstash	(thr->Tcurstash)

#define tmps_stack	(thr->Ttmps_stack)
#define tmps_ix		(thr->Ttmps_ix)
#define tmps_floor	(thr->Ttmps_floor)
#define tmps_max	(thr->Ttmps_max)

#define in_eval		(thr->Tin_eval)
#define restartop	(thr->Trestartop)
#define delaymagic	(thr->Tdelaymagic)
#define dirty		(thr->Tdirty)
#define localizing	(thr->Tlocalizing)

#define	top_env		(thr->Ttop_env)
#define	runlevel	(thr->Trunlevel)

#else
/* USE_THREADS is not defined */
#define MUTEX_LOCK(m)
#define MUTEX_UNLOCK(m)
#define MUTEX_INIT(m)
#define MUTEX_DESTROY(m)
#define COND_INIT(c)
#define COND_SIGNAL(c)
#define COND_BROADCAST(c)
#define COND_WAIT(c, m)
#define COND_DESTROY(c)

#define THR
/* Rats: if dTHR is just blank then the subsequent ";" throws an error */
#define dTHR extern int errno
#endif /* USE_THREADS */<|MERGE_RESOLUTION|>--- conflicted
+++ resolved
@@ -203,11 +203,8 @@
     HV *	cvcache;
     perl_thread	self;			/* Underlying thread object */
     U32		flags;
-<<<<<<< HEAD
-=======
     AV *	magicals;		/* Per-thread magicals */
     AV *	specific;		/* Thread-specific user data */
->>>>>>> 5756a3ac
     perl_mutex	mutex;			/* For the fields others can change */
     U32		tid;
     struct thread *next, *prev;		/* Circular linked list of threads */
