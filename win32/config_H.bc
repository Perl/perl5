--- conflicted
+++ resolved
@@ -13,13 +13,8 @@
 /*
  * Package name      : perl5
  * Source directory  : 
-<<<<<<< HEAD
- * Configuration time: Thu May 17 10:32:46 2001
- * Configured by     : gsar
-=======
  * Configuration time: Tue Jan 29 08:04:05 2002
  * Configured by     : nick
->>>>>>> dd2bab0f
  * Target system     : 
  */
 
@@ -883,42 +878,6 @@
  */
 /*#define I_VFORK	/**/
 
-<<<<<<< HEAD
-/* CAN_PROTOTYPE:
- *	If defined, this macro indicates that the C compiler can handle
- *	function prototypes.
- */
-/* _:
- *	This macro is used to declare function parameters for folks who want
- *	to make declarations with prototypes using a different style than
- *	the above macros.  Use double parentheses.  For example:
- *
- *		int main _((int argc, char *argv[]));
- */
-#define	CAN_PROTOTYPE	/**/
-#ifdef CAN_PROTOTYPE
-#define	_(args) args
-#else
-#define	_(args) ()
-#endif
-
-/* SH_PATH:
- *	This symbol contains the full pathname to the shell used on this
- *	on this system to execute Bourne shell scripts.  Usually, this will be
- *	/bin/sh, though it's possible that some systems will have /bin/ksh,
- *	/bin/pdksh, /bin/ash, /bin/bash, or even something such as
- *	D:/bin/sh.exe.
- */
-#define SH_PATH "cmd /x /c"  /**/
-
-/* CROSSCOMPILE:
- *	This symbol, if defined, signifies that we our
- *	build process is a cross-compilation.
- */
-/*#define CROSSCOMPILE		/**/
-
-=======
->>>>>>> dd2bab0f
 /* INTSIZE:
  *	This symbol contains the value of sizeof(int) so that the C
  *	preprocessor can make decisions based on it.
@@ -1021,11 +980,7 @@
  *	This symbol contains the ~name expanded version of ARCHLIB, to be used
  *	in programs that are not prepared to deal with ~ expansion at run-time.
  */
-<<<<<<< HEAD
-#define ARCHLIB "c:\\perl\\5.6.1\\lib\\MSWin32-x86"		/**/
-=======
 #define ARCHLIB "c:\\perl\\5.7.3\\lib\\MSWin32-x86-multi-thread"		/**/
->>>>>>> dd2bab0f
 /*#define ARCHLIB_EXP ""	/**/
 
 /* ARCHNAME:
@@ -1056,13 +1011,8 @@
  *	This symbol is the filename expanded version of the BIN symbol, for
  *	programs that do not want to deal with that at run-time.
  */
-<<<<<<< HEAD
-#define BIN "c:\\perl\\5.6.1\\bin\\MSWin32-x86"	/**/
-#define BIN_EXP "c:\\perl\\5.6.1\\bin\\MSWin32-x86"	/**/
-=======
 #define BIN "c:\\perl\\5.7.3\\bin\\MSWin32-x86-multi-thread"	/**/
 #define BIN_EXP "c:\\perl\\5.7.3\\bin\\MSWin32-x86-multi-thread"	/**/
->>>>>>> dd2bab0f
 
 /* PERL_BINCOMPAT_5005:
  *	This symbol, if defined, indicates that this version of Perl should be
@@ -1315,8 +1265,6 @@
  */
 #define HAS_FD_SET	/**/
 
-<<<<<<< HEAD
-=======
 /* HAS_FINITE:
  *	This symbol, if defined, indicates that the finite routine is
  *	available to check whether a double is finite (non-infinity non-NaN).
@@ -1330,15 +1278,12 @@
  */
 /*#define HAS_FINITEL		/**/
 
->>>>>>> dd2bab0f
 /* FLEXFILENAMES:
  *	This symbol, if defined, indicates that the system supports filenames
  *	longer than 14 characters.
  */
 #define	FLEXFILENAMES		/**/
 
-<<<<<<< HEAD
-=======
 /* HAS_FP_CLASS:
  *	This symbol, if defined, indicates that the fp_class routine is
  *	available to classify doubles.  Available for example in Digital UNIX.
@@ -1389,7 +1334,6 @@
  */
 /*#define HAS_FPCLASSIFY		/**/
 
->>>>>>> dd2bab0f
 /* HAS_FPOS64_T:
  *	This symbol will be defined if the C compiler supports fpos64_t.
  */
@@ -1462,12 +1406,6 @@
  */
 /*#define HAS_GETESPWNAM		/**/
 
-/* HAS_GETESPWNAM:
- *	This symbol, if defined, indicates that the getespwnam system call is
- *	available to retrieve enchanced (shadow) password entries by name.
- */
-/*#define HAS_GETESPWNAM		/**/
-
 /* HAS_GETFSSTAT:
  *	This symbol, if defined, indicates that the getfsstat routine is
  *	available to stat filesystems in bulk.
@@ -1857,12 +1795,6 @@
  */
 /*#define HAS_MPROTECT		/**/
 
-/* HAS_MPROTECT:
- *	This symbol, if defined, indicates that the mprotect system call is
- *	available to modify the access protection of a memory mapped file.
- */
-/*#define HAS_MPROTECT		/**/
-
 /* HAS_MSG:
  *	This symbol, if defined, indicates that the entire msg*(2) library is
  *	supported (IPC mechanism based on message queues).
@@ -2009,8 +1941,6 @@
  */
 /*#define HAS_SETPROTOENT		/**/
 
-<<<<<<< HEAD
-=======
 /* HAS_SETPGRP:
  *	This symbol, if defined, indicates that the setpgrp routine is
  *	available to set the current process group.
@@ -2023,7 +1953,6 @@
 /*#define HAS_SETPGRP		/**/
 /*#define USE_BSD_SETPGRP	/**/
 
->>>>>>> dd2bab0f
 /* HAS_SETPROCTITLE:
  *	This symbol, if defined, indicates that the setproctitle routine is
  *	available to set process title.
@@ -2229,11 +2158,7 @@
 #define FILE_cnt(fp)	((fp)->level)
 #define STDIO_CNT_LVALUE 		/**/
 /*#define STDIO_PTR_LVAL_SETS_CNT	/**/
-<<<<<<< HEAD
-/*#define STDIO_PTR_LVAL_NOCHANGE_CNT	/**/
-=======
 #define STDIO_PTR_LVAL_NOCHANGE_CNT	/**/
->>>>>>> dd2bab0f
 #endif
 
 /* USE_STDIO_BASE:
@@ -2764,11 +2689,7 @@
 /*#define PERL_PRIfldbl	"f"	/**/
 /*#define PERL_PRIgldbl	"g"	/**/
 /*#define PERL_PRIeldbl	"e"	/**/
-<<<<<<< HEAD
-/*#define PERL_SCNfldbl	"f"	/**/
-=======
 /*#define PERL_SCNfldbl	undef	/**/
->>>>>>> dd2bab0f
 
 /* Off_t:
  *	This symbol holds the type used to declare offsets in the kernel.
@@ -2996,13 +2917,10 @@
  *	This symbol defines the format string used for printing a Perl UV
  *	as an unsigned hexadecimal integer in lowercase abcdef.
  */
-<<<<<<< HEAD
-=======
 /* UVXf:
  *	This symbol defines the format string used for printing a Perl UV
  *	as an unsigned hexadecimal integer in uppercase ABCDEF.
  */
->>>>>>> dd2bab0f
 /* NVef:
  *	This symbol defines the format string used for printing a Perl NV
  *	using %e-ish floating point format.
@@ -3019,10 +2937,7 @@
 #define	UVuf		"lu"		/**/
 #define	UVof		"lo"		/**/
 #define	UVxf		"lx"		/**/
-<<<<<<< HEAD
-=======
 #define	UVXf		"lX"		/**/
->>>>>>> dd2bab0f
 #define	NVef		"e"		/**/
 #define	NVff		"f"		/**/
 #define	NVgf		"g"		/**/
@@ -3044,13 +2959,8 @@
  *	This symbol contains the ~name expanded version of PRIVLIB, to be used
  *	in programs that are not prepared to deal with ~ expansion at run-time.
  */
-<<<<<<< HEAD
-#define PRIVLIB "c:\\perl\\5.6.1\\lib"		/**/
-#define PRIVLIB_EXP (win32_get_privlib("5.6.1"))	/**/
-=======
 #define PRIVLIB "c:\\perl\\5.7.3\\lib"		/**/
 #define PRIVLIB_EXP (win32_get_privlib("5.7.3"))	/**/
->>>>>>> dd2bab0f
 
 /* PTRSIZE:
  *	This symbol contains the size of a pointer, so that the C preprocessor
@@ -3153,11 +3063,7 @@
  *	This symbol contains the ~name expanded version of SITEARCH, to be used
  *	in programs that are not prepared to deal with ~ expansion at run-time.
  */
-<<<<<<< HEAD
-#define SITEARCH "c:\\perl\\site\\5.6.1\\lib\\MSWin32-x86"		/**/
-=======
 #define SITEARCH "c:\\perl\\site\\5.7.3\\lib\\MSWin32-x86-multi-thread"		/**/
->>>>>>> dd2bab0f
 /*#define SITEARCH_EXP ""	/**/
 
 /* SITELIB:
@@ -3180,13 +3086,8 @@
  *	removed.  The elements in inc_version_list (inc_version_list.U) can
  *	be tacked onto this variable to generate a list of directories to search.
  */
-<<<<<<< HEAD
-#define SITELIB "c:\\perl\\site\\5.6.1\\lib"		/**/
-#define SITELIB_EXP (win32_get_sitelib("5.6.1"))	/**/
-=======
 #define SITELIB "c:\\perl\\site\\5.7.3\\lib"		/**/
 #define SITELIB_EXP (win32_get_sitelib("5.7.3"))	/**/
->>>>>>> dd2bab0f
 #define SITELIB_STEM ""		/**/
 
 /* Size_t_size:
@@ -3423,11 +3324,7 @@
 /* PERL_XS_APIVERSION:
  *	This variable contains the version of the oldest perl binary
  *	compatible with the present perl.  perl.c:incpush() and
-<<<<<<< HEAD
- *	lib/lib.pm will automatically search in c:\\perl\\site\\5.6.1\\lib\\MSWin32-x86 for older
-=======
  *	lib/lib.pm will automatically search in c:\\perl\\site\\5.7.3\\lib\\MSWin32-x86-multi-thread for older
->>>>>>> dd2bab0f
  *	directories across major versions back to xs_apiversion.
  *	This is only useful if you have a perl library directory tree
  *	structured like the default one.
@@ -3446,11 +3343,7 @@
  *	compatible with the present perl.  (That is, pure perl modules
  *	written for pm_apiversion will still work for the current
  *	version).  perl.c:incpush() and lib/lib.pm will automatically
-<<<<<<< HEAD
- *	search in c:\\perl\\site\\5.6.1\\lib for older directories across major versions
-=======
  *	search in c:\\perl\\site\\5.7.3\\lib for older directories across major versions
->>>>>>> dd2bab0f
  *	back to pm_apiversion.  This is only useful if you have a perl
  *	library directory tree structured like the default one.  The
  *	versioned site_perl library was introduced in 5.005, so that's
@@ -3463,65 +3356,6 @@
 #define PERL_XS_APIVERSION "5.6.0"
 #define PERL_PM_APIVERSION "5.005"
 
-<<<<<<< HEAD
-/* HAS_GETPGRP:
- *	This symbol, if defined, indicates that the getpgrp routine is
- *	available to get the current process group.
- */
-/* USE_BSD_GETPGRP:
- *	This symbol, if defined, indicates that getpgrp needs one
- *	arguments whereas USG one needs none.
- */
-/*#define HAS_GETPGRP		/**/
-/*#define USE_BSD_GETPGRP	/**/
-
-/* HAS_SETPGRP:
- *	This symbol, if defined, indicates that the setpgrp routine is
- *	available to set the current process group.
- */
-/* USE_BSD_SETPGRP:
- *	This symbol, if defined, indicates that setpgrp needs two
- *	arguments whereas USG one needs none.  See also HAS_SETPGID
- *	for a POSIX interface.
- */
-/*#define HAS_SETPGRP		/**/
-/*#define USE_BSD_SETPGRP	/**/
-
-/* STDCHAR:
- *	This symbol is defined to be the type of char used in stdio.h.
- *	It has the values "unsigned char" or "char".
- */
-#define STDCHAR unsigned char	/**/
-
-/* HAS__FWALK:
- *	This symbol, if defined, indicates that the _fwalk system call is
- *	available to apply a function to all the file handles.
- */
-/*#define HAS__FWALK		/**/
-
-/* FCNTL_CAN_LOCK:
- *	This symbol, if defined, indicates that fcntl() can be used
- *	for file locking.  Normally on Unix systems this is defined.
- *	It may be undefined on VMS.
- */
-/*#define FCNTL_CAN_LOCK		/**/
-
-/* HAS_FSYNC:
- *	This symbol, if defined, indicates that the fsync routine is
- *	available to write a file's modified data and attributes to
- *	permanent storage.
- */
-/*#define HAS_FSYNC		/**/
-
-/* HAS_SBRK_PROTO:
- *	This symbol, if defined, indicates that the system provides
- *	a prototype for the sbrk() function.  Otherwise, it is up
- *	to the program to supply one.  Good guesses are
- *		extern void* sbrk _((int));
- *		extern void* sbrk _((size_t));
- */
-/*#define	HAS_SBRK_PROTO	/**/
-=======
 /* HAS_CRYPT:
  *	This symbol, if defined, indicates that the crypt routine is available
  *	to encrypt passwords and the like.
@@ -3762,6 +3596,5 @@
  *	is available setup fork handlers.
  */
 /*#define HAS_PTHREAD_ATFORK		/**/
->>>>>>> dd2bab0f
 
 #endif