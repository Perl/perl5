/* dl_win32.xs
 * 
 * Platform:	Win32 (Windows NT/Windows 95)
 * Author:	Wei-Yuen Tan (wyt@hip.com)
 * Created:	A warm day in June, 1995
 *
 * Modified:
 *    August 23rd 1995 - rewritten after losing everything when I
 *                       wiped off my NT partition (eek!)
 */

/* Porting notes:

I merely took Paul's dl_dlopen.xs, took out extraneous stuff and
replaced the appropriate SunOS calls with the corresponding Win32
calls.

*/

#define WIN32_LEAN_AND_MEAN
#ifdef __GNUC__
#define Win32_Winsock
#endif
#include <windows.h>
#include <string.h>

#include "EXTERN.h"
#include "perl.h"
#include "win32.h"

#ifdef PERL_OBJECT
#define NO_XSLOCKS
#endif  /* PERL_OBJECT */

#include "XSUB.h"

static SV *error_sv;

static char *
<<<<<<< HEAD
OS_Error_String(void)
=======
OS_Error_String(CPERLarg)
>>>>>>> 9666903d
{
 DWORD err = GetLastError();
 STRLEN len;
 if (!error_sv)
  error_sv = newSVpv("",0);
 win32_str_os_error(error_sv,err);
 return SvPV(error_sv,len);
}

#include "dlutils.c"	/* SaveError() etc	*/

static void
dl_private_init(CPERLarg)
{
    (void)dl_generic_private_init(PERL_OBJECT_THIS);
}

/* 
    This function assumes the list staticlinkmodules
    will be formed from package names with '::' replaced
    with '/'. Thus Win32::OLE is in the list as Win32/OLE
*/
static int
dl_static_linked(char *filename)
{
    char **p;
    char* ptr;
    static char subStr[] = "/auto/";
    char szBuffer[MAX_PATH];

    /* change all the '\\' to '/' */
    strcpy(szBuffer, filename);
    for(ptr = szBuffer; ptr = strchr(ptr, '\\'); ++ptr)
	*ptr = '/';

    /* delete the file name */
    ptr = strrchr(szBuffer, '/');
    if(ptr != NULL)
	*ptr = '\0';

    /* remove leading lib path */
    ptr = strstr(szBuffer, subStr);
    if(ptr != NULL)
	ptr += sizeof(subStr)-1;
    else
	ptr = szBuffer;

    for (p = staticlinkmodules; *p;p++) {
	if (strstr(ptr, *p)) return 1;
    };
    return 0;
}

MODULE = DynaLoader	PACKAGE = DynaLoader

BOOT:
    (void)dl_private_init(PERL_OBJECT_THIS);

void *
dl_load_file(filename,flags=0)
    char *		filename
    int			flags
    PREINIT:
    CODE:
    DLDEBUG(1,PerlIO_printf(PerlIO_stderr(),"dl_load_file(%s):\n", filename));
    if (dl_static_linked(filename) == 0)
	RETVAL = (void*) LoadLibraryEx(filename, NULL, LOAD_WITH_ALTERED_SEARCH_PATH ) ;
    else
	RETVAL = (void*) GetModuleHandle(NULL);
    DLDEBUG(2,PerlIO_printf(PerlIO_stderr()," libref=%x\n", RETVAL));
    ST(0) = sv_newmortal() ;
    if (RETVAL == NULL)
<<<<<<< HEAD
	SaveError(PERL_OBJECT_THIS_ "load_file:%s",OS_Error_String()) ;
=======
	SaveError(PERL_OBJECT_THIS_ "load_file:%s",
		  OS_Error_String(PERL_OBJECT_THIS)) ;
>>>>>>> 9666903d
    else
	sv_setiv( ST(0), (IV)RETVAL);


void *
dl_find_symbol(libhandle, symbolname)
    void *	libhandle
    char *	symbolname
    CODE:
    DLDEBUG(2,PerlIO_printf(PerlIO_stderr(),"dl_find_symbol(handle=%x, symbol=%s)\n",
		      libhandle, symbolname));
    RETVAL = (void*) GetProcAddress((HINSTANCE) libhandle, symbolname);
    DLDEBUG(2,PerlIO_printf(PerlIO_stderr(),"  symbolref = %x\n", RETVAL));
    ST(0) = sv_newmortal() ;
    if (RETVAL == NULL)
<<<<<<< HEAD
	SaveError(PERL_OBJECT_THIS_ "find_symbol:%s",OS_Error_String()) ;
=======
	SaveError(PERL_OBJECT_THIS_ "find_symbol:%s",
		  OS_Error_String(PERL_OBJECT_THIS)) ;
>>>>>>> 9666903d
    else
	sv_setiv( ST(0), (IV)RETVAL);


void
dl_undef_symbols()
    PPCODE:



# These functions should not need changing on any platform:

void
dl_install_xsub(perl_name, symref, filename="$Package")
    char *		perl_name
    void *		symref 
    char *		filename
    CODE:
    DLDEBUG(2,PerlIO_printf(PerlIO_stderr(),"dl_install_xsub(name=%s, symref=%x)\n",
		      perl_name, symref));
    ST(0)=sv_2mortal(newRV((SV*)newXS(perl_name, (void(*)(CV* _CPERLarg))symref, filename)));


char *
dl_error()
    CODE:
    RETVAL = LastError ;
    OUTPUT:
    RETVAL

# end.<|MERGE_RESOLUTION|>--- conflicted
+++ resolved
@@ -37,11 +37,7 @@
 static SV *error_sv;
 
 static char *
-<<<<<<< HEAD
-OS_Error_String(void)
-=======
 OS_Error_String(CPERLarg)
->>>>>>> 9666903d
 {
  DWORD err = GetLastError();
  STRLEN len;
@@ -114,12 +110,8 @@
     DLDEBUG(2,PerlIO_printf(PerlIO_stderr()," libref=%x\n", RETVAL));
     ST(0) = sv_newmortal() ;
     if (RETVAL == NULL)
-<<<<<<< HEAD
-	SaveError(PERL_OBJECT_THIS_ "load_file:%s",OS_Error_String()) ;
-=======
 	SaveError(PERL_OBJECT_THIS_ "load_file:%s",
 		  OS_Error_String(PERL_OBJECT_THIS)) ;
->>>>>>> 9666903d
     else
 	sv_setiv( ST(0), (IV)RETVAL);
 
@@ -135,12 +127,8 @@
     DLDEBUG(2,PerlIO_printf(PerlIO_stderr(),"  symbolref = %x\n", RETVAL));
     ST(0) = sv_newmortal() ;
     if (RETVAL == NULL)
-<<<<<<< HEAD
-	SaveError(PERL_OBJECT_THIS_ "find_symbol:%s",OS_Error_String()) ;
-=======
 	SaveError(PERL_OBJECT_THIS_ "find_symbol:%s",
 		  OS_Error_String(PERL_OBJECT_THIS)) ;
->>>>>>> 9666903d
     else
 	sv_setiv( ST(0), (IV)RETVAL);
 
