--- conflicted
+++ resolved
@@ -6,108 +6,24 @@
 #	Mingw32 with gcc-2.95.2 or better  **experimental**
 #	MS Platform SDK 64-bit compiler and tools **experimental**
 #
-<<<<<<< HEAD
-=======
 # This is set up to build a perl.exe that runs off a shared library
 # (perl58.dll).  Also makes individual DLLs for the XS extensions.
 #
->>>>>>> dd2bab0f
 
 ##
 ## Make sure you read README.win32 *before* you mess with anything here!
 ##
-## If you want a configuration that is the same as ActivePerl (see
-## www.ActiveState.com) make sure you set at least BUILD_FLAVOR below!
-##
 
 ##
 ## Build configuration.  Edit the values below to suit your needs.
 ##
 
 #
-# Set these to wherever you want "dmake install" to put your newly
-# built perl.  Setting it to a path with spaces is NOT recommended.
+# Set these to wherever you want "dmake install" to put your
+# newly built perl.
 #
 INST_DRV	*= c:
 INST_TOP	*= $(INST_DRV)\perl
-
-#
-# uncomment exactly one of the following
-# 
-# Visual C++ 2.x
-#CCTYPE		*= MSVC20
-# Visual C++ > 2.x and < 5.x SP3
-#CCTYPE		*= MSVC_PRE_50SP3
-# Visual C++ >= 5.x SP3
-#CCTYPE		*= MSVC60
-# Borland 5.02 or later
-#CCTYPE		*= BORLAND
-# mingw32+gcc-2.95.2 or better
-CCTYPE		*= GCC
-
-#
-# uncomment this if your Borland compiler is older than v5.4.
-#
-#BCCOLD		= define
-
-#
-# uncomment this if you want to use Borland's VCL as your CRT.
-#
-#BCCVCL		= define
-
-#
-# set the install locations of the compiler include/libraries. Running
-# VCVARS32.BAT is *required* when using Visual C.  Some versions of
-# Visual C earlier than 5.x SP3 don't define MSVCDIR in the environment.
-# If such is the case you may have to set CCHOME explicitly.  Spaces in
-# the path name should not be quoted.
-#
-#CCHOME		*= F:\Borland\BC5
-#CCHOME		*= $(MSVCDIR)
-CCHOME		*= c:\gcc-2.95.2-msvcrt
-
-CCINCDIR	*= $(CCHOME)\include
-CCLIBDIR	*= $(CCHOME)\lib
-
-#
-# uncomment this if you are compiling under Windows 95/98 and command.com
-# (not needed if you're running under 4DOS/NT 6.01 or later)
-#IS_WIN95	*= define
-
-#
-# if you have the source for des_fcrypt(), uncomment CRYPT_SRC and make sure
-# the file exists (see README.win32).  File should be located in the same
-# directory as this makefile.
-#
-# If you didn't set CRYPT_SRC and if you have des_fcrypt() available in a
-# library, uncomment CRYPT_LIB, and make sure the library exists (see
-# README.win32).  Specify the full pathname of the library.
-#
-# If you don't enable one of these, the crypt() builtin will fail to work.
-# (Generally not critical.)
-#
-#CRYPT_SRC	*= fcrypt.c
-#CRYPT_LIB	*= fcrypt.lib
-
-#
-# uncomment this option if you want to bulk-enable all the options that
-# ActiveState uses to build their ActivePerl distribution.  If you set this,
-# there should be no need to set any of the other options that follow.
-#
-# If you don't enable this, the defaults below will get you the most
-# efficient perl configuration possible that will also be compatible
-# with the build defaults used on Unix platforms.  On the other hand,
-# the ActivePerl configuration will get you fork() emulation at the
-# cost of some added bloat.
-#
-#BUILD_FLAVOR	*= ActivePerl
-
-#
-# uncomment next line if you want debug version of perl (big and slow).
-# If not enabled, we automatically try to use maximum optimization
-# with all compilers that are known to have a working optimizer.
-#
-#CFG		*= Debug
 
 #
 # Comment this out if you DON'T want your perl installation to be versioned.
@@ -118,11 +34,7 @@
 # versioned installation can be obtained by setting INST_TOP above to a
 # path that includes an arbitrary version string.
 #
-<<<<<<< HEAD
-INST_VER	*= \5.6.1
-=======
 INST_VER	*= \5.7.3
->>>>>>> dd2bab0f
 
 #
 # Comment this out if you DON'T want your perl installation to have
@@ -170,17 +82,6 @@
 #USE_5005THREADS	*= define
 
 #
-<<<<<<< HEAD
-# WARNING! This option is deprecated and will eventually go away (enable
-# USE_MULTI instead).
-#
-# uncomment next line if you want to use the PERL_OBJECT build option.
-# DO NOT ENABLE unless you have legacy code that relies on the C++
-# CPerlObj class that was available in 5.005.  This cannot be enabled
-# if you ask for USE_5005THREADS or USE_MULTI above.
-#
-#USE_OBJECT	*= define
-=======
 # uncomment exactly one of the following
 #
 # Visual C++ 2.x
@@ -212,7 +113,6 @@
 # with all compilers that are known to have a working optimizer.
 #
 CFG		*= Debug
->>>>>>> dd2bab0f
 
 #
 # uncomment to enable use of PerlCRT.DLL when using the Visual C compiler.
@@ -227,13 +127,26 @@
 
 #
 # uncomment to enable linking with setargv.obj under the Visual C
-# compiler. Setting this option enables perl to expand wildcards in
+# compiler. Setting this options enables perl to expand wildcards in
 # arguments, but it may be harder to use alternate methods like
-# File::DosGlob that are more powerful, or use perl inside shells
-# that do the expansion for you.  This option is supported only
-# with Visual C.
+# File::DosGlob that are more powerful.  This option is supported only with
+# Visual C.
 #
 #USE_SETARGV	*= define
+
+#
+# if you have the source for des_fcrypt(), uncomment this and make sure the
+# file exists (see README.win32).  File should be located in the same
+# directory as this file.
+#
+#CRYPT_SRC	*= fcrypt.c
+
+#
+# if you didn't set CRYPT_SRC and if you have des_fcrypt() available in a
+# library, uncomment this, and make sure the library exists (see README.win32)
+# Specify the full pathname of the library.
+#
+#CRYPT_LIB	*= fcrypt.lib
 
 #
 # set this if you wish to use perl's malloc
@@ -245,8 +158,6 @@
 #PERL_MALLOC	*= define
 
 #
-<<<<<<< HEAD
-=======
 # set the install locations of the compiler include/libraries
 # Running VCVARS32.BAT is *required* when using Visual C.
 # Some versions of Visual C don't define MSVCDIR in the environment,
@@ -264,7 +175,6 @@
 CCLIBDIR	*= $(CCHOME)\lib
 
 #
->>>>>>> dd2bab0f
 # Additional compiler flags can be specified here.
 #
 
@@ -312,19 +222,6 @@
 ##
 
 ##################### CHANGE THESE ONLY IF YOU MUST #####################
-
-.IF "$(BUILD_FLAVOR)" == "ActivePerl"
-INST_VER	!= 
-INST_ARCH	!= 
-USE_MULTI	!= define
-USE_ITHREADS	!= define
-USE_IMP_SYS	!= define
-USE_5005THREADS	!= undef
-USE_OBJECT	!= undef
-USE_PERLCRT	!= undef
-USE_SETARGV	!=
-PERL_MALLOC	!= undef
-.ENDIF
 
 .IF "$(CRYPT_SRC)$(CRYPT_LIB)" == ""
 D_CRYPT		= undef
@@ -445,11 +342,7 @@
 LINK32		= ilink32
 .ELSE
 LINK32		= tlink32
-<<<<<<< HEAD
-.END
-=======
-.ENDIF
->>>>>>> dd2bab0f
+.ENDIF
 LIB32		= tlib /P128
 IMPLIB		= implib -c
 RSC		= rc
@@ -468,7 +361,7 @@
 LIBFILES	= $(CRYPT_LIB) import32.lib $(LIBC)
 
 .IF  "$(CFG)" == "Debug"
-OPTIMIZE	= -v -D_RTLDLL -DDEBUGGING -y -R
+OPTIMIZE	= -v -D_RTLDLL -DDEBUGGING
 LINK_DBG	= -v
 .ELSE
 OPTIMIZE	= -O2 -D_RTLDLL
@@ -480,17 +373,6 @@
 LINK_FLAGS	= $(LINK_DBG) -L"$(INST_COREDIR)"  -L"$(CCLIBDIR)"
 OBJOUT_FLAG	= -o
 EXEOUT_FLAG	= -e
-<<<<<<< HEAD
-LIBOUT_FLAG	= 
-.IF "$(BCCOLD)" != "define"
-LINK_FLAGS	+= -Gn
-DEFINES		+= -D_MT
-.IF "$(BCCVCL)" == "define"
-LIBC		!= cp32mti.lib vcl.lib vcl50.lib vclx50.lib vcle50.lib
-LINK_FLAGS	+= -L"$(CCLIBDIR)\Release"
-.END
-.END
-=======
 LIBOUT_FLAG	=
 .IF "$(BCCOLD)" != "define"
 LINK_FLAGS	+= -Gn
@@ -501,7 +383,6 @@
 LINK_FLAGS	+= -L"$(CCLIBDIR)\Release"
 .END
 
->>>>>>> dd2bab0f
 
 .ELIF "$(CCTYPE)" == "GCC"
 
@@ -1222,19 +1103,6 @@
 	cd ..\utils && $(MAKE) PERL=$(MINIPERL)
 	copy ..\README.aix	..\pod\perlaix.pod
 	copy ..\README.amiga	..\pod\perlamiga.pod
-<<<<<<< HEAD
-	copy ..\README.bs2000	..\pod\perlbs2000.pod
-	copy ..\README.cygwin	..\pod\perlcygwin.pod
-	copy ..\README.dos	..\pod\perldos.pod
-	copy ..\README.epoc	..\pod\perlepoc.pod
-	copy ..\README.hpux	..\pod\perlhpux.pod
-	copy ..\README.machten	..\pod\perlmachten.pod
-	copy ..\README.macos	..\pod\perlmacos.pod
-	copy ..\README.mpeix	..\pod\perlmpeix.pod
-	copy ..\README.os2	..\pod\perlos2.pod
-	copy ..\README.os390	..\pod\perlos390.pod
-	copy ..\README.solaris	..\pod\perlsolaris.pod
-=======
 	copy ..\README.apollo	..\pod\perlapollo.pod
 	copy ..\README.beos	..\pod\perlbeos.pod
 	copy ..\README.bs2000	..\pod\perlbs2000.pod
@@ -1257,7 +1125,6 @@
 	copy ..\README.solaris	..\pod\perlsolaris.pod
 	copy ..\README.tru64	..\pod\perltru64.pod
 	copy ..\README.uts	..\pod\perluts.pod
->>>>>>> dd2bab0f
 	copy ..\README.vmesa	..\pod\perlvmesa.pod
 	copy ..\vms\perlvms.pod	..\pod\perlvms.pod
 	copy ..\README.vos	..\pod\perlvos.pod
@@ -1270,26 +1137,17 @@
 	-del /f $(MINIPERL) $(PERLEXE) $(PERLDLL) $(GLOBEXE) \
 		$(PERLIMPLIB) ..\miniperl$(a) $(MINIMOD)
 	-del /f *.def *.map
-<<<<<<< HEAD
-	-del /f $(EXTENSION_DLL) $(EXTENSION_PM)
-	-del /f $(EXTENSION_C) $(DYNALOADER).c $(ERRNO).pm
-	-del /f $(EXTDIR)\DynaLoader\dl_win32.xs $(EXTDIR)\DynaLoader\DynaLoader.pm
-=======
 	-del /f $(EXTDIR)\DynaLoader\dl_win32.xs
->>>>>>> dd2bab0f
 	-del /f $(LIBDIR)\.exists $(LIBDIR)\attrs.pm $(LIBDIR)\DynaLoader.pm
-	-del /f $(LIBDIR)\XSLoader.pm $(EXTDIR)\DynaLoader\XSLoader.pm
-	-del /f $(LIBDIR)\Devel\.exists $(LIBDIR)\File\.exists $(LIBDIR)\Sys\.exists
+	-del /f $(LIBDIR)\XSLoader.pm
 	-del /f $(LIBDIR)\Fcntl.pm $(LIBDIR)\IO.pm $(LIBDIR)\Opcode.pm
 	-del /f $(LIBDIR)\ops.pm $(LIBDIR)\Safe.pm
 	-del /f $(LIBDIR)\SDBM_File.pm $(LIBDIR)\Socket.pm $(LIBDIR)\POSIX.pm
-	-del /f $(LIBDIR)\B.pm $(EXTDIR)\B\defsubs.h $(LIBDIR)\O.pm $(LIBDIR)\re.pm
+	-del /f $(LIBDIR)\B.pm $(LIBDIR)\O.pm $(LIBDIR)\re.pm
 	-del /f $(LIBDIR)\Data\Dumper.pm $(LIBDIR)\ByteLoader.pm
 	-del /f $(LIBDIR)\PerlIO\Scalar.pm
 	-del /f $(LIBDIR)\Devel\Peek.pm $(LIBDIR)\Devel\DProf.pm
 	-del /f $(LIBDIR)\File\Glob.pm
-<<<<<<< HEAD
-=======
 	-del /f $(LIBDIR)\Storable.pm
 	-del /f $(LIBDIR)\Filter\Util\Call.pm
 	-del /f $(LIBDIR)\Digest\MD5.pm
@@ -1299,22 +1157,10 @@
 	-del /f $(LIBDIR)\List\Util.pm
 	-del /f $(LIBDIR)\Scalar\Util.pm
 	-del /f $(LIBDIR)\Unicode\Normalize.pm
->>>>>>> dd2bab0f
 	-if exist $(LIBDIR)\IO rmdir /s /q $(LIBDIR)\IO || rmdir /s $(LIBDIR)\IO
 	-if exist $(LIBDIR)\Thread rmdir /s /q $(LIBDIR)\Thread || rmdir /s $(LIBDIR)\Thread
 	-if exist $(LIBDIR)\B rmdir /s /q $(LIBDIR)\B || rmdir /s $(LIBDIR)\B
 	-if exist $(LIBDIR)\Data rmdir /s /q $(LIBDIR)\Data || rmdir /s $(LIBDIR)\Data
-<<<<<<< HEAD
-	-cd $(PODDIR) && del /f *.html *.bat checkpods \
-	    perlaix.pod perlamiga.pod perlbs2000.pod perlcygwin.pod \
-	    perldos.pod perlepoc.pod perlhpux.pod perlmachten.pod \
-	    perlmacos.pod perlmpeix.pod perlos2.pod perlos390.pod \
-	    perlsolaris.pod perlvmesa.pod perlvms.pod perlvos.pod \
-	    perlwin32.pod pod2html pod2latex pod2man pod2text pod2usage \
-	    podchecker podselect
-	-cd ..\utils && del /f h2ph splain perlbug pl2pm c2ph h2xs perldoc \
-	    dprofpp *.bat perlcc pstruct
-=======
 	-if exist $(LIBDIR)\Filter\Util\Call rmdir /s /q $(LIBDIR)\Filter\Util\Call || rmdir /s $(LIBDIR)\Filter
 	-if exist $(LIBDIR)\Filter\Util rmdir /s /q $(LIBDIR)\Filter\Util || rmdir /s $(LIBDIR)\Filter
 	-if exist $(LIBDIR)\Digest rmdir /s /q $(LIBDIR)\Digest || rmdir /s $(LIBDIR)\Digest
@@ -1335,7 +1181,6 @@
 	    podchecker podselect
 	-cd ..\utils && del /f h2ph splain perlbug pl2pm c2ph h2xs perldoc \
 	    perlivp dprofpp *.bat
->>>>>>> dd2bab0f
 	-cd ..\x2p && del /f find2perl s2p *.bat
 	-del /f ..\config.sh ..\splittree.pl perlmain.c dlutils.c config.h.new
 	-del /f $(CONFIGPM)
@@ -1439,16 +1284,9 @@
 
 okfile: utils
 	$(PERLEXE) -I..\lib ..\utils\perlbug -ok -s "(UNINSTALLED)" -F perl.ok
-<<<<<<< HEAD
- 
+
 nok: utils
 	$(PERLEXE) -I..\lib ..\utils\perlbug -nok -s "(UNINSTALLED)"
- 
-=======
-
-nok: utils
-	$(PERLEXE) -I..\lib ..\utils\perlbug -nok -s "(UNINSTALLED)"
-
->>>>>>> dd2bab0f
+
 nokfile: utils
 	$(PERLEXE) -I..\lib ..\utils\perlbug -nok -s "(UNINSTALLED)" -F perl.nok