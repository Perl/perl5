#ifndef _WIN32THREAD_H
#define _WIN32THREAD_H

#include "win32.h"

typedef struct win32_cond { LONG waiters; HANDLE sem; } perl_cond;
typedef DWORD perl_key;
typedef HANDLE perl_os_thread;

#ifndef DONT_USE_CRITICAL_SECTION

/* Critical Sections used instead of mutexes: lightweight,
 * but can't be communicated to child processes, and can't get
 * HANDLE to it for use elsewhere.
 */
typedef CRITICAL_SECTION perl_mutex;
#define MUTEX_INIT(m) InitializeCriticalSection(m)
#define MUTEX_LOCK(m) EnterCriticalSection(m)
#define MUTEX_UNLOCK(m) LeaveCriticalSection(m)
#define MUTEX_DESTROY(m) DeleteCriticalSection(m)

#else

typedef HANDLE perl_mutex;
#  define MUTEX_INIT(m) \
    STMT_START {						\
	if ((*(m) = CreateMutex(NULL,FALSE,NULL)) == NULL)	\
	    Perl_croak_nocontext("panic: MUTEX_INIT");		\
    } STMT_END

#  define MUTEX_LOCK(m) \
    STMT_START {						\
	if (WaitForSingleObject(*(m),INFINITE) == WAIT_FAILED)	\
	    Perl_croak_nocontext("panic: MUTEX_LOCK");		\
    } STMT_END

#  define MUTEX_UNLOCK(m) \
    STMT_START {						\
	if (ReleaseMutex(*(m)) == 0)				\
	    Perl_croak_nocontext("panic: MUTEX_UNLOCK");	\
    } STMT_END

#  define MUTEX_DESTROY(m) \
    STMT_START {						\
	if (CloseHandle(*(m)) == 0)				\
	    Perl_croak_nocontext("panic: MUTEX_DESTROY");	\
    } STMT_END

#endif

/* These macros assume that the mutex associated with the condition
 * will always be held before COND_{SIGNAL,BROADCAST,WAIT,DESTROY},
 * so there's no separate mutex protecting access to (c)->waiters
 */
#define COND_INIT(c) \
    STMT_START {						\
	(c)->waiters = 0;					\
	(c)->sem = CreateSemaphore(NULL,0,LONG_MAX,NULL);	\
	if ((c)->sem == NULL)					\
	    Perl_croak_nocontext("panic: COND_INIT (%ld)",GetLastError());	\
    } STMT_END

#define COND_SIGNAL(c) \
    STMT_START {						\
	if ((c)->waiters > 0 &&					\
	    ReleaseSemaphore((c)->sem,1,NULL) == 0)		\
	    Perl_croak_nocontext("panic: COND_SIGNAL (%ld)",GetLastError());	\
    } STMT_END

#define COND_BROADCAST(c) \
    STMT_START {						\
	if ((c)->waiters > 0 &&					\
	    ReleaseSemaphore((c)->sem,(c)->waiters,NULL) == 0)	\
	    Perl_croak_nocontext("panic: COND_BROADCAST (%ld)",GetLastError());\
    } STMT_END

#define COND_WAIT(c, m) \
    STMT_START {						\
	(c)->waiters++;						\
	MUTEX_UNLOCK(m);					\
	/* Note that there's no race here, since a		\
	 * COND_BROADCAST() on another thread will have seen the\
	 * right number of waiters (i.e. including this one) */	\
	if (WaitForSingleObject((c)->sem,INFINITE)==WAIT_FAILED)\
	    Perl_croak_nocontext("panic: COND_WAIT (%ld)",GetLastError());	\
	/* XXX there may be an inconsequential race here */	\
	MUTEX_LOCK(m);						\
	(c)->waiters--;						\
    } STMT_END

#define COND_DESTROY(c) \
    STMT_START {						\
	(c)->waiters = 0;					\
	if (CloseHandle((c)->sem) == 0)				\
	    Perl_croak_nocontext("panic: COND_DESTROY (%ld)",GetLastError());	\
    } STMT_END

#define DETACH(t) \
    STMT_START {						\
	if (CloseHandle((t)->self) == 0) {			\
	    MUTEX_UNLOCK(&(t)->mutex);				\
	    Perl_croak_nocontext("panic: DETACH");		\
	}							\
    } STMT_END


#define THREAD_CREATE(t, f)	Perl_thread_create(t, f)
#define THREAD_POST_CREATE(t)	NOOP

/* XXX Docs mention that the RTL versions of thread creation routines
 * should be used, but that advice only seems applicable when the RTL
 * is not in a DLL.  RTL DLLs in both Borland and VC seem to do all of
 * the init/deinit required upon DLL_THREAD_ATTACH/DETACH.  So we seem
 * to be completely safe using straight Win32 API calls, rather than
 * the much braindamaged RTL calls.
 *
 * _beginthread() in the RTLs call CloseHandle() just after the thread
 * function returns, which means: 1) we have a race on our hands
 * 2) it is impossible to implement join() semantics.
 *
 * IOW, do *NOT* turn on USE_RTL_THREAD_API!  It is here
 * for experimental purposes only. GSAR 98-01-02
 */
#ifdef USE_RTL_THREAD_API
#  include <process.h>
#  if defined(__BORLANDC__)
     /* Borland RTL doesn't allow a return value from thread function! */
#    define THREAD_RET_TYPE	void _USERENTRY
#    define THREAD_RET_CAST(p)	((void)(thr->i.retv = (void *)(p)))
#  elif defined (_MSC_VER)
#    define THREAD_RET_TYPE	unsigned __stdcall
#    define THREAD_RET_CAST(p)	((unsigned)(p))
#  else
     /* CRTDLL.DLL doesn't allow a return value from thread function! */
#    define THREAD_RET_TYPE	void __cdecl
#    define THREAD_RET_CAST(p)	((void)(thr->i.retv = (void *)(p)))
#  endif
#else	/* !USE_RTL_THREAD_API */
#  define THREAD_RET_TYPE	DWORD WINAPI
#  define THREAD_RET_CAST(p)	((DWORD)(p))
#endif	/* !USE_RTL_THREAD_API */

typedef THREAD_RET_TYPE thread_func_t(void *);


START_EXTERN_C

#if defined(PERLDLL) && defined(USE_DECLSPEC_THREAD) && (!defined(__BORLANDC__) || defined(_DLL))
extern __declspec(thread) void *PL_current_context;
#define PERL_SET_CONTEXT(t)   		(PL_current_context = t)
#define PERL_GET_CONTEXT		PL_current_context
#else
#define PERL_GET_CONTEXT		Perl_get_context()
#define PERL_SET_CONTEXT(t)		Perl_set_context(t)
#endif

#if defined(USE_5005THREADS)
struct perl_thread;
int Perl_thread_create (struct perl_thread *thr, thread_func_t *fn);
void Perl_set_thread_self (struct perl_thread *thr);
void Perl_init_thread_intern (struct perl_thread *t);

#define SET_THREAD_SELF(thr) Perl_set_thread_self(thr)

#endif /* USE_5005THREADS */

END_EXTERN_C

#define INIT_THREADS		NOOP
#define ALLOC_THREAD_KEY \
    STMT_START {							\
	if ((PL_thr_key = TlsAlloc()) == TLS_OUT_OF_INDEXES) {		\
	    PerlIO_printf(PerlIO_stderr(),"panic: TlsAlloc");				\
	    exit(1);							\
	}								\
    } STMT_END

#define FREE_THREAD_KEY \
    STMT_START {							\
	TlsFree(PL_thr_key);						\
    } STMT_END

<<<<<<< HEAD
=======
#define PTHREAD_ATFORK(prepare,parent,child)	NOOP

>>>>>>> dd2bab0f
#if defined(USE_RTL_THREAD_API) && !defined(_MSC_VER)
#define JOIN(t, avp)							\
    STMT_START {							\
	if ((WaitForSingleObject((t)->self,INFINITE) == WAIT_FAILED)	\
	     || (GetExitCodeThread((t)->self,(LPDWORD)(avp)) == 0)	\
	     || (CloseHandle((t)->self) == 0))				\
	    Perl_croak_nocontext("panic: JOIN");			\
	*avp = (AV *)((t)->i.retv);					\
    } STMT_END
#else	/* !USE_RTL_THREAD_API || _MSC_VER */
#define JOIN(t, avp)							\
    STMT_START {							\
	if ((WaitForSingleObject((t)->self,INFINITE) == WAIT_FAILED)	\
	     || (GetExitCodeThread((t)->self,(LPDWORD)(avp)) == 0)	\
	     || (CloseHandle((t)->self) == 0))				\
	    Perl_croak_nocontext("panic: JOIN");			\
    } STMT_END
#endif	/* !USE_RTL_THREAD_API || _MSC_VER */

#define YIELD			Sleep(0)

#endif /* _WIN32THREAD_H */
<|MERGE_RESOLUTION|>--- conflicted
+++ resolved
@@ -180,11 +180,8 @@
 	TlsFree(PL_thr_key);						\
     } STMT_END
 
-<<<<<<< HEAD
-=======
 #define PTHREAD_ATFORK(prepare,parent,child)	NOOP
 
->>>>>>> dd2bab0f
 #if defined(USE_RTL_THREAD_API) && !defined(_MSC_VER)
 #define JOIN(t, avp)							\
     STMT_START {							\
