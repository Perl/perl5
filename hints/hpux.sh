--- conflicted
+++ resolved
@@ -428,11 +428,7 @@
     echo "Testing for a certain gcc bug is fixed in your compiler..."
 
     # Try compiling the test case.
-<<<<<<< HEAD
-    if $cc -o t001 -O $ccflags $ldflags ../hints/t001.c; then
-=======
     if $cc -o t001 -O $ccflags $ldflags -lm ../hints/t001.c; then
->>>>>>> 03d9e98a
        gccbug=`$run ./t001`
        case "$gccbug" in
            *fails*)
