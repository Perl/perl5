--- conflicted
+++ resolved
@@ -145,11 +145,15 @@
 (assuming the default installation location was chosen).
 
 Perl should now build using the F<win32/Makefile>.  You will need to edit that
-<<<<<<< HEAD
 file to set C<CCTYPE> to one of C<MSVC120>-C<MSVC142> first.
-=======
-file to set C<CCTYPE> to one of MSVC120-MSVC142 first.
->>>>>>> 67f04b47
+
+=item Microsoft C++ Build Tools
+
+There's also a standalone (IDE-less) version of the build tools mentioned
+above containing the MSVC compiler available for download from
+L<https://visualstudio.microsoft.com/visual-cpp-build-tools/>.
+
+This is also referred to as I<Build Tools for Visual Studio>.
 
 =item Microsoft C++ Build Tools
 
@@ -182,11 +186,7 @@
 was installed into. Also uncomment C<__ICC> to enable Intel C on Visual C support.
 To set up the build environment, from the Start Menu run
 IA-32 Visual Studio 20__ mode or Intel 64 Visual Studio 20__ mode as
-<<<<<<< HEAD
 appropriate. Then run C<nmake> as usual in that prompt box.
-=======
-appropriate. Then run C<nmake> as usually in that prompt box.
->>>>>>> 67f04b47
 
 Only Intel C++ Compiler v12.1 has been tested. Other versions probably will
 work. Using Intel C++ Compiler instead of Visual C has the benefit of C99
