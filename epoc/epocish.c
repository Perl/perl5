/*
 *    Copyright (c) 1999 Olaf Flebbe o.flebbe@gmx.de
 *    
 *    You may distribute under the terms of either the GNU General Public
 *    License or the Artistic License, as specified in the README file.
 *
 */

/* This is C++ Code !! */

#include <e32std.h>
#include <stdlib.h>
#include <estlib.h>
#include <string.h>

extern "C" { 

<<<<<<< HEAD
#if 1
int
epoc_spawn( char *cmd, char *cmdline) {
  RProcess p;
  TRequestStatus status;
  TInt rc;

  rc = p.Create( _L( cmd), _L( cmdline));
  if (rc != KErrNone) {
    return -1;
  }

  p.Resume();
  
  p.Logon( status);
  User::WaitForRequest( status);
  p.Kill( 0);
  if (status!=KErrNone) {
    return -1;
=======

/* Workaround for defect strtoul(). Values with leading + are zero */

unsigned long int epoc_strtoul(const char *nptr, char **endptr,
			       int base) {
  if (nptr && *nptr == '+')
    nptr++;
  return strtoul( nptr, endptr, base);
}

void epoc_gcvt( double x, int digits, unsigned char *buf) {
    TRealFormat trel;

    trel.iPlaces = digits;
    trel.iPoint = TChar( '.');

    TPtr result( buf, 80);

    result.Num( x, trel);
    result.Append( TChar( 0));
>>>>>>> dd2bab0f
  }
}
#else 
int
epoc_spawn( char *cmd, char *cmdline) {
  int len = strlen(cmd) + strlen(cmdline) + 4;
  char *n = (char *) malloc( len);
  int r;
  strcpy( n, cmd);
  strcat( n, " ");
  strcat( n, cmdline);
  r = system( n);
  free( n);
  return r;
}
#endif 

/* Workaround for defect strtoul(). Values with leading + are zero */

unsigned long int epoc_strtoul(const char *nptr, char **endptr,
			       int base) {
  if (nptr && *nptr == '+')
    nptr++;
  return strtoul( nptr, endptr, base);
}

/* Workaround for defect atof(), see java defect list for epoc */
double epoc_atof( char* str) {
    TReal64 aRes;
    
    while (TChar( *str).IsSpace()) {
      str++;
    }

    TLex lex( _L( str));
    TInt err = lex.Val( aRes, TChar( '.'));
    return aRes;
}

void epoc_gcvt( double x, int digits, unsigned char *buf) {
    TRealFormat trel;

    trel.iPlaces = digits;
    trel.iPoint = TChar( '.');

    TPtr result( buf, 80);

    result.Num( x, trel);
    result.Append( TChar( 0));
  }
}

<<<<<<< HEAD
#if 0
void epoc_spawn_posix_server() {
  SpawnPosixServerThread(); 
}
#endif
=======
>>>>>>> dd2bab0f
<|MERGE_RESOLUTION|>--- conflicted
+++ resolved
@@ -15,27 +15,6 @@
 
 extern "C" { 
 
-<<<<<<< HEAD
-#if 1
-int
-epoc_spawn( char *cmd, char *cmdline) {
-  RProcess p;
-  TRequestStatus status;
-  TInt rc;
-
-  rc = p.Create( _L( cmd), _L( cmdline));
-  if (rc != KErrNone) {
-    return -1;
-  }
-
-  p.Resume();
-  
-  p.Logon( status);
-  User::WaitForRequest( status);
-  p.Kill( 0);
-  if (status!=KErrNone) {
-    return -1;
-=======
 
 /* Workaround for defect strtoul(). Values with leading + are zero */
 
@@ -56,64 +35,6 @@
 
     result.Num( x, trel);
     result.Append( TChar( 0));
->>>>>>> dd2bab0f
-  }
-}
-#else 
-int
-epoc_spawn( char *cmd, char *cmdline) {
-  int len = strlen(cmd) + strlen(cmdline) + 4;
-  char *n = (char *) malloc( len);
-  int r;
-  strcpy( n, cmd);
-  strcat( n, " ");
-  strcat( n, cmdline);
-  r = system( n);
-  free( n);
-  return r;
-}
-#endif 
-
-/* Workaround for defect strtoul(). Values with leading + are zero */
-
-unsigned long int epoc_strtoul(const char *nptr, char **endptr,
-			       int base) {
-  if (nptr && *nptr == '+')
-    nptr++;
-  return strtoul( nptr, endptr, base);
-}
-
-/* Workaround for defect atof(), see java defect list for epoc */
-double epoc_atof( char* str) {
-    TReal64 aRes;
-    
-    while (TChar( *str).IsSpace()) {
-      str++;
-    }
-
-    TLex lex( _L( str));
-    TInt err = lex.Val( aRes, TChar( '.'));
-    return aRes;
-}
-
-void epoc_gcvt( double x, int digits, unsigned char *buf) {
-    TRealFormat trel;
-
-    trel.iPlaces = digits;
-    trel.iPoint = TChar( '.');
-
-    TPtr result( buf, 80);
-
-    result.Num( x, trel);
-    result.Append( TChar( 0));
   }
 }
 
-<<<<<<< HEAD
-#if 0
-void epoc_spawn_posix_server() {
-  SpawnPosixServerThread(); 
-}
-#endif
-=======
->>>>>>> dd2bab0f
