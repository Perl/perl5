#!/usr/bin/perl

use File::Find;
use Cwd;

<<<<<<< HEAD
$VERSION="5.6";
$PATCH="1";
$EPOC_VERSION=26;
$CROSSCOMPILEPATH=cwd;
$CROSSREPLACEPATH="H:\\perl";


sub filefound {
    my $f = $File::Find::name;
    
    return if ( $f =~ /CVS|unicode|CPAN|ExtUtils|IPC|User|DB.pm|\.a$|\.ld$|\.exists$|\.pod$/i);
    my $back = $f;

    $back =~ s|$CROSSCOMPILEPATH||;
=======
$VERSION="5.7.3";
$EPOC_VERSION=1;


sub filefound {
>>>>>>> dd2bab0f

  my $f = $File::Find::name;
    
  return if ( $f =~ /CVS|Unicode|unicore|CPAN|ExtUtils|IPC|User|DB.pm|\.a$|\.ld$|\.exists$|\.pod$|\.t$/i);
  my $back = $f;

  my $psiback = $back;

  $psiback =~ s|.*/lib/|\\emx\\lib\\perl\\$VERSION\\|;
  $psiback =~ s|/|\\|g;
  print OUT "\"$back\"-\"!:$psiback\"\n"  if ( -f $f );
}

open OUT,">perl.pkg";

<<<<<<< HEAD
print OUT "#{\"perl$VERSION\"},(0x100051d8),$PATCH,$EPOC_VERSION,0\n";
print OUT "\"$CROSSREPLACEPATH\\Artistic\"-\"\",FT,TA\n";
print OUT "\"$CROSSREPLACEPATH\\perlmain.exe\"-\"!:\\system\\programs\\perl.exe\"\n";
=======
print OUT "#{\"perl$VERSION\"},(0x100051d8),0,$EPOC_VERSION,0\n";
print OUT "\"" . cwd . "/Artistic.txt\"-\"\",FT,TC\n";
print OUT "\"" . cwd . "/perl\"-\"!:\\emx\\bin\\perl.exe\"\n";
>>>>>>> dd2bab0f

find(\&filefound, cwd.'/lib');

open IN,  "<Artistic";
open OUT, ">Artistic.txt";
while (my $line = <IN>) {
  chomp $line;
  print OUT "$line\r\n";
}

close IN;
close OUT;
<|MERGE_RESOLUTION|>--- conflicted
+++ resolved
@@ -3,28 +3,11 @@
 use File::Find;
 use Cwd;
 
-<<<<<<< HEAD
-$VERSION="5.6";
-$PATCH="1";
-$EPOC_VERSION=26;
-$CROSSCOMPILEPATH=cwd;
-$CROSSREPLACEPATH="H:\\perl";
-
-
-sub filefound {
-    my $f = $File::Find::name;
-    
-    return if ( $f =~ /CVS|unicode|CPAN|ExtUtils|IPC|User|DB.pm|\.a$|\.ld$|\.exists$|\.pod$/i);
-    my $back = $f;
-
-    $back =~ s|$CROSSCOMPILEPATH||;
-=======
 $VERSION="5.7.3";
 $EPOC_VERSION=1;
 
 
 sub filefound {
->>>>>>> dd2bab0f
 
   my $f = $File::Find::name;
     
@@ -40,15 +23,9 @@
 
 open OUT,">perl.pkg";
 
-<<<<<<< HEAD
-print OUT "#{\"perl$VERSION\"},(0x100051d8),$PATCH,$EPOC_VERSION,0\n";
-print OUT "\"$CROSSREPLACEPATH\\Artistic\"-\"\",FT,TA\n";
-print OUT "\"$CROSSREPLACEPATH\\perlmain.exe\"-\"!:\\system\\programs\\perl.exe\"\n";
-=======
 print OUT "#{\"perl$VERSION\"},(0x100051d8),0,$EPOC_VERSION,0\n";
 print OUT "\"" . cwd . "/Artistic.txt\"-\"\",FT,TC\n";
 print OUT "\"" . cwd . "/perl\"-\"!:\\emx\\bin\\perl.exe\"\n";
->>>>>>> dd2bab0f
 
 find(\&filefound, cwd.'/lib');
 
