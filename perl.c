--- conflicted
+++ resolved
@@ -3249,45 +3249,22 @@
 #endif
 
 #ifdef SITEARCH_EXP
-<<<<<<< HEAD
-#  if defined(WIN32)
-    incpush(SITEARCH_EXP, TRUE);
-#  else
-=======
     /* sitearch is always relative to sitelib on Windows for
      * DLL-based path intuition to work correctly */
 #  if !defined(WIN32)
->>>>>>> f6a53ef2
     incpush(SITEARCH_EXP, FALSE);
 #  endif
 #endif
 
 #ifdef SITELIB_EXP
 #  if defined(WIN32)
-<<<<<<< HEAD
-    incpush(SITELIB_EXP, TRUE);
-=======
     incpush(SITELIB_EXP, TRUE);		/* this picks up sitearch as well */
->>>>>>> f6a53ef2
 #  else
     incpush(SITELIB_EXP, FALSE);
 #  endif
 #endif
 
 #ifdef SITELIB_STEM /* Search for version-specific dirs below here */
-<<<<<<< HEAD
-#  if defined(WIN32)
-    /* XXX Win32 needs inc_version_list support */
-#  else
-    incpush(SITELIB_STEM, TRUE);
-#  endif
-#endif
-
-#ifdef PERL_VENDORARCH_EXP
-#  if defined(WIN32)
-    incpush(PERL_VENDORARCH_EXP, TRUE);
-#  else
-=======
     incpush(SITELIB_STEM, TRUE);
 #endif
 
@@ -3295,33 +3272,20 @@
     /* vendorarch is always relative to vendorlib on Windows for
      * DLL-based path intuition to work correctly */
 #  if !defined(WIN32)
->>>>>>> f6a53ef2
     incpush(PERL_VENDORARCH_EXP, FALSE);
 #  endif
 #endif
 
 #ifdef PERL_VENDORLIB_EXP
 #  if defined(WIN32)
-<<<<<<< HEAD
-    incpush(PERL_VENDORLIB_EXP, TRUE);
-=======
     incpush(PERL_VENDORLIB_EXP, TRUE);	/* this picks up vendorarch as well */
->>>>>>> f6a53ef2
 #  else
     incpush(PERL_VENDORLIB_EXP, FALSE);
 #  endif
 #endif
 
 #ifdef PERL_VENDORLIB_STEM /* Search for version-specific dirs below here */
-<<<<<<< HEAD
-#  if defined(WIN32)
-    /* XXX Win32 needs inc_version_list support */
-#  else
     incpush(PERL_VENDORLIB_STEM, TRUE);
-#  endif
-=======
-    incpush(PERL_VENDORLIB_STEM, TRUE);
->>>>>>> f6a53ef2
 #endif
 
     if (!PL_tainting)
