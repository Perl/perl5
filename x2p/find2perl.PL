--- conflicted
+++ resolved
@@ -66,11 +66,7 @@
     push(@roots, shift);
 }
 @roots = (curdir()) unless @roots;
-<<<<<<< HEAD
-for (@roots) { $_ = &quote($_) }
-=======
 for (@roots) { $_ = quote($_) }
->>>>>>> dd2bab0f
 my $roots = join(', ', @roots);
 
 my $find = "find";
