--- conflicted
+++ resolved
@@ -2047,16 +2047,21 @@
  ** without checking the ungetc buffer.
  **/
 
+/* Not threadsafe? */
 static S64_IOB *s64_buffer = (S64_IOB *) NULL;
 
 /* initialize the buffer area */
 /* required after a fork(2) call in order to remove side effects */
-void Perl_do_s64_init_buffer() {
+void
+Perl_do_s64_init_buffer(void)
+{
     s64_buffer = (S64_IOB *) NULL;
 }
 
 /* get a buffered stream pointer */
-static S64_IOB *S_s64_get_buffer(pTHX_ PerlIO *fp) {
+STATIC S64_IOB*
+S_s64_get_buffer(pTHX_ PerlIO *fp)
+{
     S64_IOB *ptr = s64_buffer;
     while( ptr && ptr->fp != fp)
 	ptr = ptr->next;
@@ -2064,7 +2069,9 @@
 }
 
 /* create a buffered stream pointer */
-static S64_IOB *S_s64_create_buffer(pTHX_ PerlIO *f) {
+STATIC S64_IOB*
+S_s64_create_buffer(pTHX_ PerlIO *f)
+{
     S64_IOB *ptr = malloc( sizeof( S64_IOB));
     if( ptr) {
 	ptr->fp = f;
@@ -2079,7 +2086,9 @@
 }
 
 /* delete a buffered stream pointer */
-void Perl_do_s64_delete_buffer(pTHX_ PerlIO *f) {
+void
+Perl_do_s64_delete_buffer(pTHX_ PerlIO *f)
+{
     S64_IOB *ptr = S_s64_get_buffer(aTHX_ f);
     if( ptr) {
 	/* fix the stream pointer according to the bytes buffered */
@@ -2095,20 +2104,25 @@
 }
 
 /* internal buffer management */
-#define _S64_BUFFER_SIZE 32
-static int S_s64_malloc(pTHX_ S64_IOB *ptr) {
+
+#define S64_BUFFER_SIZE 32
+
+STATIC int
+S_s64_malloc(pTHX_ S64_IOB *ptr)
+{
     if( ptr) {
 	if( !ptr->buffer) {
-	    ptr->buffer = (int *) calloc( _S64_BUFFER_SIZE, sizeof( int));
+	    ptr->buffer = (int *) calloc( S64_BUFFER_SIZE, sizeof( int));
 	    ptr->size = ptr->cnt = 0;
 	} else {
-	    ptr->buffer = (int *) realloc( ptr->buffer, ptr->size + _S64_BUFFER_SIZE);
+	    ptr->buffer = (int *) realloc( ptr->buffer,
+					   ptr->size + S64_BUFFER_SIZE);
 	}
 	
 	if( !ptr->buffer)
 	    return( 0);
 	
-	ptr->size += _S64_BUFFER_SIZE;
+	ptr->size += S64_BUFFER_SIZE;
 	
 	return( 1);
     }
@@ -2117,7 +2131,9 @@
 }
 
 /* SOCKS 64 bit getc replacement */
-int Perl_do_s64_getc(pTHX_ PerlIO *f) {
+int
+Perl_do_s64_getc(pTHX_ PerlIO *f)
+{
     S64_IOB *ptr = S_s64_get_buffer(aTHX_ f);
     if( ptr) {
 	if( ptr->cnt)
@@ -2127,25 +2143,24 @@
 }
 
 /* SOCKS 64 bit ungetc replacement */
-int Perl_do_s64_ungetc(pTHX_ int ch, PerlIO *f) {
+int
+Perl_do_s64_ungetc(pTHX_ int ch, PerlIO *f)
+{
     S64_IOB *ptr = S_s64_get_buffer(aTHX_ f);
 
     if( !ptr) ptr = S_s64_create_buffer(aTHX_ f);
     if( !ptr) return( EOF);
-<<<<<<< HEAD
-    if( !ptr->buffer || (ptr->buffer && ptr->cnt >= ptr->size)) 
+    if( !ptr->buffer || (ptr->buffer && ptr->cnt >= ptr->size))
 	if( !S_s64_malloc(aTHX_ ptr)) return( EOF);
-=======
-    if( !ptr->buffer || (ptr->buffer && ptr->cnt >= ptr->size))
-	if( !_s64_malloc( ptr)) return( EOF);
->>>>>>> de6cd452
     ptr->buffer[ptr->cnt++] = ch;
 
     return( ch);
 }
 
 /* SOCKS 64 bit fread replacement */
-SSize_t	Perl_do_s64_fread(pTHX_ void *buf, SSize_t count, PerlIO* f) {
+SSize_t
+Perl_do_s64_fread(pTHX_ void *buf, SSize_t count, PerlIO* f)
+{
     SSize_t len = 0;
     char *bufptr = (char *) buf;
     S64_IOB *ptr = S_s64_get_buffer(aTHX_ f);
@@ -2162,7 +2177,9 @@
 }
 
 /* SOCKS 64 bit fseek replacement */
-int	Perl_do_s64_seek(pTHX_ PerlIO* f, Off_t offset, int whence) {
+int
+Perl_do_s64_seek(pTHX_ PerlIO* f, Off_t offset, int whence)
+{
     S64_IOB *ptr = S_s64_get_buffer(aTHX_ f);
 
     /* Simply clear the buffer and seek if the position is absolute */
@@ -2184,7 +2201,9 @@
 }
 
 /* SOCKS 64 bit ftell replacement */
-Off_t	Perl_do_s64_tell(pTHX_ PerlIO* f) {
+Off_t
+Perl_do_s64_tell(pTHX_ PerlIO* f)
+{
     Off_t offset = 0;
     S64_IOB *ptr = S_s64_get_buffer(aTHX_ f);
     if( ptr)
@@ -2192,4 +2211,4 @@
     return( ftello(f) - offset);
 }
 
-#endif+#endif /* SOCKS_64BIT_BUG */
