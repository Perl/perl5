# This file is read by Makefile.SH to produce rules for $(LIBPERL) (and
# some additional rules as well).

# Rerun `sh Makefile.SH; make depend' after making any change.

# Additional rules supported: libperls.a (for static linking),
# ld2, perlld (dynamic linking tools)
#

#! /bin/sh
case $PERL_CONFIG_SH in
'')
	if test -f config.sh; then TOP=.;
	elif test -f ../config.sh; then TOP=..;
	elif test -f ../../config.sh; then TOP=../..;
	elif test -f ../../../config.sh; then TOP=../../..;
	elif test -f ../../../../config.sh; then TOP=../../../..;
	else
		echo "Can't find config.sh."; exit 1
	fi
	. $TOP/config.sh
	;;
esac

addtopath=`pwd`
$spitshell >>Makefile <<!GROK!THIS!

cygwin.c: cygwin/cygwin.c
	\$(LNS) cygwin/cygwin.c

# shell script feeding perlld to decent perl
ld2: $& Makefile perlld ${src}/cygwin/ld2.in
	@echo "extracting ld2 (with variable substitutions)"
	@$sed s,@buildpath@,$addtopath,g <${src}/cygwin/ld2.in >ld2
	@echo "installing ld2 into $installbin"
# install is included in Cygwin distributions, and we make a note of th
# requirement in the README.cygwin file. However, let's give them
# a warning.
	@/usr/bin/install -c -m 755 ld2 ${installbin}/ld2
	@if test ! -f  ${installbin}/ld2; then \
		echo "*************************************************" ; \
		echo "Make will probably fail in a few more steps." ; \
		echo "When it does, copy \"ld2\" to a directory in" ; \
		echo "your path, other than \".\"." ; \
		echo "\"/usr/local/bin\" or something similar will do." ; \
		echo "Then restart make." ; \
		echo "*************************************************" ; \
	fi

!GROK!THIS!

$spitshell >>Makefile <<!GROK!THIS!

# perlld parameters
#
# this one is pretty mandatory
DLLWRAP = 'dllwrap'

# following are optional.
WRAPDRIVER = gcc
DLLTOOL = dlltool
EXPORT_ALL = 1

# if some of extensions are empty,
# no corresponding output will be done.
# most probably, you'd like to have an export library
DEF_EXT = .def
EXP_EXT = .exp

perlld: $& Makefile ${src}/cygwin/perlld.in
	@echo "extracting perlld (with variable substitutions)"
	@$sed -e s,@CC@,\${CC}, -e s,@DLLWRAP@,\${DLLWRAP},g \\
	-e s,@WRAPDRIVER@,\${WRAPDRIVER},g -e s,@DLLTOOL@,\${DLLTOOL},g \\
	-e s,@AS@,\${AS},g -e s,@EXPORT_ALL@,\${EXPORT_ALL},g \\
	-e s,@DEF_EXT@,\${DEF_EXT},g -e s,@EXP_EXT@,\${EXP_EXT},g \\
	-e s,@LIB_EXT@,\${LIB_EXT},g \\
	${src}/cygwin/perlld.in >perlld

!GROK!THIS!

# make sure that all library names are not malformed
libperl=`echo $libperl|sed -e s,\\\..*,,`

linklibperl=-l`echo $libperl|sed -e s,^lib,,`

$spitshell >>Makefile <<!GROK!THIS!
LIBPERL = $libperl
LLIBPERL= $linklibperl
CLDFLAGS= -L$addtopath $ldflags
CAT = $cat
AWK = $awk
!GROK!THIS!

case "$useshrplib" in
true)
	$spitshell >>Makefile <<'!NO!SUBS!'
cwobj = $(obj)

# override default rule (NB: make croaks!) to force dll usage
perlmain$(OBJ_EXT): perlmain.c
	$(CCCMD) $(PLDLFLAGS) -DUSEIMPORTLIB $*.c

# library used to make statically linked executables
# miniperl is linked against it to avoid libperl.dll locking
$(LIBPERL)$(LIB_EXT): $& perl$(OBJ_EXT) $(cwobj)
	$(AR) rcu $@ perl$(OBJ_EXT) $(cwobj)

# dll and import library
$(LIBPERL).dll$(LIB_EXT): $& perl$(OBJ_EXT) $(cwobj) ld2
	$(LDLIBPTH) ld2 $(SHRPLDFLAGS) -o $(LIBPERL)$(DLSUFFIX) \
	perl$(OBJ_EXT) $(cwobj) $(libs)

# How to build executables.

# The miniperl -w -MExporter line is a basic cheap test to catch errors
# before make goes on to run preplibrary and then MakeMaker on extensions.
# This is very handy because later errors are often caused by miniperl
# build problems but that's not obvious to the novice.
# The Module used here must not depend on Config or any extensions.

<<<<<<< HEAD
miniperl: $& miniperlmain$(OBJ_EXT) $(LIBPERL)s$(LIB_EXT) opmini$(OBJ_EXT)
	$(LDLIBPTH) $(CC) $(CLDFLAGS) -o miniperl miniperlmain$(OBJ_EXT) opmini$(OBJ_EXT) $(LLIBPERL)s $(libs)
=======
miniperl.exe \
miniperl: $& miniperlmain$(OBJ_EXT) $(LIBPERL)$(LIB_EXT) opmini$(OBJ_EXT)
	$(LDLIBPTH) $(CC) $(CLDFLAGS) -o miniperl miniperlmain$(OBJ_EXT) opmini$(OBJ_EXT) $(LLIBPERL) $(libs)
>>>>>>> dd2bab0f
	$(LDLIBPTH) ./miniperl -w -Ilib -MExporter -e '<?>' || $(MAKE) minitest

perl.exe \
perl: $& perlmain$(OBJ_EXT) $(LIBPERL).dll$(LIB_EXT) $(DYNALOADER) $(static_ext) ext.libs
	$(SHRPENV) $(LDLIBPTH) $(CC) $(CLDFLAGS) $(CCDLFLAGS) -o perl perlmain$(OBJ_EXT) $(DYNALOADER) $(static_ext) $(LLIBPERL) `cat ext.libs` $(libs)

pureperl: $& perlmain$(OBJ_EXT) $(LIBPERL).dll$(LIB_EXT) $(DYNALOADER) $(static_ext) ext.libs
	$(SHRPENV) $(LDLIBPTH) purify $(CC) $(CLDFLAGS) $(CCDLFLAGS) -o pureperl perlmain$(OBJ_EXT) $(DYNALOADER) $(static_ext) $(LLIBPERL) `cat ext.libs` $(libs)

purecovperl: $& perlmain$(OBJ_EXT) $(LIBPERL).dll$(LIB_EXT) $(DYNALOADER) $(static_ext) ext.libs
	$(SHRPENV) $(LDLIBPTH) purecov $(CC) $(CLDFLAGS) $(CCDLFLAGS) -o purecovperl perlmain$(OBJ_EXT) $(DYNALOADER) $(static_ext) $(LLIBPERL) `cat ext.libs` $(libs)

quantperl: $& perlmain$(OBJ_EXT) $(LIBPERL).dll$(LIB_EXT) $(DYNALOADER) $(static_ext) ext.libs
	$(SHRPENV) $(LDLIBPTH) quantify $(CC) $(CLDFLAGS) $(CCDLFLAGS) -o quantperl perlmain$(OBJ_EXT) $(DYNALOADER) $(static_ext) $(LLIBPERL) `cat ext.libs` $(libs)

!NO!SUBS!
	;;
*)
$spitshell >>Makefile <<'!NO!SUBS!'
cwobj = $(obj)

# perl library
$(LIBPERL)$(LIB_EXT): $& perl$(OBJ_EXT) $(cwobj)
	$(AR) rcu $@ perl$(OBJ_EXT) $(cwobj)

# How to build executables.

# The miniperl -w -MExporter line is a basic cheap test to catch errors
# before make goes on to run preplibrary and then MakeMaker on extensions.
# This is very handy because later errors are often caused by miniperl
# build problems but that's not obvious to the novice.
# The Module used here must not depend on Config or any extensions.

miniperl.exe \
miniperl: $& miniperlmain$(OBJ_EXT) $(LIBPERL)$(LIB_EXT) opmini$(OBJ_EXT)
	$(LDLIBPTH) $(CC) $(CLDFLAGS) -o miniperl miniperlmain$(OBJ_EXT) opmini$(OBJ_EXT) $(LLIBPERL) $(libs)
	$(LDLIBPTH) ./miniperl -w -Ilib -MExporter -e '<?>' || $(MAKE) minitest

perl.exe \
perl: $& perlmain$(OBJ_EXT) $(LIBPERL)$(LIB_EXT) $(DYNALOADER) $(static_ext) ext.libs
	$(SHRPENV) $(LDLIBPTH) $(CC) $(CLDFLAGS) $(CCDLFLAGS) -o perl perlmain$(OBJ_EXT) $(DYNALOADER) $(static_ext) -Wl,-Bstatic $(LLIBPERL) -Wl,-Bdynamic `cat ext.libs` $(libs)

pureperl: $& perlmain$(OBJ_EXT) $(LIBPERL)$(LIB_EXT) $(DYNALOADER) $(static_ext) ext.libs
	$(SHRPENV) $(LDLIBPTH) purify $(CC) $(CLDFLAGS) $(CCDLFLAGS) -o pureperl perlmain$(OBJ_EXT) $(DYNALOADER) $(static_ext) $(LLIBPERL) `cat ext.libs` $(libs)

purecovperl: $& perlmain$(OBJ_EXT) $(LIBPERL)$(LIB_EXT) $(DYNALOADER) $(static_ext) ext.libs
	$(SHRPENV) $(LDLIBPTH) purecov $(CC) $(CLDFLAGS) $(CCDLFLAGS) -o purecovperl perlmain$(OBJ_EXT) $(DYNALOADER) $(static_ext) $(LLIBPERL) `cat ext.libs` $(libs)

quantperl: $& perlmain$(OBJ_EXT) $(LIBPERL)$(LIB_EXT) $(DYNALOADER) $(static_ext) ext.libs
	$(SHRPENV) $(LDLIBPTH) quantify $(CC) $(CLDFLAGS) $(CCDLFLAGS) -o quantperl perlmain$(OBJ_EXT) $(DYNALOADER) $(static_ext) $(LLIBPERL) `cat ext.libs` $(libs)

!NO!SUBS!
	;;
esac

# libperl.a is _the_ library both in dll and static cases
# $(LIBPERL)$(LIB_EXT) expands to this name dependless of build model
#
# NOTE: The "-Wl,-Bstatic $(LLIBPERL) -Wl,-Bdynamic" is required to give
# the import library linking priority over the dynamic library, since both
# the .dll and .a are in the same directory.  When the new standard for
# naming import/dynamic/static libraries emerges this should be updated.
#
$spitshell >>Makefile <<'!NO!SUBS!'

<<<<<<< HEAD
perl: $& perlmain$(OBJ_EXT) $(LIBPERL)$(LIB_EXT) $(DYNALOADER) $(static_ext) ext.libs
	$(SHRPENV) $(LDLIBPTH) $(CC) $(CLDFLAGS) $(CCDLFLAGS) -o perl perlmain$(OBJ_EXT) $(DYNALOADER) $(static_ext) -Wl,-Bstatic $(LLIBPERL) -Wl,-Bdynamic `cat ext.libs` $(libs)

pureperl: $& perlmain$(OBJ_EXT) $(LIBPERL)$(LIB_EXT) $(DYNALOADER) $(static_ext) ext.libs
	$(SHRPENV) $(LDLIBPTH) purify $(CC) $(CLDFLAGS) $(CCDLFLAGS) -o pureperl perlmain$(OBJ_EXT) $(DYNALOADER) $(static_ext) $(LLIBPERL) `cat ext.libs` $(libs)

purecovperl: $& perlmain$(OBJ_EXT) $(LIBPERL)$(LIB_EXT) $(DYNALOADER) $(static_ext) ext.libs
	$(SHRPENV) $(LDLIBPTH) purecov $(CC) $(CLDFLAGS) $(CCDLFLAGS) -o purecovperl perlmain$(OBJ_EXT) $(DYNALOADER) $(static_ext) $(LLIBPERL) `cat ext.libs` $(libs)

quantperl: $& perlmain$(OBJ_EXT) $(LIBPERL)$(LIB_EXT) $(DYNALOADER) $(static_ext) ext.libs
	$(SHRPENV) $(LDLIBPTH) quantify $(CC) $(CLDFLAGS) $(CCDLFLAGS) -o quantperl perlmain$(OBJ_EXT) $(DYNALOADER) $(static_ext) $(LLIBPERL) `cat ext.libs` $(libs)
=======
>>>>>>> dd2bab0f

!NO!SUBS!

# suid perl is removed - i've never seen suid scripts for win32

##############################################
# additional targets

$spitshell >>Makefile <<'!NO!SUBS!'

DIST_DIRECTORY = .dist

distdir: miniperl
	-mkdir $(DIST_DIRECTORY)
	./miniperl '-MExtUtils::Manifest' \
	-e "ExtUtils::Manifest::manicopy(ExtUtils::Manifest::maniread(),'$(DIST_DIRECTORY)')"

!NO!SUBS!<|MERGE_RESOLUTION|>--- conflicted
+++ resolved
@@ -118,14 +118,9 @@
 # build problems but that's not obvious to the novice.
 # The Module used here must not depend on Config or any extensions.
 
-<<<<<<< HEAD
-miniperl: $& miniperlmain$(OBJ_EXT) $(LIBPERL)s$(LIB_EXT) opmini$(OBJ_EXT)
-	$(LDLIBPTH) $(CC) $(CLDFLAGS) -o miniperl miniperlmain$(OBJ_EXT) opmini$(OBJ_EXT) $(LLIBPERL)s $(libs)
-=======
 miniperl.exe \
 miniperl: $& miniperlmain$(OBJ_EXT) $(LIBPERL)$(LIB_EXT) opmini$(OBJ_EXT)
 	$(LDLIBPTH) $(CC) $(CLDFLAGS) -o miniperl miniperlmain$(OBJ_EXT) opmini$(OBJ_EXT) $(LLIBPERL) $(libs)
->>>>>>> dd2bab0f
 	$(LDLIBPTH) ./miniperl -w -Ilib -MExporter -e '<?>' || $(MAKE) minitest
 
 perl.exe \
@@ -191,20 +186,6 @@
 #
 $spitshell >>Makefile <<'!NO!SUBS!'
 
-<<<<<<< HEAD
-perl: $& perlmain$(OBJ_EXT) $(LIBPERL)$(LIB_EXT) $(DYNALOADER) $(static_ext) ext.libs
-	$(SHRPENV) $(LDLIBPTH) $(CC) $(CLDFLAGS) $(CCDLFLAGS) -o perl perlmain$(OBJ_EXT) $(DYNALOADER) $(static_ext) -Wl,-Bstatic $(LLIBPERL) -Wl,-Bdynamic `cat ext.libs` $(libs)
-
-pureperl: $& perlmain$(OBJ_EXT) $(LIBPERL)$(LIB_EXT) $(DYNALOADER) $(static_ext) ext.libs
-	$(SHRPENV) $(LDLIBPTH) purify $(CC) $(CLDFLAGS) $(CCDLFLAGS) -o pureperl perlmain$(OBJ_EXT) $(DYNALOADER) $(static_ext) $(LLIBPERL) `cat ext.libs` $(libs)
-
-purecovperl: $& perlmain$(OBJ_EXT) $(LIBPERL)$(LIB_EXT) $(DYNALOADER) $(static_ext) ext.libs
-	$(SHRPENV) $(LDLIBPTH) purecov $(CC) $(CLDFLAGS) $(CCDLFLAGS) -o purecovperl perlmain$(OBJ_EXT) $(DYNALOADER) $(static_ext) $(LLIBPERL) `cat ext.libs` $(libs)
-
-quantperl: $& perlmain$(OBJ_EXT) $(LIBPERL)$(LIB_EXT) $(DYNALOADER) $(static_ext) ext.libs
-	$(SHRPENV) $(LDLIBPTH) quantify $(CC) $(CLDFLAGS) $(CCDLFLAGS) -o quantperl perlmain$(OBJ_EXT) $(DYNALOADER) $(static_ext) $(LLIBPERL) `cat ext.libs` $(libs)
-=======
->>>>>>> dd2bab0f
 
 !NO!SUBS!
 
