--- conflicted
+++ resolved
@@ -4,10 +4,7 @@
      rebind    switch(-rebind),=1
      tgt_mod   option(-target_module)module_name,='(current_module)'
      version   option(-version)name,allow(alpha,ga),=ga
-<<<<<<< HEAD
-=======
      compiler  option(-compiler)name,allow(cc,gcc)=cc
->>>>>>> dd2bab0f
 &end_parameters
 &echo command_lines
 &
@@ -33,15 +30,12 @@
 &then &do
       &display_line build: "-version ga" is incompatible with "-processor mc68020 or i80860"
       &return 1
-<<<<<<< HEAD
-=======
       &end
 &
 &if &compiler& = gcc & &version& = alpha
 &then &do
       &display_line build: "-compiler gcc" is incompatible with "-version alpha"
       &return 1
->>>>>>> dd2bab0f
       &end
 &
 & Set up the appropriate directory suffix for each architecture.
@@ -84,8 +78,6 @@
 &
 & The following is a work-around for stcp-1437,8,9
 &
-<<<<<<< HEAD
-=======
 &if &version& = ga
 &then &set_string cflags &cflags& -D_BSD_SOURCE
 &
@@ -100,16 +92,12 @@
 &then &set_string diag &diag& -w
 &else &set_string diag &diag& -w1
 &
->>>>>>> dd2bab0f
 &if &version& = alpha
 &then !set_library_paths include << < &POSIX&>incl &+
      (master_disk)>system>include_library
 &else !set_library_paths include << < &+
      (master_disk)>system>stcp>include_library &+
-<<<<<<< HEAD
-=======
      (master_disk)>system>include_library>sysv &+
->>>>>>> dd2bab0f
      (master_disk)>system>include_library
 &
 &if &compiler& = gcc
@@ -124,18 +112,9 @@
 &if &recompile& = 0
 &then &goto CHECK_REBIND
 &
-<<<<<<< HEAD
-&set_string cflags '-u -O4 -D_POSIX_C_SOURCE=199506L -DPERL_CORE'
-&
-& The following is a work-around for stcp-1437,8,9
-&
-&if &version& = ga
-&then &set_string cflags &cflags& -D_BSD_SOURCE
-=======
 & Some of the compiler invocations need more VM than
 & the defaults allow. Raise the limits.
 !update_process_cmd_limits -initial_total_limit 100000000 -no_ask
->>>>>>> dd2bab0f
 &
 !&compiler& <<av.c &diag& &cpu& &cflags& -o av&s&
 &if (command_status) ^= 0 &then &return
@@ -147,13 +126,9 @@
 &if (command_status) ^= 0 &then &return
 !&compiler& <<dump.c &diag& &cpu& &cflags& -o dump&s&
 &if (command_status) ^= 0 &then &return
-<<<<<<< HEAD
-!cc <<globals.c -suppress_diag 2006 &cpu& &cflags&
-=======
 !&compiler& <<globals.c &diag& &cpu& &cflags& -o globals&s&
 &if (command_status) ^= 0 &then &return
 !&compiler& <<gv.c &diag& &cpu& &cflags& -o gv&s&
->>>>>>> dd2bab0f
 &if (command_status) ^= 0 &then &return
 !&compiler& <<hv.c &diag& &cpu& &cflags& -o hv&s&
 &if (command_status) ^= 0 &then &return
@@ -163,11 +138,7 @@
 &   &if (command_status) ^= 0 &then &return
 !&compiler& <<mg.c &diag& &cpu& &cflags& -o mg&s&
 &if (command_status) ^= 0 &then &return
-<<<<<<< HEAD
-!cc <<miniperlmain.c -suppress_diag 2006 2065 &cpu& &cflags&
-=======
 !&compiler& <<numeric.c &diag& &cpu& &cflags& -o numeric&s&
->>>>>>> dd2bab0f
 &if (command_status) ^= 0 &then &return
 !&compiler& <<op.c &diag& &cpu& &cflags& -o op&s&
 &if (command_status) ^= 0 &then &return
@@ -177,29 +148,17 @@
 &
 & !link <<op.c opmini.c -delete
 & &if (command_status) ^= 0 &then &return
-<<<<<<< HEAD
-& !cc opmini.c -suppress_diag 2006 2064 2065 &cpu& &cflags& -DPERL_EXTERNAL_GLOB
-=======
 & !&compiler& opmini.c &diag& &cpu& &cflags& -DPERL_EXTERNAL_GLOB -o opmini&s&
->>>>>>> dd2bab0f
 & &if (command_status) ^= 0 &then &return
 & !unlink opmini.c
 & &if (command_status) ^= 0 &then &return
 &
-<<<<<<< HEAD
-!cc <<perl.c -suppress_diag 2006 2053 2065 &cpu& &cflags& &+
-     -DARCHLIB="/system/ported/perl/lib/5.6&obj2&" &+
-     -DARCHLIB_EXP="/system/ported/perl/lib/5.6&obj2&" &+
-     -DSITEARCH="/system/ported/perl/lib/site/5.6&obj2&" &+
-     -DSITEARCH_EXP="/system/ported/perl/lib/site/5.6&obj2&"
-=======
 !&compiler& <<perl.c &diag& &cpu& &cflags& -o perl&s& &+
      -DARCHLIB="/system/ported/lib/perl5/5.8.0/&obj2&" &+
      -DARCHLIB_EXP="/system/ported/lib/perl5/5.8.0/&obj2&" &+
      -DSITEARCH="/system/ported/lib/perl5/site_perl/5.8.0/&obj2&" &+
      -DSITEARCH_EXP="/system/ported/lib/perl5/site_perl/5.8.0/&obj2&" &+
      -DARCHNAME="&obj2&"
->>>>>>> dd2bab0f
 &if (command_status) ^= 0 &then &return
 !&compiler& <<perlapi.c &diag& &cpu& &cflags& -o perlapi&s&
 &if (command_status) ^= 0 &then &return
@@ -245,12 +204,6 @@
 &if (command_status) ^= 0 &then &return
 !&compiler& <<util.c &diag& &cpu& &cflags& -o util&s&
 &if (command_status) ^= 0 &then &return
-<<<<<<< HEAD
-&if &version& = alpha
-&then &do
-!cc <vos_dummies.c &cpu& -O4
-&if (command_status) ^= 0 &then &return
-=======
 !&compiler& <<xsutils.c &diag& &cpu& &cflags& -o xsutils&s&
 &if (command_status) ^= 0 &then &return
 &if &version& = alpha
@@ -271,7 +224,6 @@
 &else &do
  !&compiler& <<miniperlmain.c &diag& &cpu& &cflags& -o miniperlmain&s&
  &if (command_status) ^= 0 &then &return
->>>>>>> dd2bab0f
 &end
 &
 & If requested, bind the executable program module.
@@ -284,34 +236,20 @@
 &then &set_string tcp_objlib (master_disk)>system>tcp_os>object_library.&obj2&
 &else &set_string tcp_objlib (master_disk)>system>tcp_os>object_library
 &
-<<<<<<< HEAD
-&if (exists -directory (master_disk)>system>stcp>object_library&obj2&)
-&then &set_string stcp_objlib (master_disk)>system>stcp>object_library&obj2&
-&else &set_string stcp_objlib (master_disk)>system>stcp>object_library
-&
-&if (exists -directory (master_disk)>system>object_library&obj2&)
-&then &set_string objlib (master_disk)>system>object_library&obj2&
-=======
 &if (exists -directory (master_disk)>system>stcp>object_library.&obj2&)
 &then &set_string stcp_objlib (master_disk)>system>stcp>object_library.&obj2&
 &else &set_string stcp_objlib (master_disk)>system>stcp>object_library
 &
 &if (exists -directory (master_disk)>system>object_library.&obj2&)
 &then &set_string objlib (master_disk)>system>object_library.&obj2&
->>>>>>> dd2bab0f
 &else &set_string objlib (master_disk)>system>object_library
 &
 &if (exists -directory (master_disk)>system>c_object_library.&obj2&)
 &then &set_string c_objlib (master_disk)>system>c_object_library.&obj2&
 &else &set_string c_objlib (master_disk)>system>c_object_library
 &
-<<<<<<< HEAD
-&if (exists -directory (master_disk)>system>posix_object_library&obj2&)
-&then &set_string posix_objlib (master_disk)>system>posix_object_library&obj2&
-=======
 &if (exists -directory (master_disk)>system>posix_object_library.&obj2&)
 &then &set_string posix_objlib (master_disk)>system>posix_object_library.&obj2&
->>>>>>> dd2bab0f
 &else &set_string posix_objlib (master_disk)>system>posix_object_library
 &
 &if &version& = alpha
@@ -324,19 +262,6 @@
      &stcp_objlib&>net &+
      &stcp_objlib&>sbsd &+
      &stcp_objlib&>socket &+
-<<<<<<< HEAD
-     &posix_objlib&>bsd &+
-     &posix_objlib& &+
-     &c_objlib& &objlib&
-&if &version& = alpha
-&then !bind -control <perl.bind vos_dummies &+
-     &tcp_objlib&>tcp_runtime &tcp_objlib&>tcp_gethost &+
-     &cpu& -target_module &tgt_mod& -map
-&else !bind -control <perl.bind &cpu& -target_module &tgt_mod& -map
-&if (command_status) ^= 0 &then &return
-!delete_file *.obj -no_ask -brief
-!unlink *.obj -no_ask -brief
-=======
      &posix_objlib&>sysv &+
      &posix_objlib&>bsd &+
      &posix_objlib& &+
@@ -356,5 +281,4 @@
  &else !bind -control <perl.bind &cpu& -target_module &tgt_mod& -map
  &if (command_status) ^= 0 &then &return
 &end
-!delete_file *&s& -no_ask -brief
->>>>>>> dd2bab0f
+!delete_file *&s& -no_ask -brief