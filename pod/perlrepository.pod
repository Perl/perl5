=head1 NAME

perlrepository - Using the Perl source repository

=head1 SYNOPSIS

All of Perl's source code is kept centrally in a Git repository. The
repository contains many Perl revisions from Perl 1 onwards and all
the revisions from Perforce, the version control system we were using
previously. This repository is accessible in different ways.

The full repository takes up about 80MB of disk space. A check out of
blead takes up about 160MB of disk space (including the repository). A
build of blead takes up about 200MB (including the repository and the
check out).

=head1 GETTING ACCESS TO THE REPOSITORY

=head2 READ ACCESS VIA THE WEB

You may access this over the web. This allows you to browse the tree,
see recent commits, search for particular commits and more. You may
access it at:

  http://perl5.git.perl.org/perl.git

=head2 READ ACCESS VIA GIT

You will need a copy of Git for your computer. You can fetch a copy of
the repository using the Git protocol (which uses port 9418):

  git clone git://perl5.git.perl.org/perl.git perl-git

This clones the repository and makes a local copy in the 'perl-git'
directory.

If your local network does not allow you to use port 9418, then you can
fetch a copy of the repository over HTTP:

  git clone http://perl5.git.perl.org/perl.git perl-http

This clones the repository and makes a local copy in the 'perl-http'
directory.

=head2 WRITE ACCESS TO THE REPOSITORY

If you are a committer, then you can fetch a copy of the repository that
you can push back on with:

  git clone ssh://perl5.git.perl.org/gitroot/perl.git perl-ssh

<<<<<<< HEAD
This clones the repository and makes a local copy in the 'perl-ssh'
directory.
=======
This clones the repository and makes a local copy in the 'perl.ssh'
directory. 

If you clone using git, which is faster than ssh, then you will need to
modify your config in order to enable pushing. Edit .git/config where 
you will see something like:

  [remote "origin"]
  url = git://perl5.git.perl.org/perl.git

change that to something like this:

  [remote "origin"]
  url = ssh://perl5.git.perl.org/gitroot/perl.git

NOTE: there are symlinks set up so that the /gitroot is actually optional.
>>>>>>> 85d7fce9

=head1 OVERVIEW OF THE REPOSITORY

Once you have changed into the repository directory, you can inspect it.

The repository contains a few branches:

  % git branch -a * blead
    origin/HEAD
    origin/blead
  ...

You can see recent commits:

  % git log 
  ...

And pull new changes from the repository:

  % git pull
  ...<|MERGE_RESOLUTION|>--- conflicted
+++ resolved
@@ -49,12 +49,8 @@
 
   git clone ssh://perl5.git.perl.org/gitroot/perl.git perl-ssh
 
-<<<<<<< HEAD
 This clones the repository and makes a local copy in the 'perl-ssh'
 directory.
-=======
-This clones the repository and makes a local copy in the 'perl.ssh'
-directory. 
 
 If you clone using git, which is faster than ssh, then you will need to
 modify your config in order to enable pushing. Edit .git/config where 
@@ -69,7 +65,6 @@
   url = ssh://perl5.git.perl.org/gitroot/perl.git
 
 NOTE: there are symlinks set up so that the /gitroot is actually optional.
->>>>>>> 85d7fce9
 
 =head1 OVERVIEW OF THE REPOSITORY
 
