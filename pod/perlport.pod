--- conflicted
+++ resolved
@@ -1784,13 +1784,6 @@
 	NetBSD
 	OpenBSD
 	OS/2
-<<<<<<< HEAD
-	Rhapsody/Darwin 2)
-	Solaris
-	Tru64 UNIX      3)
-	UNICOS
-	UNICOS/mk
-=======
 	QNX
 	Rhapsody/Darwin 2)
 	Solaris
@@ -1799,7 +1792,6 @@
 	UNICOS
 	UNICOS/mk
 	Unixware
->>>>>>> ba58ab26
 	VMS
 	VOS
 	Windows 3.1     1)
@@ -1828,15 +1820,8 @@
 	NextSTEP
 	OpenSTEP
 	PowerMAX
-<<<<<<< HEAD
-	QNX
 	SCO ODT/OSR	
 	SunOS
-	SVR4
-=======
-	SCO ODT/OSR	
-	SunOS
->>>>>>> ba58ab26
 	Ultrix
 
 The following platform worked for the previous major release (5.005_03
@@ -1861,11 +1846,7 @@
 MacOS (Classic, pre-X) is almost 5.6.0-ready; building from the source
 does work with 5.6.0, but additional MacOS specific source code is needed
 for a complete port.  Contact the mailing list macperl-porters@macperl.org
-<<<<<<< HEAD
-for more more information.
-=======
 for more information.
->>>>>>> ba58ab26
 
 The following platforms have been known to build Perl from source in
 the past, but we haven't been able to verify their status for the
