--- conflicted
+++ resolved
@@ -84,12 +84,7 @@
 
 =item *
 
-<<<<<<< HEAD
-The C<Unicode::Unihan> CPAN module doesn't work on recent Unicode
-versions, so references to it have been removed.
-=======
 L<Scalar::Util> has been upgraded from version 1.55 to 1.56.
->>>>>>> 62e4bfff
 
 =item *
 
@@ -149,11 +144,6 @@
 replaced with MULTIPLICITY.
 
 PERL_IMPLICIT_CONTEXT will remain defined for compatibility with XS modules.
-
-=item *
-
-The definition for the C<ASSUME()> macro, broken on Windows in 5.34, has
-been fixed.
 
 =back
 
