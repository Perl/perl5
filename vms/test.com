--- conflicted
+++ resolved
@@ -20,11 +20,7 @@
 $       EndIf
 $   EndIf
 $   Set Message /NoFacility/NoSeverity/NoIdentification/NoText
-<<<<<<< HEAD
-$
-=======
-$!
->>>>>>> dd2bab0f
+$!
 $   exe = ".Exe"
 $   If p1.nes."" Then exe = p1
 $   If F$Extract(0,1,exe) .nes. "."
@@ -52,59 +48,9 @@
 $   If F$Search("VMSPIPE.COM").nes."" then Delete/Log/Noconfirm VMSPIPE.COM;*
 $   Copy/Log/NoConfirm [-]VMSPIPE.COM []
 $!
-<<<<<<< HEAD
-$!  Make the environment look a little friendlier to tests which assume Unix
-$   cat == "Type"
-$   Macro/NoDebug/NoList/Object=Echo.Obj Sys$Input
-		.title echo
-		.psect data,wrt,noexe
-	dsc:
-		.word 0
-		.byte 14 ; DSC$K_DTYPE_T
-		.byte 2  ; DSC$K_CLASS_D
-		.long 0
-		.psect code,nowrt,exe
-		.entry	echo,^m<r2,r3>
-		movab	dsc,r2
-		pushab	(r2)
-		calls	#1,G^LIB$GET_FOREIGN
-		movl	4(r2),r3
-		movzwl	(r2),r0
-		addl2	4(r2),r0
-		cmpl	r3,r0
-		bgtru	sym.3
-		nop	
-	sym.1:
-		movb	(r3),r0
-		cmpb	r0,#65
-		blss	sym.2
-		cmpb	r0,#90
-		bgtr	sym.2
-		cvtbl	r0,r0
-		addl2	#32,r0
-		cvtlb	r0,(r3)
-	sym.2:
-		incl	r3
-		movzwl	(r2),r0
-		addl2	4(r2),r0
-		cmpl	r3,r0
-		blequ	sym.1
-	sym.3:
-		pushab	(r2)
-		calls	#1,G^LIB$PUT_OUTPUT
-		movl	#1,r0
-		ret	
-		.end echo
-$   If F$Search("Echo.Exe").nes."" Then Delete/Log/NoConfirm Echo.Exe;*
-$   Link/NoMap/NoTrace/Exe=Echo.Exe Echo.Obj;
-$   Delete/Log/NoConfirm Echo.Obj;*
-$   echo == "$" + F$Parse("Echo.Exe")
-$
-=======
 $!  This may be set for the C compiler in descrip.mms, but it confuses the File::Find tests
 $   if f$trnlnm("sys") .nes. "" then DeAssign sys
 $!
->>>>>>> dd2bab0f
 $!  And do it
 $   Show Process/Accounting
 $   testdir = "Directory/NoHead/NoTrail/Column=1"
@@ -119,28 +65,7 @@
 #
 
 use Config;
-<<<<<<< HEAD
-
-@compexcl=('cpp.t');
-@ioexcl=('argv.t','dup.t','fs.t','pipe.t');
-@libexcl=('db-btree.t','db-hash.t','db-recno.t',
-          'gdbm.t','io_dup.t', 'io_pipe.t', 'io_poll.t', 'io_sel.t',
-          'io_sock.t', 'io_unix.t',
-          'ndbm.t','odbm.t','open2.t','open3.t', 'ph.t', 'posix.t');
-
-# Note: POSIX is not part of basic build, but can be built
-# separately if you're using DECC
-# io_xs.t tests the new_tmpfile routine, which doesn't work with the
-# VAXCRTL, since the file can't be stat()d, an Perl's do_open()
-# insists on stat()ing a file descriptor before it'll use it.
-push(@libexcl,'io_xs.t') if $Config{'vms_cc_type'} ne 'decc';
-
-@opexcl=('die_exit.t','exec.t','fork.t','glob.t','groups.t','magic.t','stat.t');
-@exclist=(@compexcl,@ioexcl,@libexcl,@opexcl);
-foreach $file (@exclist) { $skip{$file}++; }
-=======
 use File::Spec;
->>>>>>> dd2bab0f
 
 $| = 1;
 
