#! /bin/sh
#
# If these # comments don't work, trim them. Don't worry about any other
# shell scripts, Configure will trim # comments from them for you.
#
# (If you are trying to port this package to a machine without sh,
# I would suggest you have a look at the prototypical config_h.SH file
# and edit it to reflect your system. Some packages may include samples
# of config.h for certain machines, so you might look for one of those.)
#
# Yes, you may rip this off to use in other distribution packages. This
# script belongs to the public domain and cannot be copyrighted.
#
# (Note: this Configure script was generated automatically. Rather than
# working with this copy of Configure, you may wish to get metaconfig.
# The dist-3.0 package (which contains metaconfig) was posted in
# comp.sources.misc and is available on CPAN under authors/id/RAM so
# you may fetch it yourself from your nearest archive site.)
#

# $Id: Head.U,v 3.0.1.9 1997/02/28 15:02:09 ram Exp $
#
# Generated on Mon Aug  2 10:49:27 EET DST 1999 [metaconfig 3.0 PL70]
# (with additional metaconfig patches by perlbug@perl.com)

cat >/tmp/c1$$ <<EOF
ARGGGHHHH!!!!!

SCO csh still thinks true is false.  Write to SCO today and tell them that next
year Configure ought to "rm /bin/csh" unless they fix their blasted shell. :-)

(Actually, Configure ought to just patch csh in place.  Hmm.  Hmmmmm.  All
we'd have to do is go in and swap the && and || tokens, wherever they are.)

[End of diatribe. We now return you to your regularly scheduled programming...]
EOF
cat >/tmp/c2$$ <<EOF

OOPS!  You naughty creature!  You didn't run Configure with sh!
I will attempt to remedy the situation by running sh for you...
EOF

true || cat /tmp/c1$$ /tmp/c2$$
true || exec sh $0 $argv:q

(exit $?0) || cat /tmp/c2$$
(exit $?0) || exec sh $0 $argv:q
rm -f /tmp/c1$$ /tmp/c2$$

: compute my invocation name
me=$0
case "$0" in
*/*)
	me=`echo $0 | sed -e 's!.*/\(.*\)!\1!' 2>/dev/null`
	test "$me" || me=$0
	;;
esac

: Proper separator for the PATH environment variable
p_=:
: On OS/2 this directory should exist if this is not floppy only system :-]
if test -d c:/. ; then
    if test -n "$OS2_SHELL"; then
		p_=\;
		PATH=`cmd /c "echo %PATH%" | tr '\\\\' / `
		OS2_SHELL=`cmd /c "echo %OS2_SHELL%" | tr '\\\\' / | tr '[A-Z]' '[a-z]'`
	elif test -n "$DJGPP"; then
		p_=\;
	fi
fi

: Proper PATH setting
paths='/bin /usr/bin /usr/local/bin /usr/ucb /usr/local /usr/lbin'
paths="$paths /opt/bin /opt/local/bin /opt/local /opt/lbin"
paths="$paths /usr/5bin /etc /usr/gnu/bin /usr/new /usr/new/bin /usr/nbin"
paths="$paths /opt/gnu/bin /opt/new /opt/new/bin /opt/nbin"
paths="$paths /sys5.3/bin /sys5.3/usr/bin /bsd4.3/bin /bsd4.3/usr/ucb"
paths="$paths /bsd4.3/usr/bin /usr/bsd /bsd43/bin /usr/ccs/bin"
paths="$paths /etc /usr/lib /usr/ucblib /lib /usr/ccs/lib"
paths="$paths /sbin /usr/sbin /usr/libexec"

for p in $paths
do
	case "$p_$PATH$p_" in
	*$p_$p$p_*) ;;
	*) test -d $p && PATH=$PATH$p_$p ;;
	esac
done

PATH=.$p_$PATH
export PATH

: shall we be using ksh?
inksh=''
needksh=''
avoidksh=''
newsh=/bin/ksh
changesh=''
if (PATH=.; alias -x) >/dev/null 2>&1; then
		inksh=true
fi
if test -f /hp-ux -a -f /bin/ksh; then
	needksh='to avoid sh bug in "here document" expansion'
fi
if test -d /usr/lpp -a -f /usr/bin/bsh -a -f /usr/bin/uname; then
	if test X`/usr/bin/uname -v` = X4; then
		avoidksh="to avoid AIX 4's /bin/sh"
		newsh=/usr/bin/bsh
	fi
fi
if test -f /osf_boot -a -f /usr/sbin/setld; then
	if test X`/usr/bin/uname -s` = XOSF1; then
	        avoidksh="to avoid Digital UNIX' ksh"
	        newsh=/bin/sh
	        unset BIN_SH # if this is 'xpg4' sh will start up ksh
	fi
fi
case "$inksh/$needksh" in
/[a-z]*)
		ENV=''
		changesh=true
		reason="$needksh"
	;;
esac
case "$inksh/$avoidksh" in
true/[a-z]*)
	changesh=true
	reason="$avoidksh"
	;;
esac
case "$inksh/$needksh-$avoidksh-" in
true/--)
		cat <<EOM
(I see you are using the Korn shell.  Some ksh's blow up on $me,
mainly on older exotic systems.  If yours does, try the Bourne shell instead.)
EOM
	;;
esac
case "$changesh" in
true)
	echo "(Feeding myself to $newsh $reason.)"
	case "$0" in
	Configure|*/Configure) exec $newsh $0 "$@";;
	*) exec $newsh Configure "$@";;
	esac
	;;
esac

: if needed set CDPATH to a harmless value that is not chatty
: avoid bash 2.02 problems with empty CDPATH.
case "$CDPATH" in
'')	;;
*)	case "$SHELL" in
	*bash*)	CDPATH='.' ;;
	*)		CDPATH='' ;;
	esac
	;;
esac
: Configure runs within the UU subdirectory
test -d UU || mkdir UU
cd UU && rm -f ./*

ccsymbols=''
cppccsymbols=''
cppsymbols=''
dynamic_ext=''
extensions=''
known_extensions=''
nonxs_ext=''
static_ext=''
useopcode=''
useposix=''
d_bsd=''
d_eunice=''
d_xenix=''
eunicefix=''
Mcc=''
ar=''
awk=''
bash=''
bison=''
byacc=''
cat=''
chgrp=''
chmod=''
chown=''
comm=''
compress=''
cp=''
cpio=''
cpp=''
csh=''
date=''
echo=''
egrep=''
emacs=''
expr=''
find=''
flex=''
grep=''
gzip=''
inews=''
ksh=''
less=''
line=''
lint=''
ln=''
lp=''
lpr=''
ls=''
mail=''
mailx=''
make=''
mkdir=''
more=''
mv=''
nm=''
nroff=''
perl=''
pg=''
pmake=''
pr=''
rm=''
rmail=''
sed=''
sendmail=''
shar=''
sleep=''
smail=''
sort=''
submit=''
tail=''
tar=''
tbl=''
tee=''
test=''
touch=''
tr=''
troff=''
uname=''
uniq=''
uuname=''
vi=''
zcat=''
zip=''
full_ar=''
full_sed=''
libswanted=''
hint=''
myuname=''
osname=''
osvers=''
Author=''
Date=''
Header=''
Id=''
Locker=''
Log=''
RCSfile=''
Revision=''
Source=''
State=''
_a=''
_exe=''
_o=''
archobjs=''
exe_ext=''
firstmakefile=''
lib_ext=''
obj_ext=''
path_sep=''
afs=''
alignbytes=''
ansi2knr=''
archlib=''
archlibexp=''
d_archlib=''
installarchlib=''
archname=''
myarchname=''
d_atolf=''
d_atoll=''
baserev=''
bin=''
binexp=''
installbin=''
bincompat5005=''
d_bincompat5005=''
byteorder=''
cc=''
gccversion=''
ccflags=''
cppflags=''
ldflags=''
lkflags=''
locincpth=''
optimize=''
cf_email=''
cf_by=''
cf_time=''
contains=''
cpp_stuff=''
cpplast=''
cppminus=''
cpprun=''
cppstdin=''
crosscompile=''
d_access=''
d_accessx=''
d_alarm=''
d_attribut=''
d_bcmp=''
d_bcopy=''
d_bzero=''
d_casti32=''
castflags=''
d_castneg=''
d_chown=''
d_chroot=''
d_chsize=''
d_closedir=''
d_void_closedir=''
d_const=''
cryptlib=''
d_crypt=''
d_csh=''
full_csh=''
d_cuserid=''
d_dbl_dig=''
d_difftime=''
d_dlerror=''
d_dlopen=''
d_dlsymun=''
d_dosuid=''
d_suidsafe=''
d_drand48proto=''
d_dup2=''
d_eaccess=''
d_endgrent=''
d_endhent=''
d_endnent=''
d_endpent=''
d_endpwent=''
d_endsent=''
d_endspent=''
d_fchmod=''
d_fchown=''
d_fcntl=''
d_fd_macros=''
d_fd_set=''
d_fds_bits=''
d_fgetpos=''
d_flexfnam=''
d_flock=''
d_fork=''
d_fseeko=''
d_fsetpos=''
d_ftello=''
d_ftime=''
d_gettimeod=''
d_Gconvert=''
d_getgrent=''
d_getgrps=''
d_gethbyaddr=''
d_gethbyname=''
d_gethent=''
aphostname=''
d_gethname=''
d_phostname=''
d_uname=''
d_gethostprotos=''
d_getlogin=''
d_getmntent=''
d_getnbyaddr=''
d_getnbyname=''
d_getnent=''
d_getnetprotos=''
d_getpent=''
d_getpgid=''
d_getpgrp2=''
d_bsdgetpgrp=''
d_getpgrp=''
d_getppid=''
d_getprior=''
d_getpbyname=''
d_getpbynumber=''
d_getprotoprotos=''
d_getpwent=''
d_getsent=''
d_getservprotos=''
d_getspent=''
d_getspnam=''
d_getsbyname=''
d_getsbyport=''
d_gnulibc=''
d_hasmntopt=''
d_htonl=''
d_inetaton=''
d_isascii=''
d_killpg=''
d_lchown=''
d_link=''
d_locconv=''
d_lockf=''
d_longdbl=''
longdblsize=''
d_longlong=''
longlongsize=''
d_lstat=''
d_madvise=''
d_mblen=''
d_mbstowcs=''
d_mbtowc=''
d_memchr=''
d_memcmp=''
d_memcpy=''
d_memmove=''
d_memset=''
d_mkdir=''
d_mkfifo=''
d_mktime=''
d_mmap=''
mmaptype=''
d_mprotect=''
d_msg=''
d_msgctl=''
d_msgget=''
d_msgrcv=''
d_msgsnd=''
d_msync=''
d_munmap=''
d_nice=''
d_open3=''
d_fpathconf=''
d_pathconf=''
d_pause=''
d_pipe=''
d_poll=''
d_portable=''
d_old_pthread_create_joinable=''
old_pthread_create_joinable=''
d_pthread_yield=''
d_sched_yield=''
sched_yield=''
d_readdir=''
d_rewinddir=''
d_seekdir=''
d_telldir=''
d_readlink=''
d_readv=''
d_rename=''
d_rmdir=''
d_safebcpy=''
d_safemcpy=''
d_sanemcmp=''
d_select=''
d_sem=''
d_semctl=''
d_semget=''
d_semop=''
d_setegid=''
d_seteuid=''
d_setgrent=''
d_setgrps=''
d_sethent=''
d_setlinebuf=''
d_setlocale=''
d_setnent=''
d_setpent=''
d_setpgid=''
d_setpgrp2=''
d_bsdsetpgrp=''
d_setpgrp=''
d_setprior=''
d_setpwent=''
d_setregid=''
d_setresgid=''
d_setresuid=''
d_setreuid=''
d_setrgid=''
d_setruid=''
d_setsent=''
d_setsid=''
d_setspent=''
d_setvbuf=''
d_sfio=''
usesfio=''
d_shm=''
d_shmat=''
d_shmatprototype=''
shmattype=''
d_shmctl=''
d_shmdt=''
d_shmget=''
d_sigaction=''
d_sigsetjmp=''
d_cmsghdr_s=''
d_msg_ctrunc=''
d_msg_dontroute=''
d_msg_oob=''
d_msg_peek=''
d_msg_proxy=''
d_msghdr_s=''
d_oldsock=''
d_recvmsg=''
d_scm_rights=''
d_sendmsg=''
d_socket=''
d_sockpair=''
sockethdr=''
socketlib=''
d_statblks=''
d_fstatfs=''
d_statfs=''
d_statfsflags=''
d_fstatvfs=''
d_statvfs=''
d_stdio_cnt_lval=''
d_stdio_ptr_lval=''
d_stdiobase=''
d_stdstdio=''
stdio_base=''
stdio_bufsiz=''
stdio_cnt=''
stdio_filbuf=''
stdio_ptr=''
d_index=''
d_strchr=''
d_strcoll=''
d_strctcpy=''
d_strerrm=''
d_strerror=''
d_sysernlst=''
d_syserrlst=''
d_strtod=''
d_strtol=''
d_strtoul=''
d_strxfrm=''
d_symlink=''
d_syscall=''
d_sysconf=''
d_system=''
d_tcgetpgrp=''
d_tcsetpgrp=''
d_telldirproto=''
d_time=''
timetype=''
clocktype=''
d_times=''
d_truncate=''
d_tzname=''
d_umask=''
d_semctl_semid_ds=''
d_semctl_semun=''
d_union_semun=''
d_vfork=''
usevfork=''
d_voidsig=''
signal_t=''
d_volatile=''
d_charvspr=''
d_vprintf=''
d_wait4=''
d_waitpid=''
d_wcstombs=''
d_wctomb=''
d_writev=''
d_dbmclose64=''
d_dbminit64=''
d_delete64=''
d_fetch64=''
d_firstkey64=''
d_nextkey64=''
d_store64=''
dlext=''
cccdlflags=''
ccdlflags=''
dlsrc=''
ld=''
lddlflags=''
usedl=''
doublesize=''
ebcdic=''
fflushNULL=''
fflushall=''
fpostype=''
gidtype=''
groupstype=''
h_fcntl=''
h_sysfile=''
i_arpainet=''
db_hashtype=''
db_prefixtype=''
i_db=''
i_dbm=''
i_rpcsvcdbm=''
d_dirnamlen=''
direntrytype=''
i_dirent=''
i_dld=''
i_dlfcn=''
i_fcntl=''
i_float=''
i_gdbm=''
d_grpasswd=''
i_grp=''
d_int64t=''
i_inttypes=''
i_limits=''
i_locale=''
i_machcthr=''
i_malloc=''
i_math=''
i_memory=''
i_mntent=''
i_ndbm=''
i_netdb=''
i_neterrno=''
i_netinettcp=''
i_niin=''
i_sysin=''
i_poll=''
i_pthread=''
d_pwage=''
d_pwchange=''
d_pwclass=''
d_pwcomment=''
d_pwexpire=''
d_pwgecos=''
d_pwpasswd=''
d_pwquota=''
i_pwd=''
i_sfio=''
i_shadow=''
i_socks=''
i_stddef=''
i_stdlib=''
i_string=''
strings=''
i_sysaccess=''
i_sysdir=''
i_sysfile=''
d_voidtty=''
i_bsdioctl=''
i_sysfilio=''
i_sysioctl=''
i_syssockio=''
i_sysmman=''
i_sysmount=''
i_sysndir=''
i_sysparam=''
i_sysresrc=''
i_syssecrt=''
i_sysselct=''
i_sysstat=''
i_sysstatvfs=''
i_systimes=''
i_systypes=''
d_iovec_s=''
i_sysuio=''
i_sysun=''
i_syswait=''
i_sgtty=''
i_termio=''
i_termios=''
i_systime=''
i_systimek=''
i_time=''
timeincl=''
i_unistd=''
i_utime=''
i_values=''
i_stdarg=''
i_varargs=''
i_varhdr=''
i_vfork=''
installprefix=''
installprefixexp=''
installstyle=''
installusrbinperl=''
intsize=''
longsize=''
shortsize=''
d_dirent64_s=''
d_flock64_s=''
d_fstat64=''
d_ftruncate64=''
d_ino64_t=''
d_llseek=''
d_lockf64=''
d_lseek64=''
d_lstat64=''
d_off64_t=''
d_offset_t=''
d_open64=''
d_opendir64=''
d_readdir64=''
d_seekdir64=''
d_stat64=''
d_telldir64=''
d_truncate64=''
libc=''
ldlibpthname=''
libperl=''
shrpenv=''
useshrplib=''
glibpth=''
libpth=''
loclibpth=''
plibpth=''
xlibpth=''
ignore_versioned_solibs=''
libs=''
lns=''
d_PRIEldbl=''
d_PRIFldbl=''
d_PRIGldbl=''
d_PRIeldbl=''
d_PRIfldbl=''
d_PRIgldbl=''
sPRIEldbl=''
sPRIFldbl=''
sPRIGldbl=''
sPRIeldbl=''
sPRIfldbl=''
sPRIgldbl=''
lseeksize=''
lseektype=''
make_set_make=''
d_mymalloc=''
freetype=''
mallocobj=''
mallocsrc=''
malloctype=''
usemymalloc=''
installman1dir=''
man1dir=''
man1direxp=''
man1ext=''
installman3dir=''
man3dir=''
man3direxp=''
man3ext=''
huge=''
large=''
medium=''
models=''
small=''
split=''
modetype=''
multiarch=''
mydomain=''
myhostname=''
phostname=''
c=''
n=''
d_eofnblk=''
eagain=''
o_nonblock=''
rd_nodata=''
netdb_hlen_type=''
netdb_host_type=''
netdb_name_type=''
netdb_net_type=''
groupcat=''
hostcat=''
passcat=''
orderlib=''
ranlib=''
package=''
spackage=''
pager=''
apiversion=''
patchlevel=''
subversion=''
version=''
perladmin=''
perlpath=''
pidtype=''
prefix=''
prefixexp=''
installprivlib=''
privlib=''
privlibexp=''
prototype=''
ptrsize=''
d_PRIX64=''
d_PRId64=''
d_PRIi64=''
d_PRIo64=''
d_PRIu64=''
d_PRIx64=''
sPRIX64=''
sPRId64=''
sPRIi64=''
sPRIo64=''
sPRIu64=''
sPRIx64=''
drand01=''
randbits=''
randfunc=''
randseedtype=''
seedfunc=''
installscript=''
scriptdir=''
scriptdirexp=''
selectminbits=''
selecttype=''
sh=''
sig_count=''
sig_name=''
sig_name_init=''
sig_num=''
sig_num_init=''
installsitearch=''
sitearch=''
sitearchexp=''
installsitelib=''
sitelib=''
sitelibexp=''
siteprefix=''
siteprefixexp=''
sizetype=''
so=''
sharpbang=''
shsharp=''
spitshell=''
src=''
ssizetype=''
startperl=''
startsh=''
stdchar=''
d_fgetpos64=''
d_fopen64=''
d_freopen64=''
d_fseek64=''
d_fseeko64=''
d_fsetpos64=''
d_ftell64=''
d_ftello64=''
d_tmpfile64=''
d_stdio_stream_array=''
stdio_stream_array=''
d_strtoull=''
sysman=''
trnl=''
uidtype=''
archname64=''
use64bits=''
usemultiplicity=''
nm_opt=''
nm_so_opt=''
runnm=''
usenm=''
useperlio=''
usesocks=''
d_oldpthreads=''
usethreads=''
incpath=''
mips=''
mips_type=''
usrinc=''
d_vendorlib=''
installvendorlib=''
vendorlib=''
vendorlibexp=''
usevendorprefix=''
vendorprefix=''
vendorprefixexp=''
defvoidused=''
voidflags=''
CONFIG=''

define='define'
undef='undef'
smallmach='pdp11 i8086 z8000 i80286 iAPX286'
rmlist=''

: We must find out about Eunice early
eunicefix=':'
if test -f /etc/unixtovms; then
	eunicefix=/etc/unixtovms
fi
if test -f /etc/unixtovms.exe; then
	eunicefix=/etc/unixtovms.exe
fi

i_whoami=''
: Possible local include directories to search.
: Set locincpth to "" in a hint file to defeat local include searches.
locincpth="/usr/local/include /opt/local/include /usr/gnu/include"
locincpth="$locincpth /opt/gnu/include /usr/GNU/include /opt/GNU/include"
:
: no include file wanted by default
inclwanted=''

: list of known cpp symbols, sorted alphabetically
al="AMIX BIT_MSF BSD BSD4_3 BSD_NET2 CMU CRAY DGUX DOLPHIN DPX2"
al="$al GO32 GOULD_PN HP700 I386 I80960 I960 Lynx M68000 M68K MACH"
al="$al MIPSEB MIPSEL MSDOS MTXINU MULTIMAX MVS"
al="$al M_COFF M_I186 M_I286 M_I386 M_I8086 M_I86 M_I86SM"
al="$al M_SYS3 M_SYS5 M_SYSIII M_SYSV M_UNIX M_XENIX"
al="$al NeXT OCS88 OSF1 PARISC PC532 PORTAR POSIX"
al="$al PWB R3000 RES RISC6000 RT Sun386i SVR3 SVR4"
al="$al SYSTYPE_BSD SYSTYPE_SVR4 SYSTYPE_SYSV Tek4132 Tek4300"
al="$al UMAXV USGr4 USGr4_2 UTEK UTS UTek UnicomPBB UnicomPBD Utek"
al="$al VMS Xenix286"
al="$al _AIX _AIX32 _AIX370 _AIX41 _AM29000 _COFF _CRAY _CX_UX _EPI"
al="$al _IBMESA _IBMR2 _M88K _M88KBCS_TARGET _POWER"
al="$al _MIPSEB _MIPSEL _M_COFF _M_I86 _M_I86SM _M_SYS3"
al="$al _M_SYS5 _M_SYSIII _M_SYSV _M_UNIX _M_XENIX _NLS _PGC_ _R3000"
al="$al _SYSTYPE_BSD _SYSTYPE_BSD43 _SYSTYPE_SVR4"
al="$al _SYSTYPE_SYSV _SYSV3 _U370 _UNICOS"
al="$al __386BSD__ __BIG_ENDIAN __BIG_ENDIAN__ __BSD_4_4__"
al="$al __DGUX__ __DPX2__ __H3050R __H3050RX"
al="$al __LITTLE_ENDIAN __LITTLE_ENDIAN__ __MACH__"
al="$al __MIPSEB __MIPSEB__ __MIPSEL __MIPSEL__"
al="$al __Next__ __OSF1__ __PARAGON__ __PGC__ __PWB __STDC__"
al="$al __SVR4_2__ __UMAXV__"
al="$al ____386BSD____ __alpha __alpha__ __amiga"
al="$al __bsd4_2 __bsd4_2__ __bsdi__ __convex__"
al="$al __host_mips__"
al="$al __hp9000s200 __hp9000s300 __hp9000s400 __hp9000s500"
al="$al __hp9000s500 __hp9000s700 __hp9000s800"
al="$al __hppa __hpux __hp_osf __i286 __i286__ __i386 __i386__"
al="$al __i486 __i486__ __i860 __i860__ __ibmesa __ksr1__ __linux__"
al="$al __m68k __m68k__ __m88100__ __m88k __m88k__"
al="$al __mc68000 __mc68000__ __mc68020 __mc68020__"
al="$al __mc68030 __mc68030__ __mc68040 __mc68040__"
al="$al __mc88100 __mc88100__ __mips __mips__"
al="$al __motorola__ __osf__ __pa_risc __sparc__ __stdc__"
al="$al __sun __sun__ __svr3__ __svr4__ __ultrix __ultrix__"
al="$al __unix __unix__ __uxpm__ __uxps__ __vax __vax__"
al="$al _host_mips _mips _unix"
al="$al a29k aegis aix aixpc alliant alpha am29000 amiga ansi ardent"
al="$al apollo ardent att386 att3b"
al="$al bsd bsd43 bsd4_2 bsd4_3 bsd4_4 bsdi bull"
al="$al cadmus clipper concurrent convex cray ctix"
al="$al dmert encore gcos gcx gimpel gould"
al="$al hbullx20 hcx host_mips hp200 hp300 hp700 hp800"
al="$al hp9000 hp9000s300 hp9000s400 hp9000s500"
al="$al hp9000s700 hp9000s800 hp9k8 hppa hpux"
al="$al i186 i286 i386 i486 i8086"
al="$al i80960 i860 iAPX286 ibm ibm032 ibmrt interdata is68k"
al="$al ksr1 linux luna luna88k m68k m88100 m88k"
al="$al mc300 mc500 mc68000 mc68010 mc68020 mc68030"
al="$al mc68040 mc68060 mc68k mc68k32 mc700"
al="$al mc88000 mc88100 merlin mert mips mvs n16"
al="$al ncl_el ncl_mr"
al="$al news1500 news1700 news1800 news1900 news3700"
al="$al news700 news800 news900 ns16000 ns32000"
al="$al ns32016 ns32332 ns32k nsc32000 os osf"
al="$al parisc pc532 pdp11 plexus posix pyr"
al="$al riscix riscos scs sequent sgi sinix sony sony_news"
al="$al sonyrisc sparc sparclite spectrum stardent stratos"
al="$al sun sun3 sun386 svr4 sysV68 sysV88"
al="$al titan tower tower32 tower32_200 tower32_600 tower32_700"
al="$al tower32_800 tower32_850 tss u370 u3b u3b2 u3b20 u3b200"
al="$al u3b20d u3b5 ultrix unix unixpc unos vax venix vms"
al="$al xenix z8000"

: Trailing extension.  Override this in a hint file, if needed.
_exe=''
: Extra object files, if any, needed on this platform.
archobjs=''
groupstype=''
: change the next line if compiling for Xenix/286 on Xenix/386
xlibpth='/usr/lib/386 /lib/386'

: Possible local library directories to search.
loclibpth="/usr/local/lib /opt/local/lib /usr/gnu/lib"
loclibpth="$loclibpth /opt/gnu/lib /usr/GNU/lib /opt/GNU/lib"

: general looking path for locating libraries
glibpth="/shlib /usr/shlib /lib/pa1.1 /usr/lib/large"
glibpth="$glibpth /lib /usr/lib $xlibpth"
glibpth="$glibpth /lib/large /usr/lib/small /lib/small"
glibpth="$glibpth /usr/ccs/lib /usr/ucblib /usr/local/lib"

: Private path used by Configure to find libraries.  Its value
: is prepended to libpth. This variable takes care of special
: machines, like the mips.  Usually, it should be empty.
plibpth=''

: default library list
libswanted=''
: some systems want to use only the non-versioned libso:s
ignore_versioned_solibs=''
: full support for void wanted by default
defvoidused=15

: set useposix=false in your hint file to disable the POSIX extension.
useposix=true
: set useopcode=false in your hint file to disable the Opcode extension.
useopcode=true
: set usemultiplicity on the Configure command line to enable multiplicity.
: set usesocks on the Configure command line to enable socks.
: set usethreads on the Configure command line to enable threads.
: List of libraries we want.
: If anyone needs -lnet, put it in a hint file.
libswanted='sfio socket inet nsl nm ndbm gdbm dbm db malloc dl'
libswanted="$libswanted dld ld sun m rt c cposix posix"
libswanted="$libswanted ndir dir crypt sec"
libswanted="$libswanted ucb bsd BSD PW x"
: We probably want to search /usr/shlib before most other libraries.
: This is only used by the lib/ExtUtils/MakeMaker.pm routine extliblist.
glibpth=`echo " $glibpth " | sed -e 's! /usr/shlib ! !'`
glibpth="/usr/shlib $glibpth"
: Do not use vfork unless overridden by a hint file.
usevfork=false

: Find the basic shell for Bourne shell scripts
case "$sh" in
'')
	case "$SYSTYPE" in
	*bsd*|sys5*) xxx="/$SYSTYPE/bin/sh";;
	*) xxx='/bin/sh';;
	esac
	if test -f "$xxx"; then
		sh="$xxx"
	else
		: Build up a list and do a single loop so we can 'break' out.
		pth=`echo $PATH | sed -e "s/$p_/ /g"`
		for xxx in sh bash ksh pdksh ash; do
			for p in $pth; do
				try="$try ${p}/${xxx}"
			done
		done
		for xxx in $try; do
			if test -f "$xxx"; then
				sh="$xxx";
				break
			elif test -f "$xxx.exe"; then
				sh="$xxx";
				break
			fi
		done
	fi
	;;
esac

case "$sh" in
'')	cat <<EOM >&2
$me:  Fatal Error:  I can't find a Bourne Shell anywhere.  

Usually it's in /bin/sh.  How did you even get this far?
Please contact me (Perl Maintainers) at perlbug@perl.com and 
we'll try to straighten this all out.
EOM
	exit 1
	;;
esac

: see if sh knows # comments
if `$sh -c '#' >/dev/null 2>&1`; then
	shsharp=true
	spitshell=cat
	xcat=/bin/cat
	test -f $xcat || xcat=/usr/bin/cat
	echo "#!$xcat" >try
	$eunicefix try
	chmod +x try
	./try > today
	if test -s today; then
		sharpbang='#!'
	else
		echo "#! $xcat" > try
		$eunicefix try
		chmod +x try
		./try > today
		if test -s today; then
			sharpbang='#! '
		else
			sharpbang=': use '
		fi
	fi
else
	echo " "
	echo "Your $sh doesn't grok # comments--I will strip them later on."
	shsharp=false
	cd ..
	echo "exec grep -v '^[ 	]*#'" >spitshell
	chmod +x spitshell
	$eunicefix spitshell
	spitshell=`pwd`/spitshell
	cd UU
	echo "I presume that if # doesn't work, #! won't work either!"
	sharpbang=': use '
fi
rm -f try today

: figure out how to guarantee sh startup
case "$startsh" in
'') startsh=${sharpbang}${sh} ;;
*)
esac
cat >try <<EOSS
$startsh
set abc
test "$?abc" != 1
EOSS

chmod +x try
$eunicefix try
if ./try; then
	: echo "Yup, it does."
else
	echo "Hmm... '$startsh' does not guarantee sh startup..."
	echo "You may have to fix up the shell scripts to make sure $sh runs them."
fi
rm -f try


: Save command line options in file UU/cmdline.opt for later use in
: generating config.sh.
cat > cmdline.opt <<EOSH
# Configure command line arguments.
config_arg0='$0'
config_args='$*'
config_argc=$#
EOSH
argn=1
for arg in "$@"; do
	cat >>cmdline.opt <<EOSH
config_arg$argn='$arg'
EOSH
	argn=`expr $argn + 1`
done

: produce awk script to parse command line options
cat >options.awk <<'EOF'
BEGIN {
	optstr = "dD:eEf:hKOrsSU:V";	# getopt-style specification

	len = length(optstr);
	for (i = 1; i <= len; i++) {
		c = substr(optstr, i, 1);
		if (i < len) a = substr(optstr, i + 1, 1); else a = "";
		if (a == ":") {
			arg[c] = 1;
			i++;
		}
		opt[c] = 1;
	}
}
{
	expect = 0;
	str = $0;
	if (substr(str, 1, 1) != "-") {
		printf("'%s'\n", str);
		next;
	}
	len = length($0);
	for (i = 2; i <= len; i++) {
		c = substr(str, i, 1);
		if (!opt[c]) {
			printf("-%s\n", substr(str, i));
			next;
		}
		printf("-%s\n", c);
		if (arg[c]) {
			if (i < len)
				printf("'%s'\n", substr(str, i + 1));
			else
				expect = 1;
			next;
		}
	}
}
END {
	if (expect)
		print "?";
}
EOF

: process the command line options
set X `for arg in "$@"; do echo "X$arg"; done |
	sed -e s/X// | awk -f options.awk`
eval "set $*"
shift
rm -f options.awk

: set up default values
fastread=''
reuseval=false
config_sh=''
alldone=''
error=''
silent=''
extractsh=''
override=''
knowitall=''
rm -f optdef.sh
cat >optdef.sh <<EOS
$startsh
EOS


: option parsing
while test $# -gt 0; do
	case "$1" in
	-d) shift; fastread=yes;;
	-e) shift; alldone=cont;;
	-f)
		shift
		cd ..
		if test -r "$1"; then
			config_sh="$1"
		else
			echo "$me: cannot read config file $1." >&2
			error=true
		fi
		cd UU
		shift;;
	-h) shift; error=true;;
	-r) shift; reuseval=true;;
	-s) shift; silent=true; realsilent=true;;
	-E) shift; alldone=exit;;
	-K) shift; knowitall=true;;
	-O) shift; override=true;;
	-S) shift; silent=true; extractsh=true;;
	-D)
		shift
		case "$1" in
		*=)
			echo "$me: use '-U symbol=', not '-D symbol='." >&2
			echo "$me: ignoring -D $1" >&2
			;;
		*=*) echo "$1" | \
				sed -e "s/'/'\"'\"'/g" -e "s/=\(.*\)/='\1'/" >> optdef.sh;;
		*) echo "$1='define'" >> optdef.sh;;
		esac
		shift
		;;
	-U)
		shift
		case "$1" in
		*=) echo "$1" >> optdef.sh;;
		*=*)
			echo "$me: use '-D symbol=val', not '-U symbol=val'." >&2
			echo "$me: ignoring -U $1" >&2
			;;
		*) echo "$1='undef'" >> optdef.sh;;
		esac
		shift
		;;
	-V) echo "$me generated by metaconfig 3.0 PL70." >&2
		exit 0;;
	--) break;;
	-*) echo "$me: unknown option $1" >&2; shift; error=true;;
	*) break;;
	esac
done

case "$error" in
true)
	cat >&2 <<EOM
Usage: $me [-dehrsEKOSV] [-f config.sh] [-D symbol] [-D symbol=value]
                 [-U symbol] [-U symbol=]
  -d : use defaults for all answers.
  -e : go on without questioning past the production of config.sh.
  -f : specify an alternate default configuration file.
  -h : print this help message and exit (with an error status).
  -r : reuse C symbols value if possible (skips costly nm extraction).
  -s : silent mode, only echoes questions and essential information.
  -D : define symbol to have some value:
         -D symbol         symbol gets the value 'define'
         -D symbol=value   symbol gets the value 'value'
  -E : stop at the end of questions, after having produced config.sh.
  -K : do not use unless you know what you are doing.
  -O : let -D and -U override definitions from loaded configuration file.
  -S : perform variable substitutions on all .SH files (can mix with -f)
  -U : undefine symbol:
         -U symbol    symbol gets the value 'undef'
         -U symbol=   symbol gets completely empty
  -V : print version number and exit (with a zero status).
EOM
	exit 1
	;;
esac

: Sanity checks
case "$fastread$alldone" in
yescont|yesexit) ;;
*)
	if test ! -t 0; then
		echo "Say 'sh Configure', not 'sh <Configure'"
		exit 1
	fi
	;;
esac

exec 4>&1
case "$silent" in
true) exec 1>/dev/null;;
esac

: run the defines and the undefines, if any, but leave the file out there...
touch optdef.sh
. ./optdef.sh

: set package name
package=perl5
first=`echo $package | sed -e 's/^\(.\).*/\1/'`
last=`echo $package | sed -e 's/^.\(.*\)/\1/'`
case "`echo AbyZ | tr '[:lower:]' '[:upper:]' 2>/dev/null`" in
ABYZ) spackage=`echo $first | tr '[:lower:]' '[:upper:]'`$last;;
*) spackage=`echo $first | tr '[a-z]' '[A-Z]'`$last;;
esac

: Some greps do not return status, grrr.
echo "grimblepritz" >grimble
if grep blurfldyick grimble >/dev/null 2>&1 ; then
	contains=contains
elif grep grimblepritz grimble >/dev/null 2>&1 ; then
	contains=grep
else
	contains=contains
fi
rm -f grimble
: the following should work in any shell
case "$contains" in
contains*)
	echo " "
	echo "AGH!  Grep doesn't return a status.  Attempting remedial action."
	cat >contains <<'EOSS'
grep "$1" "$2" >.greptmp && cat .greptmp && test -s .greptmp
EOSS
chmod +x contains
esac

: Find the path to the source tree
case "$src" in
'') case "$0" in
    */*) src=`echo $0 | sed -e 's%/[^/][^/]*$%%'`
         case "$src" in
	 /*)	;;
         *)	src=`cd ../$src && pwd` ;;
	 esac
         ;;
    *)   src='.';;
    esac;;
esac
case "$src" in
'')	src=/
	rsrc=/
	;;
/*) rsrc="$src";;
*) rsrc="../$src";;
esac
if test -f $rsrc/Configure && \
	$contains "^package=$package$" $rsrc/Configure >/dev/null 2>&1
then
   : found it, so we are ok.
else
	rsrc=''
	for src in . .. ../.. ../../.. ../../../..; do
		if test -f ../$src/Configure && \
			$contains "^package=$package$" ../$src/Configure >/dev/null 2>&1
		then
			rsrc=../$src
			break
		fi
	done
fi
case "$rsrc" in
'')
	cat <<EOM >&4

Sorry, I can't seem to locate the source dir for $package.  Please start
Configure with an explicit path -- i.e. /some/path/Configure.

EOM
	exit 1
	;;
../.)	rsrc='..';;
*)
	echo " "
	echo "Sources for $package found in \"$src\"." >&4
	;;
esac

: script used to extract .SH files with variable substitutions
cat >extract <<'EOS'
CONFIGDOTSH=true
echo "Doing variable substitutions on .SH files..."
if test -f $src/MANIFEST; then
	set x `awk '{print $1}' <$src/MANIFEST | grep '\.SH$'`
else
	echo "(Looking for .SH files under the source directory.)"
	set x `(cd $src; find . -name "*.SH" -print)`
fi
shift
case $# in
0) set x `(cd $src; echo *.SH)`; shift;;
esac
if test ! -f $src/$1; then
	shift
fi
mkdir_p='
name=$1;
create="";
while test $name; do
	if test ! -d "$name"; then
		create="$name $create";
		name=`echo $name | sed -e "s|^[^/]*$||"`;
		name=`echo $name | sed -e "s|\(.*\)/.*|\1|"`;
	else
		name="";
	fi;
done;
for file in $create; do
	mkdir $file;
done
'
for file in $*; do
	case "$src" in
	".")
		case "$file" in
		*/*)
			dir=`expr X$file : 'X\(.*\)/'`
			file=`expr X$file : 'X.*/\(.*\)'`
			(cd $dir && . ./$file)
			;;
		*)
			. ./$file
			;;
		esac
		;;
	*)
		case "$file" in
		*/*)
			dir=`expr X$file : 'X\(.*\)/'`
			file=`expr X$file : 'X.*/\(.*\)'`
			(set x $dir; shift; eval $mkdir_p)
			sh <$src/$dir/$file
			;;
		*)
			sh <$src/$file
			;;
		esac
		;;
	esac
done
if test -f $src/config_h.SH; then
	if test ! -f config.h; then
	: oops, they left it out of MANIFEST, probably, so do it anyway.
	. $src/config_h.SH
	fi
fi
EOS

: extract files and exit if asked to do so
case "$extractsh" in
true)
	case "$realsilent" in
	true) ;;
	*) exec 1>&4;;
	esac
	case "$config_sh" in
	'') config_sh='config.sh';;
	esac
	echo " "
	echo "Fetching answers from $config_sh..."
	cd ..
	. $config_sh
	test "$override" && . ./optdef.sh
	echo " "
	. UU/extract
	rm -rf UU
	echo "Done."
	exit 0
	;;
esac

: Eunice requires " " instead of "", can you believe it
echo " "
: Here we go...
echo "Beginning of configuration questions for $package."

trap 'echo " "; test -d ../UU && rm -rf X $rmlist; exit 1' 1 2 3 15

: first determine how to suppress newline on echo command
echo " "
echo "Checking echo to see how to suppress newlines..."
(echo "hi there\c" ; echo " ") >.echotmp
if $contains c .echotmp >/dev/null 2>&1 ; then
	echo "...using -n."
	n='-n'
	c=''
else
	cat <<'EOM'
...using \c
EOM
	n=''
	c='\c'
fi
echo $n "The star should be here-->$c"
echo '*'
rm -f .echotmp

: Now test for existence of everything in MANIFEST
echo " "
if test -f $rsrc/MANIFEST; then
	echo "First let's make sure your kit is complete.  Checking..." >&4
	awk '$1 !~ /PACK[A-Z]+/ {print $1}' $rsrc/MANIFEST | split -50
	rm -f missing
	tmppwd=`pwd`
	for filelist in x??; do
		(cd $rsrc; ls `cat $tmppwd/$filelist` >/dev/null 2>>$tmppwd/missing)
	done
	if test -s missing; then
		cat missing >&4
		cat >&4 <<'EOM'

THIS PACKAGE SEEMS TO BE INCOMPLETE.

You have the option of continuing the configuration process, despite the
distinct possibility that your kit is damaged, by typing 'y'es.  If you
do, don't blame me if something goes wrong.  I advise you to type 'n'o
and contact the author (perlbug@perl.com).

EOM
		echo $n "Continue? [n] $c" >&4
		read ans
		case "$ans" in
		y*)
			echo "Continuing..." >&4
			rm -f missing
			;;
		*)
			echo "ABORTING..." >&4
			kill $$
			;;
		esac
	else
		echo "Looks good..."
	fi
else
	echo "There is no MANIFEST file.  I hope your kit is complete !"
fi
rm -f missing x??

echo " "
: Find the appropriate value for a newline for tr
if test -n "$DJGPP"; then
       trnl='\012'
fi
if test X"$trnl" = X; then
	case "`echo foo|tr '\n' x 2>/dev/null`" in
	foox) trnl='\n' ;;
	esac
fi
if test X"$trnl" = X; then
	case "`echo foo|tr '\012' x 2>/dev/null`" in
	foox) trnl='\012' ;;
	esac
fi
if test X"$trnl" = X; then
	cat <<EOM >&2

$me: Fatal Error: cannot figure out how to translate newlines with 'tr'.

EOM
	exit 1
fi

: compute the number of columns on the terminal for proper question formatting
case "$COLUMNS" in
'') COLUMNS='80';;
esac

: set up the echo used in my read
myecho="case \"\$xxxm\" in
'') echo $n \"\$rp $c\" >&4;;
*) case \"\$rp\" in
	'') echo $n \"[\$xxxm] $c\";;
	*)
		if test \`echo \"\$rp [\$xxxm]  \" | wc -c\` -ge $COLUMNS; then
			echo \"\$rp\" >&4
			echo $n \"[\$xxxm] $c\" >&4
		else
			echo $n \"\$rp [\$xxxm] $c\" >&4
		fi
		;;
	esac;;
esac"

: now set up to do reads with possible shell escape and default assignment
cat <<EOSC >myread
$startsh
xxxm=\$dflt
$myecho
ans='!'
case "\$fastread" in
yes) case "\$dflt" in
	'') ;;
	*) ans='';
		case "\$silent-\$rp" in
		true-) ;;
		*) echo " " >&4;;
		esac;;
	esac;;
*) case "\$silent" in
	true) case "\$rp" in
		'') ans='';;
		esac;;
	esac;;
esac
while expr "X\$ans" : "X!" >/dev/null; do
	read answ
	set x \$xxxm
	shift
	aok=''; eval "ans=\\"\$answ\\"" && aok=y
	case  "\$answ" in
	"!")
		sh 1>&4
		echo " "
		$myecho
		;;
	!*)
		set x \`expr "X\$ans" : "X!\(.*\)\$"\`
		shift
		sh 1>&4 -c "\$*"
		echo " "
		$myecho
		;;
	"\$ans")
		case "\$ans" in
		\\&*)
			set x \`expr "X\$ans" : "X&\(.*\)\$"\`
			shift
			case "\$1" in
			-d)
				fastread=yes
				echo "(OK, I'll run with -d after this question.)" >&4
				;;
			-*)
				echo "*** Sorry, \$1 not supported yet." >&4
				;;
			esac
			$myecho
			ans=!
			;;
		esac;;
	*)
		case "\$aok" in
		y)
			echo "*** Substitution done -- please confirm."
			xxxm="\$ans"
			ans=\`echo $n "\$ans$c" | tr '$trnl' ' '\`
			xxxm="\$ans"
			ans=!
			;;
		*)
			echo "*** Error -- try again."
			ans=!
			;;
		esac
		$myecho
		;;
	esac
	case "\$ans\$xxxm\$nostick" in
	'')
		ans=!
		$myecho
		;;
	esac
done
case "\$ans" in
'') ans="\$xxxm";;
esac
EOSC

: create .config dir to save info across Configure sessions
test -d ../.config || mkdir ../.config
cat >../.config/README <<EOF
This directory created by Configure to save information that should
persist across sessions for $package.

You may safely delete it if you wish.
EOF

: general instructions
needman=true
firsttime=true
user=`(logname) 2>/dev/null`
case "$user" in
'') user=`whoami 2>&1`;;
esac
if $contains "^$user\$" ../.config/instruct >/dev/null 2>&1; then
	firsttime=false
	echo " "
	rp='Would you like to see the instructions?'
	dflt=n
	. ./myread
	case "$ans" in
	[yY]*) ;;
	*) needman=false;;
	esac
fi
if $needman; then
	cat <<EOH

This installation shell script will examine your system and ask you questions
to determine how the perl5 package should be installed. If you get
stuck on a question, you may use a ! shell escape to start a subshell or
execute a command.  Many of the questions will have default answers in square
brackets; typing carriage return will give you the default.

On some of the questions which ask for file or directory names you are allowed
to use the ~name construct to specify the login directory belonging to "name",
even if you don't have a shell which knows about that.  Questions where this is
allowed will be marked "(~name ok)".

EOH
	rp=''
	dflt='Type carriage return to continue'
	. ./myread
	cat <<'EOH'

The prompter used in this script allows you to use shell variables and
backticks in your answers.  You may use $1, $2, etc...  to refer to the words
in the default answer, as if the default line was a set of arguments given to a
script shell.  This means you may also use $* to repeat the whole default line,
so you do not have to re-type everything to add something to the default.

Everytime there is a substitution, you will have to confirm.  If there is an
error (e.g. an unmatched backtick), the default answer will remain unchanged
and you will be prompted again.

If you are in a hurry, you may run 'Configure -d'.  This will bypass nearly all
the questions and use the computed defaults (or the previous answers if there
was already a config.sh file). Type 'Configure -h' for a list of options.
You may also start interactively and then answer '& -d' at any prompt to turn
on the non-interactive behaviour for the remainder of the execution.

EOH
	. ./myread
	cat <<EOH

Much effort has been expended to ensure that this shell script will run on any
Unix system.  If despite that it blows up on yours, your best bet is to edit
Configure and run it again.  If you can't run Configure for some reason,
you'll have to generate a config.sh file by hand.  Whatever problems you
have, let me (perlbug@perl.com) know how I blew it.

This installation script affects things in two ways:

1) it may do direct variable substitutions on some of the files included
   in this kit.
2) it builds a config.h file for inclusion in C programs.  You may edit
   any of these files as the need arises after running this script.

If you make a mistake on a question, there is no easy way to back up to it
currently.  The easiest thing to do is to edit config.sh and rerun all the SH
files.  Configure will offer to let you do this before it runs the SH files.

EOH
	dflt='Type carriage return to continue'
	. ./myread
	case "$firsttime" in
	true) echo $user >>../.config/instruct;;
	esac
fi

: find out where common programs are
echo " "
echo "Locating common programs..." >&4
cat <<EOSC >loc
$startsh
case \$# in
0) exit 1;;
esac
thing=\$1
shift
dflt=\$1
shift
for dir in \$*; do
	case "\$thing" in
	.)
	if test -d \$dir/\$thing; then
		echo \$dir
		exit 0
	fi
	;;
	*)
	for thisthing in \$dir/\$thing; do
		: just loop through to pick last item
	done
	if test -f \$thisthing; then
		echo \$thisthing
		exit 0
	elif test -f \$dir/\$thing.exe; then
		if test -n "$DJGPP"; then
			echo \$dir/\$thing.exe
		else
			: on Eunice apparently
			echo \$dir/\$thing
		fi
		exit 0
	fi
	;;
	esac
done
echo \$dflt
exit 1
EOSC
chmod +x loc
$eunicefix loc
loclist="
awk
cat
comm
cp
echo
expr
grep
ls
make
mkdir
rm
sed
sort
touch
tr
uniq
"
trylist="
Mcc
ar
byacc
cpp
csh
date
egrep
gzip
less
ln
more
nm
nroff
pg
test
uname
zip
"
pth=`echo $PATH | sed -e "s/$p_/ /g"`
pth="$pth /lib /usr/lib"
for file in $loclist; do
	eval xxx=\$$file
	case "$xxx" in
	/*|?:[\\/]*)
		if test -f "$xxx"; then
			: ok
		else
			echo "WARNING: no $xxx -- ignoring your setting for $file." >&4
			xxx=`./loc $file $file $pth`
		fi
		;;
	'') xxx=`./loc $file $file $pth`;;
	*) xxx=`./loc $xxx $xxx $pth`;;
	esac
	eval $file=$xxx
	eval _$file=$xxx
	case "$xxx" in
	/*)
		echo $file is in $xxx.
		;;
	?:[\\/]*)
		echo $file is in $xxx.
		;;
	*)
		echo "I don't know where '$file' is, and my life depends on it." >&4
		echo "Go find a public domain implementation or fix your PATH setting!" >&4
		exit 1
		;;
	esac
done
echo " "
echo "Don't worry if any of the following aren't found..."
say=offhand
for file in $trylist; do
	eval xxx=\$$file
	case "$xxx" in
	/*|?:[\\/]*)
		if test -f "$xxx"; then
			: ok
		else
			echo "WARNING: no $xxx -- ignoring your setting for $file." >&4
			xxx=`./loc $file $file $pth`
		fi
		;;
	'') xxx=`./loc $file $file $pth`;;
	*) xxx=`./loc $xxx $xxx $pth`;;
	esac
	eval $file=$xxx
	eval _$file=$xxx
	case "$xxx" in
	/*)
		echo $file is in $xxx.
		;;
	?:[\\/]*)
		echo $file is in $xxx.
		;;
	*)
		echo "I don't see $file out there, $say."
		say=either
		;;
	esac
done
case "$egrep" in
egrep)
	echo "Substituting grep for egrep."
	egrep=$grep
	;;
esac
case "$ln" in
ln)
	echo "Substituting cp for ln."
	ln=$cp
	;;
esac
case "$test" in
test)
	echo "Hopefully test is built into your sh."
	;;
*)
	if `sh -c "PATH= test true" >/dev/null 2>&1`; then
		echo "Using the test built into your sh."
		test=test
		_test=test
	fi
	;;
esac
case "$echo" in
echo)
	echo "Hopefully echo is built into your sh."
	;;
'') ;;
*)
	echo " "
echo "Checking compatibility between $echo and builtin echo (if any)..." >&4
	$echo $n "hi there$c" >foo1
	echo $n "hi there$c" >foo2
	if cmp foo1 foo2 >/dev/null 2>&1; then
		echo "They are compatible.  In fact, they may be identical."
	else
		case "$n" in
		'-n') n='' c='\c';;
		*) n='-n' c='';;
		esac
		cat <<FOO
They are not compatible!  You are probably running ksh on a non-USG system.
I'll have to use $echo instead of the builtin, since Bourne shell doesn't
have echo built in and we may have to run some Bourne shell scripts.  That
means I'll have to use '$n$c' to suppress newlines now.  Life is ridiculous.

FOO
		$echo $n "The star should be here-->$c"
		$echo "*"
	fi
	$rm -f foo1 foo2
	;;
esac

: determine whether symbolic links are supported
echo " "
$touch blurfl
if $ln -s blurfl sym > /dev/null 2>&1 ; then
	echo "Symbolic links are supported." >&4
	lns="$ln -s"
else
	echo "Symbolic links are NOT supported." >&4
	lns="$ln"
fi
$rm -f blurfl sym

: see whether [:lower:] and [:upper:] are supported character classes
echo " "
case "`echo AbyZ | $tr '[:lower:]' '[:upper:]' 2>/dev/null`" in
ABYZ)
	echo "Good, your tr supports [:lower:] and [:upper:] to convert case." >&4
	up='[:upper:]'
	low='[:lower:]'
	;;
*)	# There is a discontinuity in EBCDIC between 'I' and 'J'
        # (0xc9 and 0xd1), therefore that is a nice testing point.
        if test "X$up" = X -o "X$low" = X; then
	    case "`echo IJ | $tr '[I-J]' '[i-j]' 2>/dev/null`" in
	    ij) up='[A-Z]'
	        low='[a-z]'
		;;
	    esac
        fi
	if test "X$up" = X -o "X$low" = X; then
	    case "`echo IJ | $tr I-J i-j 2>/dev/null`" in
	    ij) up='A-Z'
		low='a-z'
		;;
	    esac
        fi
	if test "X$up" = X -o "X$low" = X; then
	    case "`echo IJ | od -x 2>/dev/null`" in
	    *C9D1*|*c9d1*)
		echo "Hey, this might be EBCDIC." >&4
		if test "X$up" = X -o "X$low" = X; then
		    case "`echo IJ | $tr '[A-IJ-RS-Z]' '[a-ij-rs-z]' 2>/dev/null`" in
		    ij) up='[A-IJ-RS-Z]'
		        low='[a-ij-rs-z]'
			;;
		    esac
		fi
		if test "X$up" = X -o "X$low" = X; then
		    case "`echo IJ | $tr A-IJ-RS-Z a-ij-rs-z 2>/dev/null`" in
		    ij) up='A-IJ-RS-Z'
		        low='a-ij-rs-z'
			;;
		    esac
		fi
		;;
	    esac
	fi
esac
case "`echo IJ | $tr \"$up\" \"$low\" 2>/dev/null`" in
ij)
    echo "Using $up and $low to convert case." >&4
    ;;
*)
    echo "I don't know how to translate letters from upper to lower case." >&4
    echo "Your tr is not acting any way I know of." >&4
    exit 1
    ;;
esac
: set up the translation script tr, must be called with ./tr of course
cat >tr <<EOSC
$startsh
case "\$1\$2" in
'[A-Z][a-z]') exec $tr '$up' '$low';;
'[a-z][A-Z]') exec $tr '$low' '$up';;
esac
exec $tr "\$@"
EOSC
chmod +x tr
$eunicefix tr

: Try to determine whether config.sh was made on this system
case "$config_sh" in
'')
myuname=`( ($uname -a) 2>/dev/null || hostname) 2>&1`
# tr '[A-Z]' '[a-z]' would not work in EBCDIC
# because the A-Z/a-z are not consecutive.
myuname=`echo $myuname | $sed -e 's/^[^=]*=//' -e 's/\///g' | \
	./tr '[A-Z]' '[a-z]' | $tr $trnl ' '`
newmyuname="$myuname"
dflt=n
case "$knowitall" in
'')
	if test -f ../config.sh; then
		if $contains myuname= ../config.sh >/dev/null 2>&1; then
			eval "`grep myuname= ../config.sh`"
		fi
		if test "X$myuname" = "X$newmyuname"; then
			dflt=y
		fi
	fi
	;;
*) dflt=y;;
esac

: Get old answers from old config file if Configure was run on the
: same system, otherwise use the hints.
hint=default
cd ..
if test -f config.sh; then
	echo " "
	rp="I see a config.sh file.  Shall I use it to set the defaults?"
	. UU/myread
	case "$ans" in
	n*|N*) echo "OK, I'll ignore it."; mv config.sh config.sh.old;;
	*)  echo "Fetching default answers from your old config.sh file..." >&4
		tmp_n="$n"
		tmp_c="$c"
		tmp_sh="$sh"
		. ./config.sh
		cp config.sh UU
		n="$tmp_n"
		c="$tmp_c"
		: Older versions did not always set $sh.  Catch re-use of such
		: an old config.sh.
		case "$sh" in
		'') sh="$tmp_sh" ;;
		esac
		hint=previous
		;;
	esac
fi
if test ! -f config.sh; then
	$cat <<EOM

First time through, eh?  I have some defaults handy for some systems
that need some extra help getting the Configure answers right:

EOM
	(cd $src/hints; ls -C *.sh) | $sed 's/\.sh/   /g' >&4
	dflt=''
	: Half the following guesses are probably wrong... If you have better
	: tests or hints, please send them to perlbug@perl.com
	: The metaconfig authors would also appreciate a copy...
	$test -f /irix && osname=irix
	$test -f /xenix && osname=sco_xenix
	$test -f /dynix && osname=dynix
	$test -f /dnix && osname=dnix
	$test -f /lynx.os && osname=lynxos
	$test -f /unicos && osname=unicos && osvers=`$uname -r`
	$test -f /unicosmk.ar && osname=unicosmk && osvers=`$uname -r`
	$test -f /bin/mips && /bin/mips && osname=mips
	$test -d /NextApps && set X `hostinfo | grep 'NeXT Mach.*:' | \
		$sed -e 's/://' -e 's/\./_/'` && osname=next && osvers=$4
	$test -d /usr/apollo/bin && osname=apollo
	$test -f /etc/saf/_sactab && osname=svr4
	$test -d /usr/include/minix && osname=minix
	if $test -d /MachTen -o -d /MachTen_Folder; then
		osname=machten
		if $test -x /sbin/version; then
			osvers=`/sbin/version | $awk '{print $2}' |
			$sed -e 's/[A-Za-z]$//'`
		elif $test -x /usr/etc/version; then
			osvers=`/usr/etc/version | $awk '{print $2}' |
			$sed -e 's/[A-Za-z]$//'`
		else
			osvers="$2.$3"
		fi
	fi
       $test -f /sys/posix.dll &&
	       $test -f /usr/bin/what &&
	       set X `/usr/bin/what /sys/posix.dll` &&
	       $test "$3" = UWIN &&
	       osname=uwin &&
	       osvers="$5"
	if $test -f $uname; then
		set X $myuname
		shift

		case "$5" in
		fps*) osname=fps ;;
		mips*)
			case "$4" in
			umips) osname=umips ;;
			*) osname=mips ;;
			esac;;
		[23]100) osname=mips ;;
		next*) osname=next ;;
		i386*)
			tmp=`/bin/uname -X 2>/dev/null|awk '/3\.2v[45]/{ print $(NF) }'`
			if $test "$tmp" != "" -a "$3" = "3.2" -a -f '/etc/systemid'; then
				osname='sco'
				osvers=$tmp
			elif $test -f /etc/kconfig; then
				osname=isc
				if test "$lns" = "$ln -s"; then
					osvers=4
				elif $contains _SYSV3 /usr/include/stdio.h > /dev/null 2>&1 ; then
					osvers=3
				elif $contains _POSIX_SOURCE /usr/include/stdio.h > /dev/null 2>&1 ; then
					osvers=2
				fi
			fi
			tmp=''
			;;
		pc*)
			if test -n "$DJGPP"; then
				osname=dos
				osvers=djgpp
			fi
			;;
		esac

		case "$1" in
		aix) osname=aix
			tmp=`( (oslevel) 2>/dev/null || echo "not found") 2>&1`
			case "$tmp" in
			'not found') osvers="$4"."$3" ;;
			'<3240'|'<>3240') osvers=3.2.0 ;;
			'=3240'|'>3240'|'<3250'|'<>3250') osvers=3.2.4 ;;
			'=3250'|'>3250') osvers=3.2.5 ;;
			*) osvers=$tmp;;
			esac
			;;
		*dc.osx) osname=dcosx
			osvers="$3"
			;;
		dnix) osname=dnix
			osvers="$3"
			;;
		domainos) osname=apollo
			osvers="$3"
			;;
		dgux) osname=dgux 
			osvers="$3"
			;;
		dynixptx*) osname=dynixptx
			osvers=`echo "$4"|sed 's/^v//'`
			;;
		freebsd) osname=freebsd 
			osvers="$3" ;;
		genix) osname=genix ;;
		hp*) osname=hpux 
			osvers=`echo "$3" | $sed 's,.*\.\([0-9]*\.[0-9]*\),\1,'`
			;;
		irix*) osname=irix
			case "$3" in
			4*) osvers=4 ;;
			5*) osvers=5 ;;
			*)	osvers="$3" ;;
			esac
			;;
		linux) osname=linux
			case "$3" in
			*)	osvers="$3" ;;
			esac
			;;
		MiNT) osname=mint
			;;
		netbsd*) osname=netbsd
			osvers="$3"
			;;
		news-os) osvers="$3"
			case "$3" in
			4*) osname=newsos4 ;;
			*) osname=newsos ;;
			esac
			;;
		bsd386) osname=bsd386
			osvers=`$uname -r`
			;;
                POSIX-BC | posix-bc ) osname=posix-bc
                        osvers="$3"
                        ;;
		powerux | power_ux | powermax_os | powermaxos | \
		powerunix | power_unix) osname=powerux
			osvers="$3"
			;;
		next*) osname=next ;;
		solaris) osname=solaris
			case "$3" in
			5*) osvers=`echo $3 | $sed 's/^5/2/g'` ;;
			*)	osvers="$3" ;;
			esac
			;;
		sunos) osname=sunos
			case "$3" in
			5*) osname=solaris
				osvers=`echo $3 | $sed 's/^5/2/g'` ;;
			*)	osvers="$3" ;;
			esac
			;;
		titanos) osname=titanos
			case "$3" in
			1*) osvers=1 ;;
			2*) osvers=2 ;;
			3*) osvers=3 ;;
			4*) osvers=4 ;;
			*)	osvers="$3" ;;
			esac
			;;
		ultrix) osname=ultrix
			osvers="$3"
			;;
		osf1|mls+)	case "$5" in
				alpha)
					osname=dec_osf
					osvers=`echo "$3" | sed 's/^[xvt]//'`
					;;
			hp*)	osname=hp_osf1	;;
			mips)	osname=mips_osf1 ;;
			esac
			;;
		uts) osname=uts 
			osvers="$3"
			;;
		qnx) osname=qnx
			osvers="$4"
			;;
		$2) case "$osname" in
			*isc*) ;;
			*freebsd*) ;;
			svr*)
				: svr4.x or possibly later
				case "svr$3" in	
				${osname}*)
					osname=svr$3
					osvers=$4
					;;
				esac
				case "$osname" in
				svr4.0)
					: Check for ESIX
					if test -f /stand/boot ; then
						eval `grep '^INITPROG=[a-z/0-9]*$' /stand/boot`
						if test -n "$INITPROG" -a -f "$INITPROG"; then
			isesix=`strings -a $INITPROG|grep 'ESIX SYSTEM V/386 Release 4.0'`
							if test -n "$isesix"; then
								osname=esix4
							fi
						fi
					fi
					;;
				esac
				;;
			*)	if test -f /etc/systemid; then
					osname=sco
					set `echo $3 | $sed 's/\./ /g'` $4
					if $test -f $src/hints/sco_$1_$2_$3.sh; then
						osvers=$1.$2.$3
					elif $test -f $src/hints/sco_$1_$2.sh; then
						osvers=$1.$2
					elif $test -f $src/hints/sco_$1.sh; then
						osvers=$1
					fi
				else
					case "$osname" in
					'') : Still unknown.  Probably a generic Sys V.
						osname="sysv"
						osvers="$3"
						;;
					esac
				fi
				;;
			esac
			;;
		*)	case "$osname" in
			'') : Still unknown.  Probably a generic BSD.
				osname="$1"
				osvers="$3"
				;;
			esac
			;;
		esac
	else
		if test -f /vmunix -a -f $src/hints/news_os.sh; then
			(what /vmunix | UU/tr '[A-Z]' '[a-z]') > UU/kernel.what 2>&1
			if $contains news-os UU/kernel.what >/dev/null 2>&1; then
				osname=news_os
			fi
			$rm -f UU/kernel.what
		elif test -d c:/.; then
			set X $myuname
			osname=os2
			osvers="$5"
		fi
	fi
	
	: Now look for a hint file osname_osvers, unless one has been
	: specified already.
	case "$hintfile" in
	''|' ')
		file=`echo "${osname}_${osvers}" | $sed -e 's@\.@_@g' -e 's@_$@@'`
		: Also try without trailing minor version numbers.
		xfile=`echo $file | $sed -e 's@_[^_]*$@@'`
		xxfile=`echo $xfile | $sed -e 's@_[^_]*$@@'`
		xxxfile=`echo $xxfile | $sed -e 's@_[^_]*$@@'`
		xxxxfile=`echo $xxxfile | $sed -e 's@_[^_]*$@@'`
		case "$file" in
		'') dflt=none ;;
		*)  case "$osvers" in
			'') dflt=$file
				;;
			*)  if $test -f $src/hints/$file.sh ; then
					dflt=$file
				elif $test -f $src/hints/$xfile.sh ; then
					dflt=$xfile
				elif $test -f $src/hints/$xxfile.sh ; then
					dflt=$xxfile
				elif $test -f $src/hints/$xxxfile.sh ; then
					dflt=$xxxfile
				elif $test -f $src/hints/$xxxxfile.sh ; then
					dflt=$xxxxfile
				elif $test -f "$src/hints/${osname}.sh" ; then
					dflt="${osname}"
				else
					dflt=none
				fi
				;;
			esac
			;;
		esac
		if $test -f Policy.sh ; then
			case "$dflt" in
			*Policy*) ;;
			none) dflt="Policy" ;;
			*) dflt="Policy $dflt" ;;
			esac
		fi
		;;
	*)
		dflt=`echo $hintfile | $sed 's/\.sh$//'`
		;;
	esac

	if $test -f Policy.sh ; then
		$cat <<EOM

There's also a Policy hint file available, which should make the
site-specific (policy) questions easier to answer.
EOM

	fi

	$cat <<EOM

You may give one or more space-separated answers, or "none" if appropriate.
A well-behaved OS will have no hints, so answering "none" or just "Policy"
is a good thing.  DO NOT give a wrong version or a wrong OS.

EOM

	rp="Which of these apply, if any?"
	. UU/myread
	tans=$ans
	for file in $tans; do
		if $test X$file = XPolicy -a -f Policy.sh; then
			. Policy.sh
			$cat Policy.sh >> UU/config.sh
		elif $test -f $src/hints/$file.sh; then
			. $src/hints/$file.sh
			$cat $src/hints/$file.sh >> UU/config.sh
		elif $test X$tans = X -o X$tans = Xnone ; then
			: nothing
		else
			: Give one chance to correct a possible typo.
			echo "$file.sh does not exist"
			dflt=$file
			rp="hint to use instead?"
			. UU/myread
			for file in $ans; do
				if $test -f "$src/hints/$file.sh"; then
					. $src/hints/$file.sh
					$cat $src/hints/$file.sh >> UU/config.sh
				elif $test X$ans = X -o X$ans = Xnone ; then
					: nothing
				else
					echo "$file.sh does not exist -- ignored."
				fi
			done
		fi
	done

	hint=recommended
	: Remember our hint file for later.
	if $test -f "$src/hints/$file.sh" ; then
		hintfile="$file"
	else
		hintfile=''
	fi
fi
cd UU
;;
*)
	echo " "
	echo "Fetching default answers from $config_sh..." >&4
	tmp_n="$n"
	tmp_c="$c"
	cd ..
	cp $config_sh config.sh 2>/dev/null
	chmod +w config.sh
	. ./config.sh
	cd UU
	cp ../config.sh .
	n="$tmp_n"
	c="$tmp_c"
	hint=previous
	;;
esac
test "$override" && . ./optdef.sh
myuname="$newmyuname"

: Restore computed paths
for file in $loclist $trylist; do
	eval $file="\$_$file"
done

cat << EOM

Configure uses the operating system name and version to set some defaults.
The default value is probably right if the name rings a bell. Otherwise,
since spelling matters for me, either accept the default or answer "none"
to leave it blank.

EOM
case "$osname" in
	''|' ')
		case "$hintfile" in
		''|' '|none) dflt=none ;;
		*)  dflt=`echo $hintfile | $sed -e 's/\.sh$//' -e 's/_.*$//'` ;;
		esac
		;;
	*) dflt="$osname" ;;
esac
rp="Operating system name?"
. ./myread
case "$ans" in
none)  osname='' ;;
*) osname=`echo "$ans" | $sed -e 's/[ 	][	]*/_/g' | ./tr '[A-Z]' '[a-z]'`;;
esac
echo " "
case "$osvers" in
	''|' ')
		case "$hintfile" in
		''|' '|none) dflt=none ;;
		*)	dflt=`echo $hintfile | $sed -e 's/\.sh$//' -e 's/^[^_]*//'`
			dflt=`echo $dflt | $sed -e 's/^_//' -e 's/_/./g'`
			case "$dflt" in
			''|' ') dflt=none ;;
			esac
			;;
		esac
		;;
	*) dflt="$osvers" ;;
esac
rp="Operating system version?"
. ./myread
case "$ans" in
none)  osvers='' ;;
*) osvers="$ans" ;;
esac

: who configured the system
cf_time=`LC_ALL=C; LANGUAGE=C; export LC_ALL; export LANGUAGE; $date 2>&1`
cf_by=`(logname) 2>/dev/null`
case "$cf_by" in
"")
	cf_by=`(whoami) 2>/dev/null`
	case "$cf_by" in
	"") cf_by=unknown ;;
	esac ;;
esac

: set up the script used to warn in case of inconsistency
cat <<EOS >whoa
$startsh
EOS
cat <<'EOSC' >>whoa
dflt=y
echo " "
echo "*** WHOA THERE!!! ***" >&4
echo "    The $hint value for \$$var on this machine was \"$was\"!" >&4
rp="    Keep the $hint value?"
. ./myread
case "$ans" in
y) td=$was; tu=$was;;
esac
EOSC

: function used to set $1 to $val
setvar='var=$1; eval "was=\$$1"; td=$define; tu=$undef;
case "$val$was" in
$define$undef) . ./whoa; eval "$var=\$td";;
$undef$define) . ./whoa; eval "$var=\$tu";;
*) eval "$var=$val";;
esac'

cat <<EOM

Perl can be built to take advantage of threads, on some systems.
To do so, Configure must be run with -Dusethreads.

Note that threading is a highly experimental feature, and
some known race conditions still remain.  If you choose to try
it, be very sure to not actually deploy it for production
purposes.  README.threads has more details, and is required
reading if you enable threads.
EOM
case "$usethreads" in
$define|true|[yY]*)     dflt='y';;
*) dflt='n';;
esac
rp='Build a threading Perl?'
. ./myread
case "$ans" in
y|Y)    val="$define" ;;     
*)      val="$undef" ;;
esac
set usethreads
eval $setvar 

case "$d_oldpthreads" in
'')	: Configure tests would be welcome here.  For now, assume undef.
	val="$undef" ;;
*)	val="$d_oldpthreads" ;;
esac
set d_oldpthreads
eval $setvar


case "$usethreads" in
"$define"|true|[yY]*)
: Look for a hint-file generated 'call-back-unit'.  If the
: user has specified that a threading perl is to be built,
: we may need to set or change some other defaults.
	if $test -f usethreads.cbu; then
		echo "Your platform has some specific hints for threaded builds, using them..."
		. ./usethreads.cbu
	else
		$cat <<EOM
(Your platform doesn't have any specific hints for threaded builds.
 Assuming POSIX threads, then.)
EOM
	fi
    ;;
esac

cat <<EOM

Perl can be built so that multiple Perl interpreters can coexist
within the same Perl executable.  To do so, Configure must be run with
-Dusemultiplicity.

Normally you do not need this and you should answer no.

EOM
case "$usemultiplicity" in
$define|true|[yY]*)	dflt='y';;
*) dflt='n';;
esac
rp='Build Perl for multiplicity?'
. ./myread
case "$ans" in
y|Y)	val="$define" ;;     
*)      val="$undef" ;;
esac
set usemultiplicity
eval $setvar 

: determine where manual pages are on this system
echo " "
case "$sysman" in
'') 
	syspath='/usr/man/man1 /usr/man/mann /usr/man/manl /usr/man/local/man1'
	syspath="$syspath /usr/man/u_man/man1 /usr/share/man/man1"
	syspath="$syspath /usr/catman/u_man/man1 /usr/man/l_man/man1"
	syspath="$syspath /usr/local/man/u_man/man1 /usr/local/man/l_man/man1"
	syspath="$syspath /usr/man/man.L /local/man/man1 /usr/local/man/man1"
	sysman=`./loc . /usr/man/man1 $syspath`
	;;
esac
if $test -d "$sysman"; then
	echo "System manual is in $sysman." >&4
else
	echo "Could not find manual pages in source form." >&4
fi

: see what memory models we can support
case "$models" in
'')
	$cat >pdp11.c <<'EOP'
int main() {
#ifdef pdp11
	exit(0);
#else
	exit(1);
#endif
}
EOP
	( cc -o pdp11 pdp11.c ) >/dev/null 2>&1
	if $test -f pdp11 && ./pdp11 2>/dev/null; then
		dflt='unsplit split'
	else
		tans=`./loc . X /lib/small /lib/large /usr/lib/small /usr/lib/large /lib/medium /usr/lib/medium /lib/huge`
		case "$tans" in
		X) dflt='none';;
		*) if $test -d /lib/small || $test -d /usr/lib/small; then
				dflt='small'
			else
				dflt=''
			fi
			if $test -d /lib/medium || $test -d /usr/lib/medium; then
				dflt="$dflt medium"
			fi
			if $test -d /lib/large || $test -d /usr/lib/large; then
				dflt="$dflt large"
			fi
			if $test -d /lib/huge || $test -d /usr/lib/huge; then
				dflt="$dflt huge"
			fi
		esac
	fi;;
*) dflt="$models";;
esac
$cat <<EOM
 
Some systems have different model sizes.  On most systems they are called
small, medium, large, and huge.  On the PDP11 they are called unsplit and
split.  If your system doesn't support different memory models, say "none".
If you wish to force everything to one memory model, say "none" here and
put the appropriate flags later when it asks you for other cc and ld flags.
Venix systems may wish to put "none" and let the compiler figure things out.
(In the following question multiple model names should be space separated.)

The default for most systems is "none".

EOM
rp="Which memory models are supported?"
. ./myread
models="$ans"

case "$models" in
none)
	small=''
	medium=''
	large=''
	huge=''
	unsplit=''
	split=''
	;;
*split)
	case "$split" in
	'') if $contains '\-i' $sysman/ld.1 >/dev/null 2>&1 || \
			 $contains '\-i' $sysman/cc.1 >/dev/null 2>&1; then
			dflt='-i'
		else
			dflt='none'
		fi;;
	*) dflt="$split";;
	esac
	rp="What flag indicates separate I and D space?"
	. ./myread
	tans="$ans"
	case "$tans" in
	none) tans='';;
	esac
	split="$tans"
	unsplit='';;
*large*|*small*|*medium*|*huge*)
	case "$models" in
	*large*)
		case "$large" in
		'') dflt='-Ml';;
		*) dflt="$large";;
		esac
	rp="What flag indicates large model?"
	. ./myread
	tans="$ans"
	case "$tans" in
	none) tans='';
	esac
	large="$tans";;
	*) large='';;
	esac
	case "$models" in
	*huge*) case "$huge" in
		'') dflt='-Mh';;
		*) dflt="$huge";;
		esac
		rp="What flag indicates huge model?"
		. ./myread
		tans="$ans"
		case "$tans" in
		none) tans='';
		esac
		huge="$tans";;
	*) huge="$large";;
	esac
	case "$models" in
	*medium*) case "$medium" in
		'') dflt='-Mm';;
		*) dflt="$medium";;
		esac
		rp="What flag indicates medium model?"
		. ./myread
		tans="$ans"
		case "$tans" in
		none) tans='';
		esac
		medium="$tans";;
	*) medium="$large";;
	esac
	case "$models" in
	*small*) case "$small" in
		'') dflt='none';;
		*) dflt="$small";;
		esac
		rp="What flag indicates small model?"
		. ./myread
		tans="$ans"
		case "$tans" in
		none) tans='';
		esac
		small="$tans";;
	*) small='';;
	esac
	;;
*)
	echo "Unrecognized memory models--you may have to edit Makefile.SH" >&4
	;;
esac
$rm -f pdp11.* pdp11

: make some quick guesses about what we are up against
echo " "
$echo $n "Hmm...  $c"
echo exit 1 >bsd
echo exit 1 >usg
echo exit 1 >v7
echo exit 1 >osf1
echo exit 1 >eunice
echo exit 1 >xenix
echo exit 1 >venix
echo exit 1 >os2
d_bsd="$undef"
$cat /usr/include/signal.h /usr/include/sys/signal.h >foo 2>/dev/null
if test -f /osf_boot || $contains 'OSF/1' /usr/include/ctype.h >/dev/null 2>&1
then
	echo "Looks kind of like an OSF/1 system, but we'll see..."
	echo exit 0 >osf1
elif test `echo abc | tr a-z A-Z` = Abc ; then
	xxx=`./loc addbib blurfl $pth`
	if $test -f $xxx; then
	echo "Looks kind of like a USG system with BSD features, but we'll see..."
		echo exit 0 >bsd
		echo exit 0 >usg
	else
		if $contains SIGTSTP foo >/dev/null 2>&1 ; then
			echo "Looks kind of like an extended USG system, but we'll see..."
		else
			echo "Looks kind of like a USG system, but we'll see..."
		fi
		echo exit 0 >usg
	fi
elif $contains SIGTSTP foo >/dev/null 2>&1 ; then
	echo "Looks kind of like a BSD system, but we'll see..."
	d_bsd="$define"
	echo exit 0 >bsd
else
	echo "Looks kind of like a Version 7 system, but we'll see..."
	echo exit 0 >v7
fi
case "$eunicefix" in
*unixtovms*)
	$cat <<'EOI'
There is, however, a strange, musty smell in the air that reminds me of
something...hmm...yes...I've got it...there's a VMS nearby, or I'm a Blit.
EOI
	echo exit 0 >eunice
	d_eunice="$define"
: it so happens the Eunice I know will not run shell scripts in Unix format
	;;
*)
	echo " "
	echo "Congratulations.  You aren't running Eunice."
	d_eunice="$undef"
	;;
esac
: Detect OS2.  The p_ variable is set above in the Head.U unit.
case "$p_" in
:) ;;
*)
	$cat <<'EOI'
I have the feeling something is not exactly right, however...don't tell me...
lemme think...does HAL ring a bell?...no, of course, you're only running OS/2!
EOI
	echo exit 0 >os2
	;;
esac
if test -f /xenix; then
	echo "Actually, this looks more like a XENIX system..."
	echo exit 0 >xenix
	d_xenix="$define"
else
	echo " "
	echo "It's not Xenix..."
	d_xenix="$undef"
fi
chmod +x xenix
$eunicefix xenix
if test -f /venix; then
	echo "Actually, this looks more like a VENIX system..."
	echo exit 0 >venix
else
	echo " "
	if ./xenix; then
		: null
	else
		echo "Nor is it Venix..."
	fi
fi
chmod +x bsd usg v7 osf1 eunice xenix venix os2
$eunicefix bsd usg v7 osf1 eunice xenix venix os2
$rm -f foo

: see if we need a special compiler
echo " "
if ./usg; then
	case "$cc" in
	'') case "$Mcc" in
		/*) dflt='Mcc';;
		*) case "$large" in
			-M*) dflt='cc';;
			*)	if $contains '\-M' $sysman/cc.1 >/dev/null 2>&1 ; then
					if $contains '\-M' $sysman/cpp.1 >/dev/null 2>&1; then
						dflt='cc'
					else
						dflt='cc -M'
					fi
				else
					dflt='cc'
				fi;;
			esac;;
		esac;;
	*)  dflt="$cc";;
	esac
	case "$dflt" in
	*M*)	$cat <<'EOM'
On some older systems the default C compiler will not resolve multiple global
references that happen to have the same name.  On some such systems the "Mcc"
command may be used to force these to be resolved.  On other systems a "cc -M"
command is required.  (Note that the -M flag on other systems indicates a
memory model to use!) If you have the Gnu C compiler, you might wish to use
that instead.

EOM
	;;
	esac
	rp="Use which C compiler?"
	. ./myread
	cc="$ans"
else
	case "$cc" in
	'') dflt=cc;;
	*) dflt="$cc";;
	esac
	rp="Use which C compiler?"
	. ./myread
	cc="$ans"
fi
: Look for a hint-file generated 'call-back-unit'.  Now that the
: user has specified the compiler, we may need to set or change some
: other defaults.
if $test -f cc.cbu; then
    . ./cc.cbu
fi
echo " "
echo "Checking for GNU cc in disguise and/or its version number..." >&4
$cat >gccvers.c <<EOM
#include <stdio.h>
int main() {
#ifdef __GNUC__
#ifdef __VERSION__
	printf("%s\n", __VERSION__);
#else
	printf("%s\n", "1");
#endif
#endif
	exit(0);
}
EOM
if $cc -o gccvers gccvers.c; then
	gccversion=`./gccvers`
	case "$gccversion" in
	'') echo "You are not using GNU cc." ;;
	*)  echo "You are using GNU cc $gccversion." ;;
	esac
else
	echo " "
	echo "*** WHOA THERE!!! ***" >&4
	echo "    Your C compiler \"$cc\" doesn't seem to be working!" >&4
	case "$knowitall" in
	'')
	echo "    You'd better start hunting for one and let me know about it." >&4
		exit 1
		;;
	esac
fi
$rm -f gccvers*
case "$gccversion" in
1*) cpp=`./loc gcc-cpp $cpp $pth` ;;
esac

cat <<EOM

Perl can be built to take advantage of explicit 64-bit interfaces,
on some systems.  To do so, Configure must be run with -Duse64bits.

If this doesn't make any sense to you, just accept the default 'n'.
EOM
case "$use64bits" in
$define|true|[yY]*)	dflt='y';;
*) dflt='n';;
esac
rp='Try to use explicit 64-bit interfaces, if available?'
. ./myread
case "$ans" in
y|Y) 
	val="$define"
	;;     
*)      
	val="$undef"
	;;
esac
set use64bits
eval $setvar

case "$archname64" in
'') archname64='' ;;	# not a typo
esac

case "$use64bits" in
"$define"|true|[yY]*)
: Look for a hint-file generated 'call-back-unit'.  If the
: user has specified that a 64 bit perl is to be built,
: we may need to set or change some other defaults.
	if $test -f use64bits.cbu; then
		echo "Your platform has some specific hints for 64-bit builds, using them..."
		. ./use64bits.cbu
	else
		$cat <<EOM
(Your platform doesn't have any specific hints for 64-bit builds.
 This is probably okay, especially if your system is a true 64-bit system.)
EOM
		case "$gccversion" in
		'')	;;
		*)	$cat <<EOM
But since you seem to be using gcc,
I will now add -DUSE_LONG_LONG to the compilation flags.
EOM
			ccflags="$ccflags -DUSE_LONG_LONG"
			;;
		esac
	fi
	;;
esac

: determine the architecture name
echo " "
if xxx=`./loc arch blurfl $pth`; $test -f "$xxx"; then
	tarch=`arch`"-$osname"
elif xxx=`./loc uname blurfl $pth`; $test -f "$xxx" ; then
	if uname -m > tmparch 2>&1 ; then
		tarch=`$sed -e 's/ *$//' -e 's/ /_/g' \
			-e 's/$/'"-$osname/" tmparch`
	else
		tarch="$osname"
	fi
	$rm -f tmparch
else
	tarch="$osname"
fi
case "$myarchname" in
''|"$tarch") ;;
*)
	echo "(Your architecture name used to be $myarchname.)"
	archname=''
	;;
esac
myarchname="$tarch"
case "$archname" in
'') dflt="$tarch";;
*) dflt="$archname";;
esac
rp='What is your architecture name'
. ./myread
archname="$ans"
case "$usethreads" in
$define)
	echo "Threads selected." >&4
	case "$archname" in
        *-thread*) echo "...and architecture name already has -thread." >&4
                ;;
        *)      archname="$archname-thread"
                echo "...setting architecture name to $archname." >&4
                ;;
        esac
	;;
esac
case "$usemultiplicity" in
$define)
	echo "Multiplicity selected." >&4
	case "$archname" in
        *-multi*) echo "...and architecture name already has -multi." >&4
                ;;
        *)      archname="$archname-multi"
                echo "...setting architecture name to $archname." >&4
                ;;
        esac
	;;
esac
case "$use64bits" in
$define)
	echo "Explicit 64-bitness selected." >&4
	case "$archname64" in
	'')
		;;
	*)
		case "$archname" in
	        *-$archname64*) echo "...and architecture name already has $archname64." >&4
	                ;;
	        *)      archname="$archname-$archname64"
	                echo "...setting architecture name to $archname." >&4
	                ;;
	        esac
		;;
	esac
esac

: decide how portable to be.  Allow command line overrides.
case "$d_portable" in
"$undef") ;;
*)	d_portable="$define" ;;
esac

: set up shell script to do ~ expansion
cat >filexp <<EOSS
$startsh
: expand filename
case "\$1" in
 ~/*|~)
	echo \$1 | $sed "s|~|\${HOME-\$LOGDIR}|"
	;;
 ~*)
	if $test -f /bin/csh; then
		/bin/csh -f -c "glob \$1"
		failed=\$?
		echo ""
		exit \$failed
	else
		name=\`$expr x\$1 : '..\([^/]*\)'\`
		dir=\`$sed -n -e "/^\${name}:/{s/^[^:]*:[^:]*:[^:]*:[^:]*:[^:]*:\([^:]*\).*"'\$'"/\1/" -e p -e q -e '}' </etc/passwd\`
		if $test ! -d "\$dir"; then
			me=\`basename \$0\`
			echo "\$me: can't locate home directory for: \$name" >&2
			exit 1
		fi
		case "\$1" in
		*/*)
			echo \$dir/\`$expr x\$1 : '..[^/]*/\(.*\)'\`
			;;
		*)
			echo \$dir
			;;
		esac
	fi
	;;
*)
	echo \$1
	;;
esac
EOSS
chmod +x filexp
$eunicefix filexp

: now set up to get a file name
cat <<EOS >getfile
$startsh
EOS
cat <<'EOSC' >>getfile
tilde=''
fullpath=''
already=''
skip=''
none_ok=''
exp_file=''
nopath_ok=''
orig_rp="$rp"
orig_dflt="$dflt"
case "$gfpth" in
'') gfpth='.' ;;
esac

case "$fn" in
*\(*)
	expr $fn : '.*(\(.*\)).*' | tr ',' $trnl >getfile.ok
	fn=`echo $fn | sed 's/(.*)//'`
	;;
esac

case "$fn" in
*:*)
	loc_file=`expr $fn : '.*:\(.*\)'`
	fn=`expr $fn : '\(.*\):.*'`
	;;
esac

case "$fn" in
*~*) tilde=true;;
esac
case "$fn" in
*/*) fullpath=true;;
esac
case "$fn" in
*+*) skip=true;;
esac
case "$fn" in
*n*) none_ok=true;;
esac
case "$fn" in
*e*) exp_file=true;;
esac
case "$fn" in
*p*) nopath_ok=true;;
esac

case "$fn" in
*f*) type='File';;
*d*) type='Directory';;
*l*) type='Locate';;
esac

what="$type"
case "$what" in
Locate) what='File';;
esac

case "$exp_file" in
'')
	case "$d_portable" in
	"$define") ;;
	*) exp_file=true;;
	esac
	;;
esac

cd ..
while test "$type"; do
	redo=''
	rp="$orig_rp"
	dflt="$orig_dflt"
	case "$tilde" in
	true) rp="$rp (~name ok)";;
	esac
	. UU/myread
	if test -f UU/getfile.ok && \
		$contains "^$ans\$" UU/getfile.ok >/dev/null 2>&1
	then
		value="$ans"
		ansexp="$ans"
		break
	fi
	case "$ans" in
	none)
		value=''
		ansexp=''
		case "$none_ok" in
		true) type='';;
		esac
		;;
	*)
		case "$tilde" in
		'') value="$ans"
			ansexp="$ans";;
		*)
			value=`UU/filexp $ans`
			case $? in
			0)
				if test "$ans" != "$value"; then
					echo "(That expands to $value on this system.)"
				fi
				;;
			*) value="$ans";;
			esac
			ansexp="$value"
			case "$exp_file" in
			'') value="$ans";;
			esac
			;;
		esac
		case "$fullpath" in
		true)
			case "$ansexp" in
			/*) value="$ansexp" ;;
			*)
				redo=true
				case "$already" in
				true)
				echo "I shall only accept a full path name, as in /bin/ls." >&4
				echo "Use a ! shell escape if you wish to check pathnames." >&4
					;;
				*)
				echo "Please give a full path name, starting with slash." >&4
					case "$tilde" in
					true)
				echo "Note that using ~name is ok provided it expands well." >&4
						already=true
						;;
					esac
				esac
				;;
			esac
			;;
		esac
		case "$redo" in
		'')
			case "$type" in
			File)
				for fp in $gfpth; do
					if test "X$fp" = X.; then
					    pf="$ansexp"
					else    
					    pf="$fp/$ansexp"
					fi
					if test -f "$pf"; then
						type=''
					elif test -r "$pf" || (test -h "$pf") >/dev/null 2>&1
					then
						echo "($value is not a plain file, but that's ok.)"
						type=''
					fi
					if test X"$type" = X; then
					    value="$pf"
					    break
					fi
				done
				;;
			Directory)
				for fp in $gfpth; do
					if test "X$fp" = X.; then
					    pf="$ansexp"
					else    
					    pf="$fp/$ansexp"
					fi
					if test -d "$pf"; then
						type=''
						value="$pf"
						break
					fi
				done
				;;
			Locate)
				if test -d "$ansexp"; then
					echo "(Looking for $loc_file in directory $value.)"
					value="$value/$loc_file"
					ansexp="$ansexp/$loc_file"
				fi
				if test -f "$ansexp"; then
					type=''
				fi
				case "$nopath_ok" in
				true)	case "$value" in
					*/*) ;;
					*)	echo "Assuming $value will be in people's path."
						type=''
						;;
					esac
					;;
				esac
				;;
			esac

			case "$skip" in
			true) type='';
			esac

			case "$type" in
			'') ;;
			*)
				if test "$fastread" = yes; then
					dflt=y
				else
					dflt=n
				fi
				rp="$what $value doesn't exist.  Use that name anyway?"
				. UU/myread
				dflt=''
				case "$ans" in
				y*) type='';;
				*) echo " ";;
				esac
				;;
			esac
			;;
		esac
		;;
	esac
done
cd UU
ans="$value"
rp="$orig_rp"
dflt="$orig_dflt"
rm -f getfile.ok
test "X$gfpthkeep" != Xy && gfpth=""
EOSC

: determine root of directory hierarchy where package will be installed.
case "$prefix" in
'')
	dflt=`./loc . /usr/local /usr/local /local /opt /usr`
	;;
*)
	dflt="$prefix"
	;;
esac
$cat <<EOM

By default, $package will be installed in $dflt/bin, manual pages
under $dflt/man, etc..., i.e. with $dflt as prefix for all
installation directories. Typically this is something like /usr/local.
If you wish to have binaries under /usr/bin but other parts of the
installation under /usr/local, that's ok: you will be prompted
separately for each of the installation directories, the prefix being
only used to set the defaults.

EOM
fn=d~
rp='Installation prefix to use?'
. ./getfile
oldprefix=''
case "$prefix" in
'') ;;
*)
	case "$ans" in
	"$prefix") ;;
	*) oldprefix="$prefix";;
	esac
	;;
esac
prefix="$ans"
prefixexp="$ansexp"

: is AFS running?
echo " "
case "$afs" in
$define|true)	afs=true ;;
$undef|false)	afs=false ;;
*)	if test -d /afs; then
		afs=true
	else
		afs=false
	fi
	;;
esac
if $afs; then
	echo "AFS may be running... I'll be extra cautious then..." >&4
else
	echo "AFS does not seem to be running..." >&4
fi

: determine installation prefix for where package is to be installed.
if $afs; then 
$cat <<EOM

Since you are running AFS, I need to distinguish the directory in which
files will reside from the directory in which they are installed (and from
which they are presumably copied to the former directory by occult means).

EOM
	case "$installprefix" in
	'') dflt=`echo $prefix | sed 's#^/afs/#/afs/.#'`;;
	*) dflt="$installprefix";;
	esac
else
$cat <<EOM

In some special cases, particularly when building $package for distribution,
it is convenient to distinguish between the directory in which files should 
be installed from the directory ($prefix) in which they 
will eventually reside.  For most users, these two directories are the same.

EOM
	case "$installprefix" in
	'') dflt=$prefix ;;
	*) dflt=$installprefix;;
	esac
fi
fn=d~
rp='What installation prefix should I use for installing files?'
. ./getfile
installprefix="$ans"
installprefixexp="$ansexp"

: set the prefixit variable, to compute a suitable default value
prefixit='case "$3" in
""|none)
	case "$oldprefix" in
	"") eval "$1=\"\$$2\"";;
	*)
		case "$3" in
		"") eval "$1=";;
		none)
			eval "tp=\"\$$2\"";
			case "$tp" in
			""|" ") eval "$1=\"\$$2\"";;
			*) eval "$1=";;
			esac;;
		esac;;
	esac;;
*)
	eval "tp=\"$oldprefix-\$$2-\""; eval "tp=\"$tp\"";
	case "$tp" in
	--|/*--|\~*--) eval "$1=\"$prefix/$3\"";;
	/*-$oldprefix/*|\~*-$oldprefix/*)
		eval "$1=\`echo \$$2 | sed \"s,^$oldprefix,$prefix,\"\`";;
	*) eval "$1=\"\$$2\"";;
	esac;;
esac'

: set the base revision
baserev=5.0

: get the patchlevel
echo " "
echo "Getting the current patchlevel..." >&4
if $test -r $rsrc/patchlevel.h;then
	patchlevel=`awk '/define[ 	]+PERL_VERSION/ {print $3}' $rsrc/patchlevel.h`
	subversion=`awk '/define[ 	]+PERL_SUBVERSION/ {print $3}' $rsrc/patchlevel.h`
else
	patchlevel=0
	subversion=0
fi
$echo $n "(You have $package" $c
case "$package" in
"*$baserev")	;;
*)		$echo $n " $baserev" $c ;;
esac
$echo $n " patchlevel $patchlevel" $c
test 0 -eq "$subversion" || $echo $n " subversion $subversion" $c
echo ".)"

if test 0 -eq "$subversion"; then
	version=`LC_ALL=C; export LC_ALL; \
		 echo $baserev $patchlevel | \
		 $awk '{ printf "%.3f\n", $1 + $2/1000.0 }'`
else
	version=`LC_ALL=C; export LC_ALL; \
		 echo $baserev $patchlevel $subversion | \
		 $awk '{ printf "%.5f\n", $1 + $2/1000.0 + $3/100000.0 }'`
fi
: Figure out perl API version.  Perhaps this should be in patchlevel.h
if test "$subversion" -lt 50; then
	apiversion=`LC_ALL=C; export LC_ALL; \
		 LANGUAGE=C; export LANGUAGE; \
		 echo $baserev $patchlevel | \
		 $awk '{ printf "%.3f\n", $1 + $2/1000.0 }'`
else
	apiversion="$version"
fi

: determine installation style
: For now, try to deduce it from prefix unless it is already set.
: Reproduce behavior of 5.005 and earlier, maybe drop that in 5.7.
case "$installstyle" in
'')	case "$prefix" in
		*perl*) dflt='lib';;
		*) dflt='lib/perl5' ;;
	esac
	;;
*)	dflt='lib/perl5' ;;
esac
: Probably not worth prompting for this since we prompt for all
: the directories individually, and the prompt would be too long and
: confusing anyway.
installstyle=$dflt

: determine where private library files go
: Usual default is /usr/local/lib/perl5/$version.
: Also allow things like /opt/perl/lib/$version, since 
: /opt/perl/lib/perl5... would be redundant.
: The default "style" setting is made in installstyle.U
case "$installstyle" in
*lib/perl5*) set dflt privlib lib/$package/$version ;;
*)	 set dflt privlib lib/$version ;;
esac
eval $prefixit
$cat <<EOM

There are some auxiliary files for $package that need to be put into a
private library directory that is accessible by everyone.

EOM
fn=d~+
rp='Pathname where the private library files will reside?'
. ./getfile
privlib="$ans"
privlibexp="$ansexp"
: Change installation prefix, if necessary.
if $test X"$prefix" != X"$installprefix"; then
	installprivlib=`echo $privlibexp | sed 's#^$prefix#$installprefix#'`
else
	installprivlib="$privlibexp"
fi

: set the prefixup variable, to restore leading tilda escape
prefixup='case "$prefixexp" in
"$prefix") ;;
*) eval "$1=\`echo \$$1 | sed \"s,^$prefixexp,$prefix,\"\`";;
esac'

: determine where public architecture dependent libraries go
set archlib archlib
eval $prefixit
: privlib default is /usr/local/lib/$package/$version
: archlib default is /usr/local/lib/$package/$version/$archname
: privlib may have an optional trailing /share.
tdflt=`echo $privlib | $sed 's,/share$,,'`
tdflt=$tdflt/$archname
case "$archlib" in
'')	dflt=$tdflt
	;;
*)	dflt="$archlib"
    ;;
esac
$cat <<EOM

$spackage contains architecture-dependent library files.  If you are
sharing libraries in a heterogeneous environment, you might store
these files in a separate location.  Otherwise, you can just include
them with the rest of the public library files.

EOM
fn=d+~
rp='Where do you want to put the public architecture-dependent libraries?'
. ./getfile
archlib="$ans"
archlibexp="$ansexp"
if $test X"$archlib" = X"$privlib"; then
	d_archlib="$undef"
else
	d_archlib="$define"
fi
: Change installation prefix, if necessary.
if $test X"$prefix" != X"$installprefix"; then
	installarchlib=`echo $archlibexp | sed 's#^$prefix#$installprefix#'`
else
	installarchlib="$archlibexp"
fi


: Binary compatibility with 5.005 is not possible for builds
: with advanced features
case "$usethreads$usemultiplicity" in
<<<<<<< HEAD
*define*) bincompat5005="$undef"
	  d_bincompat5005="$undef"
	  ;;
=======
*define*)
	bincompat5005="$undef"
	d_bincompat5005="$undef"
	;;
>>>>>>> f0d04425
*)	$cat <<EOM

Perl 5.006 can be compiled for binary compatibility with 5.005.
If you decide to do so, you will be able to continue using most
of the extensions that were compiled for Perl 5.005.

EOM
	case "$bincompat5005$d_bincompat5005" in
	*"$undef"*) dflt=n ;;
	*) dflt=y ;;
	esac
	rp='Binary compatibility with Perl 5.005?'
	. ./myread
	case "$ans" in
	y*) val="$define" ;;
	*)  val="$undef" ;;
	esac
	set d_bincompat5005
	eval $setvar
	case "$d_bincompat5005" in
	"$define")
		bincompat5005="$define"
		;;
	*)	bincompat5005="$undef"
		d_bincompat5005="$undef"
		;;
	esac
	;;
esac


: see if setuid scripts can be secure
$cat <<EOM

Some kernels have a bug that prevents setuid #! scripts from being
secure.  Some sites have disabled setuid #! scripts because of this.

First let's decide if your kernel supports secure setuid #! scripts.
(If setuid #! scripts would be secure but have been disabled anyway,
don't say that they are secure if asked.)

EOM

val="$undef"
if $test -d /dev/fd; then
	echo "#!$ls" >reflect
	chmod +x,u+s reflect
	./reflect >flect 2>&1
	if $contains "/dev/fd" flect >/dev/null; then
		echo "Congratulations, your kernel has secure setuid scripts!" >&4
		val="$define"
	else
		$cat <<EOM
If you are not sure if they are secure, I can check but I'll need a
username and password different from the one you are using right now.
If you don't have such a username or don't want me to test, simply
enter 'none'.

EOM
		rp='Other username to test security of setuid scripts with?'
		dflt='none'
		. ./myread
		case "$ans" in
		n|none)
			case "$d_suidsafe" in
			'')	echo "I'll assume setuid scripts are *not* secure." >&4
				dflt=n;;
			"$undef")
				echo "Well, the $hint value is *not* secure." >&4
				dflt=n;;
			*)	echo "Well, the $hint value *is* secure." >&4
				dflt=y;;
			esac
			;;
		*)
			$rm -f reflect flect
			echo "#!$ls" >reflect
			chmod +x,u+s reflect
			echo >flect
			chmod a+w flect
			echo '"su" will (probably) prompt you for '"$ans's password."
			su $ans -c './reflect >flect'
			if $contains "/dev/fd" flect >/dev/null; then
				echo "Okay, it looks like setuid scripts are secure." >&4
				dflt=y
			else
				echo "I don't think setuid scripts are secure." >&4
				dflt=n
			fi
			;;
		esac
		rp='Does your kernel have *secure* setuid scripts?'
		. ./myread
		case "$ans" in
		[yY]*)	val="$define";;
		*)	val="$undef";;
		esac
	fi
else
	echo "I don't think setuid scripts are secure (no /dev/fd directory)." >&4
	echo "(That's for file descriptors, not floppy disks.)"
	val="$undef"
fi
set d_suidsafe
eval $setvar

$rm -f reflect flect

: now see if they want to do setuid emulation
echo " "
val="$undef"
case "$d_suidsafe" in
"$define")
	val="$undef"
	echo "No need to emulate SUID scripts since they are secure here." >& 4
	;;
*)
	$cat <<EOM
Some systems have disabled setuid scripts, especially systems where
setuid scripts cannot be secure.  On systems where setuid scripts have
been disabled, the setuid/setgid bits on scripts are currently
useless.  It is possible for $package to detect those bits and emulate
setuid/setgid in a secure fashion.  This emulation will only work if
setuid scripts have been disabled in your kernel.

EOM
	case "$d_dosuid" in
	"$define") dflt=y ;;
	*) dflt=n ;;
	esac
	rp="Do you want to do setuid/setgid emulation?"
	. ./myread
	case "$ans" in
	[yY]*)	val="$define";;
	*)	val="$undef";;
	esac
	;;
esac
set d_dosuid
eval $setvar

: What should the include directory be ?
echo " "
$echo $n "Hmm...  $c"
dflt='/usr/include'
incpath=''
mips_type=''
if $test -f /bin/mips && /bin/mips; then
	echo "Looks like a MIPS system..."
	$cat >usr.c <<'EOCP'
#ifdef SYSTYPE_BSD43
/bsd43
#endif
EOCP
	if $cc -E usr.c > usr.out && $contains / usr.out >/dev/null 2>&1; then
		dflt='/bsd43/usr/include'
		incpath='/bsd43'
		mips_type='BSD 4.3'
	else
		mips_type='System V'
	fi
	$rm -f usr.c usr.out
	echo "and you're compiling with the $mips_type compiler and libraries."
	xxx_prompt=y
	echo "exit 0" >mips
else
	echo "Doesn't look like a MIPS system."
	xxx_prompt=n
	echo "exit 1" >mips
fi
chmod +x mips
$eunicefix mips
case "$usrinc" in
'') ;;
*) dflt="$usrinc";;
esac
case "$xxx_prompt" in
y)	fn=d/
	echo " "
	rp='Where are the include files you want to use?'
	. ./getfile
	usrinc="$ans"
	;;
*)	usrinc="$dflt"
	;;
esac

: see how we invoke the C preprocessor
echo " "
echo "Now, how can we feed standard input to your C preprocessor..." >&4
cat <<'EOT' >testcpp.c
#define ABC abc
#define XYZ xyz
ABC.XYZ
EOT
cd ..
if test ! -f cppstdin; then
	echo 'cat >.$$.c; '"$cc"' -E ${1+"$@"} .$$.c; rm .$$.c' >cppstdin
else
	echo "Keeping your $hint cppstdin wrapper."
fi
chmod 755 cppstdin
wrapper=`pwd`/cppstdin
ok='false'
cd UU

if $test "X$cppstdin" != "X" && \
	$cppstdin $cppminus <testcpp.c >testcpp.out 2>&1 && \
	$contains 'abc.*xyz' testcpp.out >/dev/null 2>&1
then
	echo "You used to use $cppstdin $cppminus so we'll use that again."
	case "$cpprun" in
	'') echo "But let's see if we can live without a wrapper..." ;;
	*)
		if $cpprun $cpplast <testcpp.c >testcpp.out 2>&1 && \
			$contains 'abc.*xyz' testcpp.out >/dev/null 2>&1
		then
			echo "(And we'll use $cpprun $cpplast to preprocess directly.)"
			ok='true'
		else
			echo "(However, $cpprun $cpplast does not work, let's see...)"
		fi
		;;
	esac
else
	case "$cppstdin" in
	'') ;;
	*)
		echo "Good old $cppstdin $cppminus does not seem to be of any help..."
		;;
	esac
fi

if $ok; then
	: nothing
elif echo 'Maybe "'"$cc"' -E" will work...'; \
	$cc -E <testcpp.c >testcpp.out 2>&1; \
	$contains 'abc.*xyz' testcpp.out >/dev/null 2>&1 ; then
	echo "Yup, it does."
	x_cpp="$cc -E"
	x_minus='';
elif echo 'Nope...maybe "'"$cc"' -E -" will work...'; \
	$cc -E - <testcpp.c >testcpp.out 2>&1; \
	$contains 'abc.*xyz' testcpp.out >/dev/null 2>&1 ; then
	echo "Yup, it does."
	x_cpp="$cc -E"
	x_minus='-';
elif echo 'Nope...maybe "'"$cc"' -P" will work...'; \
	$cc -P <testcpp.c >testcpp.out 2>&1; \
	$contains 'abc.*xyz' testcpp.out >/dev/null 2>&1 ; then
	echo "Yipee, that works!"
	x_cpp="$cc -P"
	x_minus='';
elif echo 'Nope...maybe "'"$cc"' -P -" will work...'; \
	$cc -P - <testcpp.c >testcpp.out 2>&1; \
	$contains 'abc.*xyz' testcpp.out >/dev/null 2>&1 ; then
	echo "At long last!"
	x_cpp="$cc -P"
	x_minus='-';
elif echo 'No such luck, maybe "'$cpp'" will work...'; \
	$cpp <testcpp.c >testcpp.out 2>&1; \
	$contains 'abc.*xyz' testcpp.out >/dev/null 2>&1 ; then
	echo "It works!"
	x_cpp="$cpp"
	x_minus='';
elif echo 'Nixed again...maybe "'$cpp' -" will work...'; \
	$cpp - <testcpp.c >testcpp.out 2>&1; \
	$contains 'abc.*xyz' testcpp.out >/dev/null 2>&1 ; then
	echo "Hooray, it works!  I was beginning to wonder."
	x_cpp="$cpp"
	x_minus='-';
elif echo 'Uh-uh.  Time to get fancy.  Trying a wrapper...'; \
	$wrapper <testcpp.c >testcpp.out 2>&1; \
	$contains 'abc.*xyz' testcpp.out >/dev/null 2>&1 ; then
	x_cpp="$wrapper"
	x_minus=''
	echo "Eureka!"
else
	dflt=''
	rp="No dice.  I can't find a C preprocessor.  Name one:"
	. ./myread
	x_cpp="$ans"
	x_minus=''
	$x_cpp <testcpp.c >testcpp.out 2>&1
	if $contains 'abc.*xyz' testcpp.out >/dev/null 2>&1 ; then
		echo "OK, that will do." >&4
	else
echo "Sorry, I can't get that to work.  Go find one and rerun Configure." >&4
		exit 1
	fi
fi

case "$ok" in
false)
	cppstdin="$x_cpp"
	cppminus="$x_minus"
	cpprun="$x_cpp"
	cpplast="$x_minus"
	set X $x_cpp
	shift
	case "$1" in
	"$cpp")
		echo "Perhaps can we force $cc -E using a wrapper..."
		if $wrapper <testcpp.c >testcpp.out 2>&1; \
			$contains 'abc.*xyz' testcpp.out >/dev/null 2>&1
		then
			echo "Yup, we can."
			cppstdin="$wrapper"
			cppminus='';
		else
			echo "Nope, we'll have to live without it..."
		fi
		;;
	esac
	case "$cpprun" in
	"$wrapper")
		cpprun=''
		cpplast=''
		;;
	esac
	;;
esac

case "$cppstdin" in
"$wrapper"|'cppstdin') ;;
*) $rm -f $wrapper;;
esac
$rm -f testcpp.c testcpp.out

: Set private lib path
case "$plibpth" in
'') if ./mips; then
		plibpth="$incpath/usr/lib /usr/local/lib /usr/ccs/lib"
	fi;;
esac
case "$libpth" in
' ') dlist='';;
'') dlist="$loclibpth $plibpth $glibpth";;
*) dlist="$libpth";;
esac

: Now check and see which directories actually exist, avoiding duplicates
libpth=''
for xxx in $dlist
do
    if $test -d $xxx; then
		case " $libpth " in
		*" $xxx "*) ;;
		*) libpth="$libpth $xxx";;
		esac
    fi
done
$cat <<'EOM'

Some systems have incompatible or broken versions of libraries.  Among
the directories listed in the question below, please remove any you
know not to be holding relevant libraries, and add any that are needed.
Say "none" for none.

EOM
case "$libpth" in
'') dflt='none';;
*)
	set X $libpth
	shift
	dflt=${1+"$@"}
	;;
esac
rp="Directories to use for library searches?"
. ./myread
case "$ans" in
none) libpth=' ';;
*) libpth="$ans";;
esac

: compute shared library extension
case "$so" in
'')
	if xxx=`./loc libc.sl X $libpth`; $test -f "$xxx"; then
		dflt='sl'
	else
		dflt='so'
	fi
	;;
*) dflt="$so";;
esac
$cat <<EOM

On some systems, shared libraries may be available.  Answer 'none' if
you want to suppress searching of shared libraries for the remaining
of this configuration.

EOM
rp='What is the file extension used for shared libraries?'
. ./myread
so="$ans"

: Define several unixisms.
: Hints files or command line option can be used to override them.
: The convoluted testing is in case hints files set either the old
: or the new name.
case "$_exe" in
'')	case "$exe_ext" in
    '')	;;
	*)	_exe="$exe_ext" ;;
	esac
	;;
esac
case "$_a" in
'')	case "$lib_ext" in
    '')	_a='.a';;
	*)	_a="$lib_ext" ;;
	esac
	;;
esac
case "$_o" in
'') case "$obj_ext" in
	'')	_o='.o';;
	*)	_o="$obj_ext";;
	esac
	;;
esac
case "$p_" in
'') case "$path_sep" in
	'')	p_=':';;
	*)	p_="$path_sep";;
	esac
	;;
esac
exe_ext=$_exe
lib_ext=$_a
obj_ext=$_o
path_sep=$p_

: Which makefile gets called first.  This is used by make depend.
case "$firstmakefile" in
'') firstmakefile='makefile';;
esac

cat <<EOM

Perl can be built to use the SOCKS proxy protocol library.  To do so,
Configure must be run with -Dusesocks.

Normally you do not need this and you should answer no.

EOM
case "$usesocks" in
$define|true|[yY]*)	dflt='y';;
*) dflt='n';;
esac
rp='Build Perl for SOCKS?'
. ./myread
case "$ans" in
y|Y)	val="$define" ;;     
*)      val="$undef" ;;
esac
set usesocks
eval $setvar

: Looking for optional libraries
echo " "
echo "Checking for optional libraries..." >&4
case "$libs" in
' '|'') dflt='';;
*) dflt="$libs";;
esac
case "$libswanted" in
'') libswanted='c_s';;
esac
case "$usesocks" in
$define)
	libswanted="$libswanted socks5 socks5_sh"
	;;
esac
for thislib in $libswanted; do
	
	if xxx=`./loc lib$thislib.$so.[0-9]'*' X $libpth`;
		$test -f "$xxx" -a "X$ignore_versioned_solibs" = "X"; then
		echo "Found -l$thislib (shared)."
		case " $dflt " in
		*"-l$thislib "*);;
		*) dflt="$dflt -l$thislib";;
		esac
	elif xxx=`./loc lib$thislib.$so X $libpth` ; $test -f "$xxx"; then
		echo "Found -l$thislib (shared)."
		case " $dflt " in
		*"-l$thislib "*);;
		*) dflt="$dflt -l$thislib";;
		esac
	elif xxx=`./loc lib$thislib$_a X $libpth`; $test -f "$xxx"; then
		echo "Found -l$thislib."
		case " $dflt " in
		*"-l$thislib "*);;
		*) dflt="$dflt -l$thislib";;
		esac
	elif xxx=`./loc $thislib$_a X $libpth`; $test -f "$xxx"; then
		echo "Found -l$thislib."
		case " $dflt " in
		*"-l$thislib "*);;
		*) dflt="$dflt -l$thislib";;
		esac
	elif xxx=`./loc lib${thislib}_s$_a X $libpth`; $test -f "$xxx"; then
		echo "Found -l${thislib}_s."
		case " $dflt " in
		*"-l$thislib "*);;
		*) dflt="$dflt -l${thislib}_s";;
		esac
	elif xxx=`./loc Slib$thislib$_a X $xlibpth`; $test -f "$xxx"; then
		echo "Found -l$thislib."
		case " $dflt " in
		*"-l$thislib "*);;
		*) dflt="$dflt -l$thislib";;
		esac
	else
		echo "No -l$thislib."
	fi
done
set X $dflt
shift
dflt="$*"
case "$libs" in
'') dflt="$dflt";;
*) dflt="$libs";;
esac
case "$dflt" in
' '|'') dflt='none';;
esac

$cat <<EOM

In order to compile $package on your machine, a number of libraries
are usually needed.  Include any other special libraries here as well.
Say "none" for none.  The default list is almost always right.
EOM

echo " "
rp="What libraries to use?"
. ./myread
case "$ans" in
none) libs=' ';;
*) libs="$ans";;
esac

: determine optimize, if desired, or use for debug flag also
case "$optimize" in
' '|$undef) dflt='none';;
'') dflt='-O';;
*) dflt="$optimize";;
esac
$cat <<EOH

Some C compilers have problems with their optimizers.  By default, $package
compiles with the -O flag to use the optimizer.  Alternately, you might want
to use the symbolic debugger, which uses the -g flag (on traditional Unix
systems).  Either flag can be specified here.  To use neither flag, specify
the word "none".

EOH
rp="What optimizer/debugger flag should be used?"
. ./myread
optimize="$ans"
case "$optimize" in
'none') optimize=" ";;
esac

dflt=''
: We will not override a previous value, but we might want to
: augment a hint file
case "$hint" in
none|recommended)
	case "$gccversion" in
	1*) dflt='-fpcc-struct-return' ;;
	esac
	case "$optimize" in
	*-g*) dflt="$dflt -DDEBUGGING";;
	esac
	case "$gccversion" in
	2*) if test -d /etc/conf/kconfig.d &&
			$contains _POSIX_VERSION $usrinc/sys/unistd.h >/dev/null 2>&1
		then
			dflt="$dflt -posix"
		fi
		;;
	esac
	;;
esac

case "$mips_type" in
*BSD*|'') inclwanted="$locincpth $usrinc";;
*) inclwanted="$locincpth $inclwanted $usrinc/bsd";;
esac
for thisincl in $inclwanted; do
	if $test -d $thisincl; then
		if $test x$thisincl != x$usrinc; then
			case "$dflt" in
			*$thisincl*);;
			*) dflt="$dflt -I$thisincl";;
			esac
		fi
	fi
done

inctest='if $contains $2 $usrinc/$1 >/dev/null 2>&1; then
	xxx=true;
elif $contains $2 $usrinc/sys/$1 >/dev/null 2>&1; then
	xxx=true;
else
	xxx=false;
fi;
if $xxx; then
	case "$dflt" in
	*$2*);;
	*) dflt="$dflt -D$2";;
	esac;
fi'

set signal.h LANGUAGE_C; eval $inctest

case "$usesocks" in
$define)
	ccflags="$ccflags -DSOCKS"
	;;
esac

case "$hint" in
none|recommended) dflt="$ccflags $dflt" ;;
*) dflt="$ccflags";;
esac

case "$dflt" in
''|' ') dflt=none;;
esac
$cat <<EOH

Your C compiler may want other flags.  For this question you should include
-I/whatever and -DWHATEVER flags and any other flags used by the C compiler,
but you should NOT include libraries or ld flags like -lwhatever.  If you
want $package to honor its debug switch, you should include -DDEBUGGING here.
Your C compiler might also need additional flags, such as -D_POSIX_SOURCE.

To use no flags, specify the word "none".

EOH
set X $dflt
shift
dflt=${1+"$@"}
rp="Any additional cc flags?"
. ./myread
case "$ans" in
none) ccflags='';;
*) ccflags="$ans";;
esac

: the following weeds options from ccflags that are of no interest to cpp
cppflags="$ccflags"
case "$gccversion" in
1*) cppflags="$cppflags -D__GNUC__"
esac
case "$mips_type" in
'');;
*BSD*) cppflags="$cppflags -DSYSTYPE_BSD43";;
esac
case "$cppflags" in
'');;
*)
	echo " "
	echo "Let me guess what the preprocessor flags are..." >&4
	set X $cppflags
	shift
	cppflags=''
	$cat >cpp.c <<'EOM'
#define BLURFL foo

BLURFL xx LFRULB
EOM
	previous=''
	for flag in $*
	do
		case "$flag" in
		-*) ftry="$flag";;
		*) ftry="$previous $flag";;
		esac
		if $cppstdin -DLFRULB=bar $cppflags $ftry $cppminus <cpp.c \
			>cpp1.out 2>/dev/null && \
			$cpprun -DLFRULB=bar $cppflags $ftry $cpplast <cpp.c \
			>cpp2.out 2>/dev/null && \
			$contains 'foo.*xx.*bar' cpp1.out >/dev/null 2>&1 && \
			$contains 'foo.*xx.*bar' cpp2.out >/dev/null 2>&1
		then
			cppflags="$cppflags $ftry"
			previous=''
		else
			previous="$flag"
		fi
	done
	set X $cppflags
	shift
	cppflags=${1+"$@"}
	case "$cppflags" in
	*-*)  echo "They appear to be: $cppflags";;
	esac
	$rm -f cpp.c cpp?.out
	;;
esac

: flags used in final linking phase
case "$ldflags" in
'') if ./venix; then
		dflt='-i -z'
	else
		dflt=''
	fi
	case "$ccflags" in
	*-posix*) dflt="$dflt -posix" ;;
	esac
	;;
*) dflt="$ldflags";;
esac

: Try to guess additional flags to pick up local libraries.
for thislibdir in $libpth; do
	case " $loclibpth " in
	*" $thislibdir "*)
		case "$dflt " in 
		*"-L$thislibdir "*) ;;
		*)  dflt="$dflt -L$thislibdir" ;;
		esac
		;;
	esac
done

case "$dflt" in
'') dflt='none' ;;
esac

$cat <<EOH

Your C linker may need flags.  For this question you should
include -L/whatever and any other flags used by the C linker, but you
should NOT include libraries like -lwhatever.

Make sure you include the appropriate -L/path flags if your C linker
does not normally search all of the directories you specified above,
namely
	$libpth
To use no flags, specify the word "none".

EOH

rp="Any additional ld flags (NOT including libraries)?"
. ./myread
case "$ans" in
none) ldflags='';;
*) ldflags="$ans";;
esac
rmlist="$rmlist pdp11"

: coherency check
echo " "
echo "Checking your choice of C compiler and flags for coherency..." >&4
$cat > try.c <<'EOF'
#include <stdio.h>
int main() { printf("Ok\n"); exit(0); }
EOF
set X $cc $optimize $ccflags -o try $ldflags try.c $libs
shift
$cat >try.msg <<'EOM'
I've tried to compile and run the following simple program:

EOM
$cat try.c >> try.msg

$cat >> try.msg <<EOM

I used the command:

	$*
	./try

and I got the following output:

EOM
dflt=y
if sh -c "$cc $optimize $ccflags -o try $ldflags try.c $libs" >>try.msg 2>&1; then
	if sh -c './try' >>try.msg 2>&1; then
		xxx=`./try`
		case "$xxx" in
		"Ok") dflt=n ;;
		*)	echo 'The program compiled OK, but produced no output.' >> try.msg
			case " $libs " in
			*" -lsfio "*)
				cat >> try.msg <<'EOQS'
If $libs contains -lsfio, and sfio is mis-configured, then it
sometimes (apparently) runs and exits with a 0 status, but with no
output!  It may have to do with sfio's use of _exit vs. exit.

EOQS
				rp="You have a big problem.  Shall I abort Configure"
				dflt=y
				;;
			esac
			;;
		esac
	else
		echo "The program compiled OK, but exited with status $?." >>try.msg
		rp="You have a problem.  Shall I abort Configure"
		dflt=y
	fi
else
	echo "I can't compile the test program." >>try.msg
	rp="You have a BIG problem.  Shall I abort Configure"
	dflt=y
fi
case "$dflt" in
y)
	$cat try.msg >&4
	case "$knowitall" in
	'')
		echo "(The supplied flags or libraries might be incorrect.)"
		;;
	*) dflt=n;;
	esac
	echo " "
	. ./myread
	case "$ans" in
	n*|N*) ;;
	*)	echo "Ok.  Stopping Configure." >&4
		exit 1
		;;
	esac
	;;
n) echo "OK, that should do.";;
esac
$rm -f try try.* core

: determine filename position in cpp output
echo " "
echo "Computing filename position in cpp output for #include directives..." >&4
echo '#include <stdio.h>' > foo.c
$cat >fieldn <<EOF
$startsh
$cppstdin $cppflags $cppminus <foo.c 2>/dev/null | \
$grep '^[ 	]*#.*stdio\.h' | \
while read cline; do
	pos=1
	set \$cline
	while $test \$# -gt 0; do
		if $test -r \`echo \$1 | $tr -d '"'\`; then
			echo "\$pos"
			exit 0
		fi
		shift
		pos=\`expr \$pos + 1\`
	done
done
EOF
chmod +x fieldn
fieldn=`./fieldn`
$rm -f foo.c fieldn
case $fieldn in
'') pos='???';;
1) pos=first;;
2) pos=second;;
3) pos=third;;
*) pos="${fieldn}th";;
esac
echo "Your cpp writes the filename in the $pos field of the line."

: locate header file
$cat >findhdr <<EOF
$startsh
wanted=\$1
name=''
for usrincdir in $usrinc
do
	if test -f \$usrincdir/\$wanted; then
		echo "\$usrincdir/\$wanted"
		exit 0
	fi
done
awkprg='{ print \$$fieldn }'
echo "#include <\$wanted>" > foo\$\$.c
$cppstdin $cppminus $cppflags < foo\$\$.c 2>/dev/null | \
$grep "^[ 	]*#.*\$wanted" | \
while read cline; do
	name=\`echo \$cline | $awk "\$awkprg" | $tr -d '"'\`
	case "\$name" in
	*[/\\\\]\$wanted) echo "\$name"; exit 1;;
	*[\\\\/]\$wanted) echo "\$name"; exit 1;;
	*) exit 2;;
	esac;
done;
#
# status = 0: grep returned 0 lines, case statement not executed
# status = 1: headerfile found
# status = 2: while loop executed, no headerfile found
#
status=\$?
$rm -f foo\$\$.c;
if test \$status -eq 1; then
	exit 0;
fi
exit 1
EOF
chmod +x findhdr


: define an alternate in-header-list? function
inhdr='echo " "; td=$define; tu=$undef; yyy=$@;
cont=true; xxf="echo \"<\$1> found.\" >&4";
case $# in 2) xxnf="echo \"<\$1> NOT found.\" >&4";;
*) xxnf="echo \"<\$1> NOT found, ...\" >&4";;
esac;
case $# in 4) instead=instead;; *) instead="at last";; esac;
while $test "$cont"; do
	xxx=`./findhdr $1`
	var=$2; eval "was=\$$2";
	if $test "$xxx" && $test -r "$xxx";
	then eval $xxf;
	eval "case \"\$$var\" in $undef) . ./whoa; esac"; eval "$var=\$td";
		cont="";
	else eval $xxnf;
	eval "case \"\$$var\" in $define) . ./whoa; esac"; eval "$var=\$tu"; fi;
	set $yyy; shift; shift; yyy=$@;
	case $# in 0) cont="";;
	2) xxf="echo \"but I found <\$1> $instead.\" >&4";
		xxnf="echo \"and I did not find <\$1> either.\" >&4";;
	*) xxf="echo \"but I found <\$1\> instead.\" >&4";
		xxnf="echo \"there is no <\$1>, ...\" >&4";;
	esac;
done;
while $test "$yyy";
do set $yyy; var=$2; eval "was=\$$2";
	eval "case \"\$$var\" in $define) . ./whoa; esac"; eval "$var=\$tu";
	set $yyy; shift; shift; yyy=$@;
done'

: see if this is a malloc.h system
set malloc.h i_malloc
eval $inhdr

: see if stdlib is available
set stdlib.h i_stdlib
eval $inhdr

: determine which malloc to compile in
echo " "
case "$usemymalloc" in
''|[yY]*|true|$define)	dflt='y' ;;
*)	dflt='n' ;;
esac
rp="Do you wish to attempt to use the malloc that comes with $package?"
. ./myread
usemymalloc="$ans"
case "$ans" in
y*|true)
	usemymalloc='y'
	mallocsrc='malloc.c'
	mallocobj="malloc$_o"
	d_mymalloc="$define"
	case "$libs" in
	*-lmalloc*)
		: Remove malloc from list of libraries to use
		echo "Removing unneeded -lmalloc from library list" >&4
		set `echo X $libs | $sed -e 's/-lmalloc / /' -e 's/-lmalloc$//'`
		shift
		libs="$*"
		echo "libs = $libs" >&4
		;;
	esac
	;;
*)
	usemymalloc='n'
	mallocsrc=''
	mallocobj=''
	d_mymalloc="$undef"
	;;
esac

: compute the return types of malloc and free
echo " "
$cat >malloc.c <<END
#$i_malloc I_MALLOC
#$i_stdlib I_STDLIB
#include <stdio.h>
#include <sys/types.h>
#ifdef I_MALLOC
#include <malloc.h>
#endif
#ifdef I_STDLIB
#include <stdlib.h>
#endif
#ifdef TRY_MALLOC
void *malloc();
#endif
#ifdef TRY_FREE
void free();
#endif
END
case "$malloctype" in
'')
	if $cc $ccflags -c -DTRY_MALLOC malloc.c >/dev/null 2>&1; then
		malloctype='void *'
	else
		malloctype='char *'
	fi
	;;
esac
echo "Your system wants malloc to return '$malloctype', it would seem." >&4

case "$freetype" in
'')
	if $cc $ccflags -c -DTRY_FREE malloc.c >/dev/null 2>&1; then
		freetype='void'
	else
		freetype='int'
	fi
	;;
esac
echo "Your system uses $freetype free(), it would seem." >&4
$rm -f malloc.[co]
$cat <<EOM

The installation process will also create a directory for
vendor-supplied add-ons.  Vendors who supply perl with their system
may find it convenient to place all vendor-supplied files in this
directory rather than in the main distribution directory.  This will
ease upgrades between binary-compatible maintenance versions of perl.

Of course you may also use these directories in whatever way you see
fit.  For example, you might use them to access modules shared over a
company-wide network.

The default answer should be fine for most people.
This causes further questions about vendor add-ons to be skipped
and no vendor-specific directories will be configured for perl.

EOM
rp='Do you want to configure vendor-specific add-on directories?'
case "$usevendorprefix" in
define|true|[yY]*) dflt=y ;;
*) dflt=n ;;
esac
. ./myread
case "$ans" in
[yY]*)	fn=d~+
	rp='Installation prefix to use for vendor-supplied add-ons?'
	case "$vendorprefix" in
	'') dflt='' ;;
	*)  dflt=$vendorprefix ;;
	esac
	. ./getfile
	oldvendorprefix=''
	case "$vendorprefix" in
	'') ;;
	*)	case "$ans" in
		"$prefix") ;;
		*) oldvendorprefix="$prefix";;
		esac
		;;
	esac
	usevendorprefix="$define"
	vendorprefix="$ans"
	vendorprefixexp="$ansexp"
	;;
*)	usevendorprefix="$undef"
	vendorprefix=''
	vendorprefixexp=''
	;;
esac

case "$vendorprefix" in
'')	d_vendorlib="$undef"
	vendorlib=''
	vendorlibexp=''
	;;
*)	d_vendorlib="$define"
	: determine where vendor-supplied modules go.
	: Usual default is /usr/local/lib/perl5/vendor_perl
	prog=`echo $package | $sed 's/-*[0-9.]*$//'`
	case "$installstyle" in
	*lib/perl5*) dflt=$vendorprefix/lib/$package/vendor_$prog ;;
	*)	     dflt=$vendorprefix/lib/vendor_$prog ;;
	esac
	fn=d~+
	rp='Pathname for the vendor-supplied library files?'
	. ./getfile
	vendorlib="$ans"
	vendorlibexp="$ansexp"
	: Change installation prefix, if necessary.
	if $test X"$prefix" != X"$installprefix"; then
		installvendorlib=`echo $vendorlibexp | $sed 's#^$prefix#$installprefix#'`
	else
		installvendorlib="$vendorlibexp"
	fi
	;;
esac

: Cruising for prototypes
echo " "
echo "Checking out function prototypes..." >&4
$cat >prototype.c <<'EOCP'
int main(int argc, char *argv[]) {
	exit(0);}
EOCP
if $cc $ccflags -c prototype.c >prototype.out 2>&1 ; then
	echo "Your C compiler appears to support function prototypes."
	val="$define"
else
	echo "Your C compiler doesn't seem to understand function prototypes."
	val="$undef"
fi
set prototype
eval $setvar
$rm -f prototype*

case "$prototype" in
"$define") ;;
*)	ansi2knr='ansi2knr'
	echo " "
	cat <<EOM >&4

$me:  FATAL ERROR:
This version of $package can only be compiled by a compiler that 
understands function prototypes.  Unfortunately, your C compiler 
	$cc $ccflags
doesn't seem to understand them.  Sorry about that.

If GNU cc is available for your system, perhaps you could try that instead.  

Eventually, we hope to support building Perl with pre-ANSI compilers.
If you would like to help in that effort, please contact <perlbug@perl.org>.

Aborting Configure now.
EOM
	exit 2
	;;
esac

: determine where public executables go
echo " "
set dflt bin bin
eval $prefixit
fn=d~
rp='Pathname where the public executables will reside?'
. ./getfile
if $test "X$ansexp" != "X$binexp"; then
	installbin=''
fi
bin="$ans"
binexp="$ansexp"
: Change installation prefix, if necessary.
: XXX Bug? -- ignores Configure -Dinstallprefix setting.
if $test X"$prefix" != X"$installprefix"; then
	installbin=`echo $binexp | sed 's#^$prefix#$installprefix#'`
else
	installbin="$binexp"
fi

: determine whether to install perl also as /usr/bin/perl

echo " "
if $test -d /usr/bin -a "X$installbin" != X/usr/bin; then
	$cat <<EOM
Many scripts expect to perl to be installed as /usr/bin/perl.
I can install the perl you are about to compile also as /usr/bin/perl
(in addition to $installbin/perl).
EOM
	case "$installusrbinperl" in
	"$undef"|[nN]*)	dflt='n';;
	*)		dflt='y';;
	esac
	rp="Do you want to install perl as /usr/bin/perl?"
	. ./myread
	case "$ans" in
	[yY]*)	val="$define";;
	*)	val="$undef" ;;
	esac
else
	val="$undef"
fi
set installusrbinperl
eval $setvar

: define a shorthand compile call
compile='
mc_file=$1;
shift;
$cc $optimize $ccflags $ldflags -o ${mc_file} $* ${mc_file}.c $libs > /dev/null 2>&1;'
: define a shorthand compile call for compilations that should be ok.
compile_ok='
mc_file=$1;
shift;
$cc $optimize $ccflags $ldflags -o ${mc_file} $* ${mc_file}.c $libs;'

echo " "
echo "Checking for GNU C Library..." >&4
cat >gnulibc.c <<EOM
#include <stdio.h>
int main()
{
#ifdef __GLIBC__
    exit(0);
#else
    exit(1);
#endif
}
EOM
set gnulibc
if eval $compile_ok && ./gnulibc; then
	val="$define"
	echo "You are using the GNU C Library"
else
	val="$undef"
	echo "You are not using the GNU C Library"
fi
$rm -f gnulibc*
set d_gnulibc
eval $setvar

: see if nm is to be used to determine whether a symbol is defined or not
case "$usenm" in
'')
	dflt=''
	case "$d_gnulibc" in
	"$define")
		echo " "
		echo "nm probably won't work on the GNU C Library." >&4
		dflt=n
		;;
	esac
	case "$dflt" in
	'') 
		if $test "$osname" = aix -a ! -f /lib/syscalls.exp; then
			echo " "
			echo "Whoops!  This is an AIX system without /lib/syscalls.exp!" >&4
			echo "'nm' won't be sufficient on this sytem." >&4
			dflt=n
		fi
		;;
	esac
	case "$dflt" in
	'') dflt=`$egrep 'inlibc|csym' $rsrc/Configure | wc -l 2>/dev/null`
		if $test $dflt -gt 20; then
			dflt=y
		else
			dflt=n
		fi
		;;
	esac
	;;
*)
	case "$usenm" in
	true|$define) dflt=y;;
	*) dflt=n;;
	esac
	;;
esac
$cat <<EOM

I can use $nm to extract the symbols from your C libraries. This
is a time consuming task which may generate huge output on the disk (up
to 3 megabytes) but that should make the symbols extraction faster. The
alternative is to skip the 'nm' extraction part and to compile a small
test program instead to determine whether each symbol is present. If
you have a fast C compiler and/or if your 'nm' output cannot be parsed,
this may be the best solution.

You probably shouldn't let me use 'nm' if you are using the GNU C Library.

EOM
rp="Shall I use $nm to extract C symbols from the libraries?"
. ./myread
case "$ans" in
[Nn]*) usenm=false;;
*) usenm=true;;
esac

runnm=$usenm
case "$reuseval" in
true) runnm=false;;
esac

: nm options which may be necessary
case "$nm_opt" in
'') if $test -f /mach_boot; then
		nm_opt=''	# Mach
	elif $test -d /usr/ccs/lib; then
		nm_opt='-p'	# Solaris (and SunOS?)
	elif $test -f /dgux; then
		nm_opt='-p'	# DG-UX
	elif $test -f /lib64/rld; then
		nm_opt='-p'	# 64-bit Irix
	else
		nm_opt=''
	fi;;
esac

: nm options which may be necessary for shared libraries but illegal
: for archive libraries.  Thank you, Linux.
case "$nm_so_opt" in
'')	case "$myuname" in
	*linux*)
		if $nm --help | $grep 'dynamic' > /dev/null 2>&1; then
			nm_so_opt='--dynamic'
		fi
		;;
	esac
	;;
esac

case "$runnm" in
true)
: get list of predefined functions in a handy place
echo " "
case "$libc" in
'') libc=unknown
	case "$libs" in
	*-lc_s*) libc=`./loc libc_s$_a $libc $libpth`
	esac
	;;
esac
libnames='';
case "$libs" in
'') ;;
*)  for thislib in $libs; do
	case "$thislib" in
	-lc|-lc_s)
		: Handle C library specially below.
		;;
	-l*)
		thislib=`echo $thislib | $sed -e 's/^-l//'`
		if try=`./loc lib$thislib.$so.'*' X $libpth`; $test -f "$try"; then
			:
		elif try=`./loc lib$thislib.$so X $libpth`; $test -f "$try"; then
			:
		elif try=`./loc lib$thislib$_a X $libpth`; $test -f "$try"; then
			:
		elif try=`./loc $thislib$_a X $libpth`; $test -f "$try"; then
			:
		elif try=`./loc lib$thislib X $libpth`; $test -f "$try"; then
			:
		elif try=`./loc $thislib X $libpth`; $test -f "$try"; then
			:
		elif try=`./loc Slib$thislib$_a X $xlibpth`; $test -f "$try"; then
			:
		else
			try=''
		fi
		libnames="$libnames $try"
		;;
	*) libnames="$libnames $thislib" ;;
	esac
	done
	;;
esac
xxx=normal
case "$libc" in
unknown)
	set /lib/libc.$so
	for xxx in $libpth; do
		$test -r $1 || set $xxx/libc.$so
		: The messy sed command sorts on library version numbers.
		$test -r $1 || \
			set `echo blurfl; echo $xxx/libc.$so.[0-9]* | \
			tr ' ' $trnl | egrep -v '\.[A-Za-z]*$' | $sed -e '
				h
				s/[0-9][0-9]*/0000&/g
				s/0*\([0-9][0-9][0-9][0-9][0-9]\)/\1/g
				G
				s/\n/ /' | \
			 sort | $sed -e 's/^.* //'`
		eval set \$$#
	done
	$test -r $1 || set /usr/ccs/lib/libc.$so
	$test -r $1 || set /lib/libsys_s$_a
	;;
*)
	set blurfl
	;;
esac
if $test -r "$1"; then
	echo "Your (shared) C library seems to be in $1."
	libc="$1"
elif $test -r /lib/libc && $test -r /lib/clib; then
	echo "Your C library seems to be in both /lib/clib and /lib/libc."
	xxx=apollo
	libc='/lib/clib /lib/libc'
	if $test -r /lib/syslib; then
		echo "(Your math library is in /lib/syslib.)"
		libc="$libc /lib/syslib"
	fi
elif $test -r "$libc" || (test -h "$libc") >/dev/null 2>&1; then
	echo "Your C library seems to be in $libc, as you said before."
elif $test -r $incpath/usr/lib/libc$_a; then
	libc=$incpath/usr/lib/libc$_a;
	echo "Your C library seems to be in $libc.  That's fine."
elif $test -r /lib/libc$_a; then
	libc=/lib/libc$_a;
	echo "Your C library seems to be in $libc.  You're normal."
else
	if tans=`./loc libc$_a blurfl/dyick $libpth`; $test -r "$tans"; then
		:
	elif tans=`./loc libc blurfl/dyick $libpth`; $test -r "$tans"; then
		libnames="$libnames "`./loc clib blurfl/dyick $libpth`
	elif tans=`./loc clib blurfl/dyick $libpth`; $test -r "$tans"; then
		:
	elif tans=`./loc Slibc$_a blurfl/dyick $xlibpth`; $test -r "$tans"; then
		:
	elif tans=`./loc Mlibc$_a blurfl/dyick $xlibpth`; $test -r "$tans"; then
		:
	else
		tans=`./loc Llibc$_a blurfl/dyick $xlibpth`
	fi
	if $test -r "$tans"; then
		echo "Your C library seems to be in $tans, of all places."
		libc=$tans
	else
		libc='blurfl'
	fi
fi
if $test $xxx = apollo -o -r "$libc" || (test -h "$libc") >/dev/null 2>&1; then
	dflt="$libc"
	cat <<EOM

If the guess above is wrong (which it might be if you're using a strange
compiler, or your machine supports multiple models), you can override it here.

EOM
else
	dflt=''
	echo $libpth | tr ' ' $trnl | sort | uniq > libpath
	cat >&4 <<EOM
I can't seem to find your C library.  I've looked in the following places:

EOM
	$sed 's/^/	/' libpath
	cat <<EOM

None of these seems to contain your C library. I need to get its name...

EOM
fi
fn=f
rp='Where is your C library?'
. ./getfile
libc="$ans"

echo " "
echo $libc $libnames | tr ' ' $trnl | sort | uniq > libnames
set X `cat libnames`
shift
xxx=files
case $# in 1) xxx=file; esac
echo "Extracting names from the following $xxx for later perusal:" >&4
echo " "
$sed 's/^/	/' libnames >&4
echo " "
$echo $n "This may take a while...$c" >&4

for file in $*; do
	case $file in
	*$so*) $nm $nm_so_opt $nm_opt $file 2>/dev/null;;
	*) $nm $nm_opt $file 2>/dev/null;;
	esac
done >libc.tmp

$echo $n ".$c"
$grep fprintf libc.tmp > libc.ptf
xscan='eval "<libc.ptf $com >libc.list"; $echo $n ".$c" >&4'
xrun='eval "<libc.tmp $com >libc.list"; echo "done" >&4'
xxx='[ADTSIW]'
if com="$sed -n -e 's/__IO//' -e 's/^.* $xxx  *_[_.]*//p' -e 's/^.* $xxx  *//p'";\
	eval $xscan;\
	$contains '^fprintf$' libc.list >/dev/null 2>&1; then
		eval $xrun
elif com="$sed -n -e 's/^__*//' -e 's/^\([a-zA-Z_0-9$]*\).*xtern.*/\1/p'";\
	eval $xscan;\
	$contains '^fprintf$' libc.list >/dev/null 2>&1; then
		eval $xrun
elif com="$sed -n -e '/|UNDEF/d' -e '/FUNC..GL/s/^.*|__*//p'";\
	eval $xscan;\
	$contains '^fprintf$' libc.list >/dev/null 2>&1; then
		eval $xrun
elif com="$sed -n -e 's/^.* D __*//p' -e 's/^.* D //p'";\
	eval $xscan;\
	$contains '^fprintf$' libc.list >/dev/null 2>&1; then
		eval $xrun
elif com="$sed -n -e 's/^_//' -e 's/^\([a-zA-Z_0-9]*\).*xtern.*text.*/\1/p'";\
	eval $xscan;\
	$contains '^fprintf$' libc.list >/dev/null 2>&1; then
		eval $xrun
elif com="$sed -n -e 's/^.*|FUNC |GLOB .*|//p'";\
	eval $xscan;\
	$contains '^fprintf$' libc.list >/dev/null 2>&1; then
		eval $xrun
elif com="$grep '|' | $sed -n -e '/|COMMON/d' -e '/|DATA/d' \
				-e '/ file/d' -e 's/^\([^ 	]*\).*/\1/p'";\
	eval $xscan;\
	$contains '^fprintf$' libc.list >/dev/null 2>&1; then
		eval $xrun
elif com="$sed -n -e 's/^.*|FUNC |GLOB .*|//p' -e 's/^.*|FUNC |WEAK .*|//p'";\
	eval $xscan;\
	$contains '^fprintf$' libc.list >/dev/null 2>&1; then
		eval $xrun
elif com="$sed -n -e 's/^__//' -e '/|Undef/d' -e '/|Proc/s/ .*//p'";\
	eval $xscan;\
	$contains '^fprintf$' libc.list >/dev/null 2>&1; then
		eval $xrun
elif com="$sed -n -e 's/^.*|Proc .*|Text *| *//p'";\
	eval $xscan;\
	$contains '^fprintf$' libc.list >/dev/null 2>&1; then
		eval $xrun
elif com="$sed -n -e '/Def. Text/s/.* \([^ ]*\)\$/\1/p'";\
	eval $xscan;\
	$contains '^fprintf$' libc.list >/dev/null 2>&1; then
		eval $xrun
elif com="$sed -n -e 's/^[-0-9a-f ]*_\(.*\)=.*/\1/p'";\
	eval $xscan;\
	$contains '^fprintf$' libc.list >/dev/null 2>&1; then
		eval $xrun
elif com="$sed -n -e 's/.*\.text n\ \ \ \.//p'";\
	eval $xscan;\
	$contains '^fprintf$' libc.list >/dev/null 2>&1; then
		eval $xrun
elif com="sed -n -e 's/^__.*//' -e 's/[       ]*D[    ]*[0-9]*.*//p'";\
	eval $xscan;\
	$contains '^fprintf$' libc.list >/dev/null 2>&1; then
		eval $xrun
else
	$nm -p $* 2>/dev/null >libc.tmp
	$grep fprintf libc.tmp > libc.ptf
	if com="$sed -n -e 's/^.* [ADTSIW]  *_[_.]*//p' -e 's/^.* [ADTSIW] //p'";\
		eval $xscan; $contains '^fprintf$' libc.list >/dev/null 2>&1
	then
		nm_opt='-p'
		eval $xrun
	else
		echo " "
		echo "$nm didn't seem to work right. Trying $ar instead..." >&4
		com=''
		if $ar t $libc > libc.tmp && $contains '^fprintf$' libc.tmp >/dev/null 2>&1; then
			for thisname in $libnames $libc; do
				$ar t $thisname >>libc.tmp
			done
			$sed -e "s/\\$_o\$//" < libc.tmp > libc.list
			echo "Ok." >&4
		elif test "X$osname" = "Xos2" && $ar tv $libc > libc.tmp; then
			# Repeat libc to extract forwarders to DLL entries too
			for thisname in $libnames $libc; do
				$ar tv $thisname >>libc.tmp
				# Revision 50 of EMX has bug in $ar.
				# it will not extract forwarders to DLL entries
				# Use emximp which will extract exactly them.
				emximp -o tmp.imp $thisname \
				    2>/dev/null && \
				    $sed -e 's/^\([_a-zA-Z0-9]*\) .*$/\1/p' \
				    < tmp.imp >>libc.tmp
				$rm tmp.imp
			done
			$sed -e "s/\\$_o\$//" -e 's/^ \+//' < libc.tmp > libc.list
			echo "Ok." >&4
		else
			echo "$ar didn't seem to work right." >&4
			echo "Maybe this is a Cray...trying bld instead..." >&4
			if bld t $libc | $sed -e 's/.*\///' -e "s/\\$_o:.*\$//" > libc.list
			then
				for thisname in $libnames; do
					bld t $libnames | \
					$sed -e 's/.*\///' -e "s/\\$_o:.*\$//" >>libc.list
					$ar t $thisname >>libc.tmp
				done
				echo "Ok." >&4
			else
				echo "That didn't work either.  Giving up." >&4
				exit 1
			fi
		fi
	fi
fi
nm_extract="$com"
if $test -f /lib/syscalls.exp; then
	echo " "
	echo "Also extracting names from /lib/syscalls.exp for good ole AIX..." >&4
	$sed -n 's/^\([^ 	]*\)[ 	]*syscall[0-9]*$/\1/p' /lib/syscalls.exp >>libc.list
fi
;;
esac
$rm -f libnames libpath

: see if dld is available
set dld.h i_dld
eval $inhdr

: is a C symbol defined?
csym='tlook=$1;
case "$3" in
-v) tf=libc.tmp; tc=""; tdc="";;
-a) tf=libc.tmp; tc="[0]"; tdc="[]";;
*) tlook="^$1\$"; tf=libc.list; tc="()"; tdc="()";;
esac;
tx=yes;
case "$reuseval-$4" in
true-) ;;
true-*) tx=no; eval "tval=\$$4"; case "$tval" in "") tx=yes;; esac;;
esac;
case "$tx" in
yes)
	case "$runnm" in
	true)
		if $contains $tlook $tf >/dev/null 2>&1;
		then tval=true;
		else tval=false;
		fi;;
	*)
		echo "int main() { extern short $1$tdc; printf(\"%hd\", $1$tc); }" > t.c;
		if $cc $optimize $ccflags $ldflags -o t t.c $libs >/dev/null 2>&1;
		then tval=true;
		else tval=false;
		fi;
		$rm -f t t.c;;
	esac;;
*)
	case "$tval" in
	$define) tval=true;;
	*) tval=false;;
	esac;;
esac;
eval "$2=$tval"'

: define an is-in-libc? function
inlibc='echo " "; td=$define; tu=$undef;
sym=$1; var=$2; eval "was=\$$2";
tx=yes;
case "$reuseval$was" in
true) ;;
true*) tx=no;;
esac;
case "$tx" in
yes)
	set $sym tres -f;
	eval $csym;
	case "$tres" in
	true)
		echo "$sym() found." >&4;
		case "$was" in $undef) . ./whoa; esac; eval "$var=\$td";;
	*)
		echo "$sym() NOT found." >&4;
		case "$was" in $define) . ./whoa; esac; eval "$var=\$tu";;
	esac;;
*)
	case "$was" in
	$define) echo "$sym() found." >&4;;
	*) echo "$sym() NOT found." >&4;;
	esac;;
esac'

: see if dlopen exists
xxx_runnm="$runnm"
runnm=false
set dlopen d_dlopen
eval $inlibc
runnm="$xxx_runnm"

: determine which dynamic loading, if any, to compile in
echo " "
dldir="ext/DynaLoader"
case "$usedl" in
$define|y|true)
	dflt='y'
	usedl="$define"
	;;
$undef|n|false)
	dflt='n'
	usedl="$undef"
	;;
*) 
	dflt='n'
	case "$d_dlopen" in
	    $define) dflt='y' ;;
	esac
	case "$i_dld" in
	    $define) dflt='y' ;;
	esac
	: Does a dl_xxx.xs file exist for this operating system
	$test -f $rsrc/$dldir/dl_${osname}.xs && dflt='y'
	;;
esac
rp="Do you wish to use dynamic loading?"
. ./myread
usedl="$ans"
case "$ans" in
y*) usedl="$define"
	case "$dlsrc" in
	'')
		if $test -f $rsrc/$dldir/dl_${osname}.xs ; then
			dflt="$dldir/dl_${osname}.xs"
		elif $test "$d_dlopen" = "$define" ; then
			dflt="$dldir/dl_dlopen.xs"
		elif $test "$i_dld" = "$define" ; then
			dflt="$dldir/dl_dld.xs"
		else
			dflt=''
		fi
		;;
	*)	dflt="$dldir/$dlsrc"
		;;
	esac
    echo "The following dynamic loading files are available:"
	: Can not go over to $dldir because getfile has path hard-coded in.
	tdir=`pwd`; cd $rsrc; $ls -C $dldir/dl*.xs; cd $tdir
	rp="Source file to use for dynamic loading"
	fn="fne"
	gfpth="$src"
	. ./getfile
	usedl="$define"
	: emulate basename
	dlsrc=`echo $ans | $sed -e 's@.*/\([^/]*\)$@\1@'`

	$cat << EOM

Some systems may require passing special flags to $cc -c to
compile modules that will be used to create a shared library.
To use no flags, say "none".

EOM
    case "$cccdlflags" in
    '')	case "$gccversion" in
		'') case "$osname" in
			hpux)	dflt='+z' ;;
			next)	dflt='none' ;;
			irix*)	dflt='-KPIC' ;;
			svr4*|esix*|solaris) dflt='-KPIC' ;;
			sunos)	dflt='-pic' ;;
			*)	dflt='none' ;;
		    esac
			;;
		*)  case "$osname" in
			svr4*|esix*|solaris) dflt='-fPIC' ;;
			*)	dflt='-fpic' ;;
		    esac ;;
	    esac ;;
	' ') dflt='none' ;;
    *)	dflt="$cccdlflags" ;;
    esac
    rp="Any special flags to pass to $cc -c to compile shared library modules?"
    . ./myread
    case "$ans" in
    none) cccdlflags=' ' ;;
    *) cccdlflags="$ans" ;;
    esac

    cat << EOM

Some systems use ld to create libraries that can be dynamically loaded,
while other systems (such as those using ELF) use $cc.

EOM
	case "$ld" in
	'')	$cat >try.c <<'EOM'
/* Test for whether ELF binaries are produced */
#include <fcntl.h>
#include <stdlib.h>
int main() {
	char b[4];
	int i = open("a.out",O_RDONLY);
	if(i == -1) 
		exit(1); /* fail */
	if(read(i,b,4)==4 && b[0]==127 && b[1]=='E' && b[2]=='L' && b[3]=='F')
		exit(0); /* succeed (yes, it's ELF) */
	else
		exit(1); /* fail */
}
EOM
		if $cc $ccflags try.c >/dev/null 2>&1 && ./a.out; then
			cat <<EOM
You appear to have ELF support.  I'll use $cc to build dynamic libraries.
EOM
			dflt="$cc"
		else
			echo "I'll use ld to build dynamic libraries."
			dflt='ld'
		fi
		rm -f try.c a.out
		;;
	*)	dflt="$ld"
		;;
	esac

    rp="What command should be used to create dynamic libraries?"
    . ./myread
	ld="$ans"

    cat << EOM

Some systems may require passing special flags to $ld to create a
library that can be dynamically loaded.  If your ld flags include
-L/other/path options to locate libraries outside your loader's normal
search path, you may need to specify those -L options here as well.  To
use no flags, say "none".

EOM
    case "$lddlflags" in
    '') case "$osname" in
  			beos) dflt='-nostart' ;;
			hpux)  dflt='-b' ;;
			linux|irix*)	dflt='-shared' ;;
			next)  dflt='none' ;;
			solaris) dflt='-G' ;;
			sunos) dflt='-assert nodefinitions' ;;
			svr4*|esix*) dflt="-G $ldflags" ;;
	        *)     dflt='none' ;;
			esac
			;;
    *) dflt="$lddlflags" ;;
    esac

	: Try to guess additional flags to pick up local libraries.
	: Be careful not to append to a plain 'none'
	case "$dflt" in
	none) dflt='' ;;
	esac
	for thisflag in $ldflags; do
		case "$thisflag" in
		-L*)
			case " $dflt " in
			*" $thisflag "*) ;;
			*) dflt="$dflt $thisflag" ;;
			esac
			;;
		esac
	done

	case "$dflt" in
	''|' ') dflt='none' ;;
	esac

    rp="Any special flags to pass to $ld to create a dynamically loaded library?"
    . ./myread
    case "$ans" in
    none) lddlflags=' ' ;;
    *) lddlflags="$ans" ;;
    esac

	cat <<EOM

Some systems may require passing special flags to $cc to indicate that
the resulting executable will use dynamic linking.  To use no flags,
say "none".

EOM
    case "$ccdlflags" in
    '') case "$osname" in
		hpux)	dflt='-Wl,-E' ;;
		linux)	dflt='-rdynamic' ;;
		next)	dflt='none' ;;
		sunos)	dflt='none' ;;
		*)	dflt='none' ;;
	    esac ;;
    ' ')  dflt='none' ;;
    *)  dflt="$ccdlflags" ;;
    esac
    rp="Any special flags to pass to $cc to use dynamic loading?"
    . ./myread
    case "$ans" in
    none) ccdlflags=' ' ;;
    *) ccdlflags="$ans" ;;
    esac
    ;;
*)  usedl="$undef"
	ld='ld'
    dlsrc='dl_none.xs'
    lddlflags=''
    ccdlflags=''
    ;;
esac

also=''
case "$usedl" in
$undef)
	# No dynamic loading being used, so don't bother even to prompt.
	useshrplib='false'
	;;
*)	case "$useshrplib" in
	'')	case "$osname" in
		svr4*|dgux|dynixptx|esix|powerux|beos)
			dflt=y
			also='Building a shared libperl is required for dynamic loading to work on your system.'
			;;
		next*)
			case "$osvers" in
			4*)	dflt=y
				also='Building a shared libperl is needed for MAB support.'
				;;
			*)	dflt=n
				;;
			esac
			;;
		*)	dflt=n
			;;
		esac
		;;
	$define|true|[Yy]*)
		dflt=y
		;;
	*)	dflt=n
		;;
	esac
	$cat << EOM

The perl executable is normally obtained by linking perlmain.c with
libperl${_a}, any static extensions (usually just DynaLoader), and
any other libraries needed on this system (such as -lm, etc.).  Since
your system supports dynamic loading, it is probably possible to build
a shared libperl.$so.  If you will have more than one executable linked
to libperl.$so, this will significantly reduce the size of each
executable, but it may have a noticeable affect on performance.  The
default is probably sensible for your system.
$also

EOM
	rp="Build a shared libperl.$so (y/n)"
	. ./myread
	case "$ans" in
	true|$define|[Yy]*)
		useshrplib='true'  ;;
	*)	useshrplib='false' ;;
	esac
	;;
esac

case "$useshrplib" in
true)
	case "$libperl" in
	'')
		# Figure out a good name for libperl.so.  Since it gets stored in
		# a version-specific architecture-dependent library, the version
		# number isn't really that important, except for making cc/ld happy.
		#
		# A name such as libperl.so.3.1
		majmin="libperl.$so.$patchlevel.$subversion"
		# A name such as libperl.so.301
		majonly=`echo $patchlevel $subversion |
			$awk '{printf "%d%02d", $1, $2}'`
		majonly=libperl.$so.$majonly
		# I'd prefer to keep the os-specific stuff here to a minimum, and
		# rely on figuring it out from the naming of libc.
		case "${osname}${osvers}" in
		next4*)
			dflt=libperl.5.$so
			# XXX How handle the --version stuff for MAB?
			;;
		linux*)  # ld won't link with a bare -lperl otherwise.
			dflt=libperl.$so
			;;
		*)	# Try to guess based on whether libc has major.minor.
			case "$libc" in
			*libc.$so.[0-9]*.[0-9]*) dflt=$majmin ;;
			*libc.$so.[0-9]*) dflt=$majonly ;;
			*)	dflt=libperl.$so ;;
			esac
			;;
		esac
		;;
	*)	dflt=$libperl
		;;
	esac
	cat << EOM

I need to select a good name for the shared libperl.  If your system uses
library names with major and minor numbers, then you might want something
like $majmin.  Alternatively, if your system uses a single version
number for shared libraries, then you might want to use $majonly.
Or, your system might be quite happy with a simple libperl.$so.

Since the shared libperl will get installed into a version-specific
architecture-dependent directory, the version number of the shared perl
library probably isn't important, so the default should be o.k.

EOM
	rp='What name do you want to give to the shared libperl?'
	. ./myread
	libperl=$ans
	echo "Ok, I'll use $libperl"
	;;
*)
	libperl="libperl${_a}"
	;;
esac

# Detect old use of shrpdir via undocumented Configure -Dshrpdir
case "$shrpdir" in
'') ;;
*)	$cat >&4 <<EOM
WARNING:  Use of the shrpdir variable for the installation location of
the shared $libperl is not supported.  It was never documented and
will not work in this version.  Let me (perlbug@perl.com)
know of any problems this may cause.

EOM
	case "$shrpdir" in
	"$archlibexp/CORE")
		$cat >&4 <<EOM
But your current setting of $shrpdir is
the default anyway, so it's harmless.
EOM
		;;
	*)
		$cat >&4 <<EOM
Further, your current attempted setting of $shrpdir
conflicts with the value of $archlibexp/CORE
that installperl will use.
EOM
		;;
	esac
	;;
esac

# How will the perl executable find the installed shared $libperl?
# Add $xxx to ccdlflags.
# If we can't figure out a command-line option, use $shrpenv to
# set env LD_RUN_PATH.  The main perl makefile uses this.
shrpdir=$archlibexp/CORE
xxx=''
tmp_shrpenv=''
if "$useshrplib"; then
    case "$osname" in 
	aix)
		# We'll set it in Makefile.SH...
		;;
	solaris|netbsd)
		xxx="-R $shrpdir"
		;;
	freebsd)
		xxx="-Wl,-R$shrpdir"
		;;
	linux|irix*|dec_osf)
		xxx="-Wl,-rpath,$shrpdir"
		;;
	next)
		# next doesn't like the default...
		;;
	beos)
		# beos doesn't like the default, either.
		;;
	hpux*)
		# hpux doesn't like the default, either.
		tmp_shrpenv="env LDOPTS=\"+s +b${shrpdir}\""
		;;
	*)
		tmp_shrpenv="env LD_RUN_PATH=$shrpdir"
		;;
	esac
	case "$xxx" in
	'') ;;
	*)	
		# Only add $xxx if it isn't already in ccdlflags.
		case " $ccdlflags " in
		*" $xxx "*)	;;
		*)	ccdlflags="$ccdlflags $xxx"
			cat <<EOM >&4

Adding $xxx to the flags
passed to $ld so that the perl executable will find the 
installed shared $libperl.

EOM
			;;
		esac
		;;
	esac
fi
# Fix ccdlflags in AIX for building external extensions.
# (For building Perl itself bare -bE:perl.exp is needed,
#  Makefile.SH takes care of this.)
case "$osname" in
aix) ccdlflags="$ccdlflags -bE:$installarchlib/CORE/perl.exp" ;;
esac
# Respect a hint or command-line value.
case "$shrpenv" in
'') shrpenv="$tmp_shrpenv" ;;
esac
case "$ldlibpthname" in
'')	ldlibpthname=LD_LIBRARY_PATH ;;
none)	ldlibpthname='' ;;
esac

: determine where manual pages go
set man1dir man1dir none
eval $prefixit
$cat <<EOM

$spackage has manual pages available in source form.
EOM
case "$nroff" in
nroff)
	echo "However, you don't have nroff, so they're probably useless to you."
	case "$man1dir" in
	'') man1dir="none";;
	esac;;
esac
echo "If you don't want the manual sources installed, answer 'none'."
case "$man1dir" in
' ') dflt=none
	;;
'')
	lookpath="$prefixexp/man/man1 $prefixexp/man/l_man/man1"
	lookpath="$lookpath $prefixexp/man/p_man/man1"
	lookpath="$lookpath $prefixexp/man/u_man/man1"
	lookpath="$lookpath $prefixexp/man/man.1"
	case "$sysman" in
	*/?_man*)	dflt=`./loc . $prefixexp/l_man/man1 $lookpath` ;;
	*)	dflt=`./loc . $prefixexp/man/man1 $lookpath` ;;
	esac
	set dflt
	eval $prefixup
	;;
*)  dflt="$man1dir"
	;;
esac
echo " "
fn=dn+~
rp="Where do the main $spackage manual pages (source) go?"
. ./getfile
if $test "X$man1direxp" != "X$ansexp"; then
	installman1dir=''
fi
man1dir="$ans"
man1direxp="$ansexp"
case "$man1dir" in
'')	man1dir=' '
	installman1dir='';;
esac

: Change installation prefix, if necessary.
if $test X"$prefix" != X"$installprefix"; then
	installman1dir=`echo $man1direxp | $sed 's#^$prefix#$installprefix#'`
else
	installman1dir="$man1direxp"
fi

: What suffix to use on installed man pages

case "$man1dir" in
' ')
	man1ext='0'
	;;
*)
	rp="What suffix should be used for the main $spackage man pages?"
	case "$man1ext" in
	'')	case "$man1dir" in
		*1)  dflt=1 ;;
		*1p) dflt=1p ;;
		*1pm) dflt=1pm ;;
		*l) dflt=l;;
		*n) dflt=n;;
		*o) dflt=o;;
		*p) dflt=p;;
		*C) dflt=C;;
		*L) dflt=L;;
		*L1) dflt=L1;;
		*) dflt=1;;
		esac
		;;
	*)	dflt="$man1ext";;
	esac
	. ./myread
	man1ext="$ans"
	;;
esac

: see if we can have long filenames
echo " "
rmlist="$rmlist /tmp/cf$$"
$test -d /tmp/cf$$ || mkdir /tmp/cf$$
first=123456789abcdef
second=/tmp/cf$$/$first
$rm -f $first $second
if (echo hi >$first) 2>/dev/null; then
	if $test -f 123456789abcde; then
		echo 'You cannot have filenames longer than 14 characters.  Sigh.' >&4
		val="$undef"
	else
		if (echo hi >$second) 2>/dev/null; then
			if $test -f /tmp/cf$$/123456789abcde; then
				$cat <<'EOM'
That's peculiar... You can have filenames longer than 14 characters, but only
on some of the filesystems.  Maybe you are using NFS.  Anyway, to avoid problems
I shall consider your system cannot support long filenames at all.
EOM
				val="$undef"
			else
				echo 'You can have filenames longer than 14 characters.' >&4
				val="$define"
			fi
		else
			$cat <<'EOM'
How confusing! Some of your filesystems are sane enough to allow filenames
longer than 14 characters but some others like /tmp can't even think about them.
So, for now on, I shall assume your kernel does not allow them at all.
EOM
			val="$undef"
		fi
	fi
else
	$cat <<'EOM'
You can't have filenames longer than 14 chars.  You can't even think about them!
EOM
	val="$undef"
fi 
set d_flexfnam
eval $setvar
$rm -rf /tmp/cf$$ 123456789abcde*

: determine where library module manual pages go
set man3dir man3dir none
eval $prefixit
$cat <<EOM

$spackage has manual pages for many of the library modules.
EOM

case "$nroff" in
nroff)
	$cat <<'EOM'
However, you don't have nroff, so they're probably useless to you.
EOM
	case "$man3dir" in
	'') man3dir="none";;
	esac;;
esac

case "$d_flexfnam" in
undef)
	$cat <<'EOM'
However, your system can't handle the long file names like File::Basename.3. 
EOM
	case "$man3dir" in
	'') man3dir="none";;
	esac;;
esac

echo "If you don't want the manual sources installed, answer 'none'."
prog=`echo $package | $sed 's/-*[0-9.]*$//'`
case "$man3dir" in
'')	dflt=`echo $man1dir | $sed -e 's/man1/man3/g' -e 's/man\.1/man\.3/g'`
	if $test -d "$privlib/man/man3"; then
		cat <<EOM >&4

WARNING:  Previous versions of perl installed man3 pages into
$privlib/man/man3.  This version will suggest a 
new default of $dflt.  
EOM
		tdflt=$dflt
		dflt='n'
		rp='Do you wish to preserve the old behavior?(y/n)'
		. ./myread
		case "$ans" in
		y*) dflt="$privlib/man/man3" ;;
		*)  dflt=$tdflt ;;
		esac
    fi
	;;
' ') dflt=none;;
*)	dflt="$man3dir" ;;
esac
echo " "
fn=dn+~
rp="Where do the $package library man pages (source) go?"
. ./getfile
man3dir="$ans"
man3direxp="$ansexp"
case "$man1dir" in
'')	man3dir=' '
	installman3dir='';;
esac

: Change installation prefix, if necessary.
if $test X"$prefix" != X"$installprefix"; then
	installman3dir=`echo $man3direxp | $sed 's#^$prefix#$installprefix#'`
else
	installman3dir="$man3direxp"
fi

: What suffix to use on installed man pages
case "$man3dir" in
' ')
	man3ext='0'
	;;
*)
	rp="What suffix should be used for the $package library man pages?"
	case "$man3ext" in
	'')	case "$man3dir" in
		*3)  dflt=3 ;;
		*3p) dflt=3p ;;
		*3pm) dflt=3pm ;;
		*l) dflt=l;;
		*n) dflt=n;;
		*o) dflt=o;;
		*p) dflt=p;;
		*C) dflt=C;;
		*L) dflt=L;;
		*L3) dflt=L3;;
		*) dflt=3;;
		esac
		;;
	*)	dflt="$man3ext";;
	esac
	. ./myread
	man3ext="$ans"
	;;
esac

: see if we have to deal with yellow pages, now NIS.
if $test -d /usr/etc/yp || $test -d /etc/yp; then
	if $test -f /usr/etc/nibindd; then
		echo " "
		echo "I'm fairly confident you're on a NeXT."
		echo " "
		rp='Do you get the hosts file via NetInfo?'
		dflt=y
		case "$hostcat" in
		nidump*) ;;
		'') ;;
		*) dflt=n;;
		esac
		. ./myread
		case "$ans" in
		y*) hostcat='nidump hosts .';;
		*)	case "$hostcat" in
			nidump*) hostcat='';;
			esac
			;;
		esac
	fi
	case "$hostcat" in
	nidump*) ;;
	*)
		case "$hostcat" in
		*ypcat*) dflt=y;;
		'') if $contains '^\+' /etc/passwd >/dev/null 2>&1; then
				dflt=y
			else
				dflt=n
			fi;;
		*) dflt=n;;
		esac
		echo " "
		rp='Are you getting the hosts file via yellow pages?'
		. ./myread
		case "$ans" in
		y*) hostcat='ypcat hosts';;
		*) hostcat='cat /etc/hosts';;
		esac
		;;
	esac
fi
case "$hostcat" in
'') hostcat='cat /etc/hosts';;
esac
case "$groupcat" in
'') groupcat='cat /etc/group';;
esac
case "$passcat" in
'') passcat='cat /etc/passwd';;
esac

: now get the host name
echo " "
echo "Figuring out host name..." >&4
case "$myhostname" in
'') cont=true
	echo 'Maybe "hostname" will work...'
	if tans=`sh -c hostname 2>&1` ; then
		myhostname=$tans
		phostname=hostname
		cont=''
	fi
	;;
*) cont='';;
esac
if $test "$cont"; then
	if ./xenix; then
		echo 'Oh, dear.  Maybe "/etc/systemid" is the key...'
		if tans=`cat /etc/systemid 2>&1` ; then
			myhostname=$tans
			phostname='cat /etc/systemid'
			echo "Whadyaknow.  Xenix always was a bit strange..."
			cont=''
		fi
	elif $test -r /etc/systemid; then
		echo "(What is a non-Xenix system doing with /etc/systemid?)"
	fi
fi
if $test "$cont"; then
	echo 'No, maybe "uuname -l" will work...'
	if tans=`sh -c 'uuname -l' 2>&1` ; then
		myhostname=$tans
		phostname='uuname -l'
	else
		echo 'Strange.  Maybe "uname -n" will work...'
		if tans=`sh -c 'uname -n' 2>&1` ; then
			myhostname=$tans
			phostname='uname -n'
		else
			echo 'Oh well, maybe I can mine it out of whoami.h...'
			if tans=`sh -c $contains' sysname $usrinc/whoami.h' 2>&1` ; then
				myhostname=`echo "$tans" | $sed 's/^.*"\(.*\)"/\1/'`
				phostname="sed -n -e '"'/sysname/s/^.*\"\\(.*\\)\"/\1/{'"' -e p -e q -e '}' <$usrinc/whoami.h"
			else
				case "$myhostname" in
				'') echo "Does this machine have an identity crisis or something?"
					phostname='';;
				*)
					echo "Well, you said $myhostname before..."
					phostname='echo $myhostname';;
				esac
			fi
		fi
	fi
fi
: you do not want to know about this
set $myhostname
myhostname=$1

: verify guess
if $test "$myhostname" ; then
	dflt=y
	rp='Your host name appears to be "'$myhostname'".'" Right?"
	. ./myread
	case "$ans" in
	y*) ;;
	*) myhostname='';;
	esac
fi

: bad guess or no guess
while $test "X$myhostname" = X ; do
	dflt=''
	rp="Please type the (one word) name of your host:"
	. ./myread
	myhostname="$ans"
done

: translate upper to lower if necessary
case "$myhostname" in
*[A-Z]*)
	echo "(Normalizing case in your host name)"
	myhostname=`echo $myhostname | ./tr '[A-Z]' '[a-z]'`
	;;
esac

case "$myhostname" in
*.*)
	dflt=`expr "X$myhostname" : "X[^.]*\(\..*\)"`
	myhostname=`expr "X$myhostname" : "X\([^.]*\)\."`
	echo "(Trimming domain name from host name--host name is now $myhostname)"
	;;
*) case "$mydomain" in
	'')
		{
			test "X$hostcat" = "Xypcat hosts" &&
			ypmatch "$myhostname" hosts 2>/dev/null |\
				$sed -e 's/[	 ]*#.*//; s/$/ /' > hosts && \
			$test -s hosts
		} || {
		     	$hostcat | $sed -n -e "s/[	 ]*#.*//; s/\$/ /
					/[	 ]$myhostname[	. ]/p" > hosts
		}
		tmp_re="[	. ]"
		$test x`$awk "/[0-9].*[	 ]$myhostname$tmp_re/ { sum++ }
			     END { print sum }" hosts` = x1 || tmp_re="[	 ]"
		dflt=.`$awk "/[0-9].*[	 ]$myhostname$tmp_re/ {for(i=2; i<=NF;i++) print \\\$i}" \
			hosts | $sort | $uniq | \
			$sed -n -e "s/$myhostname\.\([-a-zA-Z0-9_.]\)/\1/p"`
		case `$echo X$dflt` in
		X*\ *)	echo "(Several hosts in /etc/hosts matched hostname)"
			dflt=.
			;;
		X.) echo "(You do not have fully-qualified names in /etc/hosts)"
			;;
		esac
		case "$dflt" in
		.)
			tans=`./loc resolv.conf X /etc /usr/etc`
			if $test -f "$tans"; then
				echo "(Attempting domain name extraction from $tans)"
				dflt=.`$sed -n -e 's/	/ /g' \
				  -e 's/^search  *\([^ ]*\).*/\1/p' $tans \
				  | ./tr '[A-Z]' '[a-z]' 2>/dev/null`
				case "$dflt" in
				.) dflt=.`$sed -n -e 's/	/ /g' \
				     -e 's/^domain  *\([^ ]*\).*/\1/p' $tans \
				     | ./tr '[A-Z]' '[a-z]' 2>/dev/null`
  					;;
				esac
			fi
			;;
		esac
		case "$dflt" in
		.) echo "(No help from resolv.conf either -- attempting clever guess)"
			dflt=.`sh -c domainname 2>/dev/null`
			case "$dflt" in
			'') dflt='.';;
			.nis.*|.yp.*|.main.*) dflt=`echo $dflt | $sed -e 's/^\.[^.]*//'`;;
			esac
			;;
		esac
		case "$dflt" in
		.) echo "(Lost all hope -- silly guess then)"
			dflt='.uucp'
			;;
		esac
		$rm -f hosts
		;;
	*) dflt="$mydomain";;
	esac;;
esac
echo " "
rp="What is your domain name?"
. ./myread
tans="$ans"
case "$ans" in
'') ;;
.*) ;;
*) tans=".$tans";;
esac
mydomain="$tans"

: translate upper to lower if necessary
case "$mydomain" in
*[A-Z]*)
	echo "(Normalizing case in your domain name)"
	mydomain=`echo $mydomain | ./tr '[A-Z]' '[a-z]'`
	;;
esac

: a little sanity check here
case "$phostname" in
'') ;;
*)
	case `$phostname | ./tr '[A-Z]' '[a-z]'` in
	$myhostname$mydomain|$myhostname) ;;
	*)
		case "$phostname" in
		sed*)
			echo "(That doesn't agree with your whoami.h file, by the way.)"
			;;
		*)
			echo "(That doesn't agree with your $phostname command, by the way.)"
			;;
		esac
	;;
	esac
	;;
esac

$cat <<EOM

I need to get your e-mail address in Internet format if possible, i.e.
something like user@host.domain. Please answer accurately since I have
no easy means to double check it. The default value provided below
is most probably close to the reality but may not be valid from outside
your organization...

EOM
cont=x
while test "$cont"; do
	case "$cf_email" in
	'') dflt="$cf_by@$myhostname$mydomain";;
	*) dflt="$cf_email";;
	esac
	rp='What is your e-mail address?'
	. ./myread
	cf_email="$ans"
	case "$cf_email" in
	*@*.*) cont='' ;;
	*)
		rp='Address does not look like an Internet one.  Use it anyway?'
		case "$fastread" in
		yes) dflt=y ;;
		*) dflt=n ;;
		esac
		. ./myread
		case "$ans" in
		y*) cont='' ;;
		*) echo " " ;;
		esac
		;;
	esac
done

$cat <<EOM

If you or somebody else will be maintaining perl at your site, please
fill in the correct e-mail address here so that they may be contacted
if necessary. Currently, the "perlbug" program included with perl
will send mail to this address in addition to perlbug@perl.com. You may
enter "none" for no administrator.

EOM
case "$perladmin" in
'') dflt="$cf_email";;
*) dflt="$perladmin";;
esac
rp='Perl administrator e-mail address'
. ./myread
perladmin="$ans"

: figure out how to guarantee perl startup
case "$startperl" in
'')
	case "$sharpbang" in
	*!)
		$cat <<EOH

I can use the #! construct to start perl on your system. This will
make startup of perl scripts faster, but may cause problems if you
want to share those scripts and perl is not in a standard place
($binexp/perl) on all your platforms. The alternative is to force
a shell by starting the script with a single ':' character.

EOH
		dflt="$binexp/perl"
		rp='What shall I put after the #! to start up perl ("none" to not use #!)?'
		. ./myread
		case "$ans" in
		none)	startperl=": # use perl";;
		*)	startperl="#!$ans"
			if $test 30 -lt `echo "$ans" | wc -c`; then
				$cat >&4 <<EOM

WARNING:  Some systems limit the #! command to 32 characters.
If you experience difficulty running Perl scripts with #!, try
installing Perl in a directory with a shorter pathname.

EOM
			fi ;;
		esac
		;;
	*) startperl=": # use perl"
		;;
	esac
	;;
esac
echo "I'll use $startperl to start perl scripts."

: figure best path for perl in scripts
case "$perlpath" in
'')
	perlpath="$binexp/perl"
	case "$startperl" in
	*!*) ;;
	*)
		$cat <<EOH

I will use the "eval 'exec'" idiom to start Perl on your system.
I can use the full path of your Perl binary for this purpose, but
doing so may cause problems if you want to share those scripts and
Perl is not always in a standard place ($binexp/perl).

EOH
		dflt="$binexp/perl"
		rp="What path shall I use in \"eval 'exec'\"?"
		. ./myread
		perlpath="$ans"
		;;
	esac
	;;
esac
case "$startperl" in
*!*)	;;
*)	echo "I'll use $perlpath in \"eval 'exec'\"" ;;
esac

: determine where public executable scripts go
set scriptdir scriptdir
eval $prefixit
case "$scriptdir" in
'')
	dflt="$bin"
	: guess some guesses
	$test -d /usr/share/scripts && dflt=/usr/share/scripts
	$test -d /usr/share/bin     && dflt=/usr/share/bin
	$test -d /usr/local/script  && dflt=/usr/local/script
	$test -d /usr/local/scripts && dflt=/usr/local/scripts
	$test -d $prefixexp/script  && dflt=$prefixexp/script
	set dflt
	eval $prefixup
	;;
*)  dflt="$scriptdir"
	;;
esac
$cat <<EOM
 
Some installations have a separate directory just for executable scripts so
that they can mount it across multiple architectures but keep the scripts in
one spot.  You might, for example, have a subdirectory of /usr/share for this.
Or you might just lump your scripts in with all your other executables.
 
EOM
fn=d~
rp='Where do you keep publicly executable scripts?'
. ./getfile
if $test "X$ansexp" != "X$scriptdirexp"; then
	installscript=''
fi
scriptdir="$ans"
scriptdirexp="$ansexp"
: Change installation prefix, if necessary.
if $test X"$prefix" != X"$installprefix"; then
	installscript=`echo $scriptdirexp | sed 's#^$prefix#$installprefix#'`
else
	installscript="$scriptdirexp"
fi

$cat <<EOM

After $package is installed, you may wish to install various
add-on modules and utilities.  Typically, these add-ons will
be installed under $prefix with the rest
of this package.  However, you may wish to install such add-ons
elsewhere under a different prefix.

If you do not wish to put everything under a single prefix, that's
ok.  You will be prompted for the individual locations; this siteprefix
is only used to suggest the defaults.

The default should be fine for most people.

EOM
fn=d~+
rp='Installation prefix to use for add-on modules and utilities?'
: XXX Here might be another good place for an installstyle setting.
case "$siteprefix" in
'') dflt=$prefix ;;
*)  dflt=$siteprefix ;;
esac
. ./getfile
oldsiteprefix=''
case "$siteprefix" in
'') ;;
*)
	case "$ans" in
	"$prefix") ;;
	*) oldsiteprefix="$prefix";;
	esac
	;;
esac
siteprefix="$ans"
siteprefixexp="$ansexp"

: determine where site specific libraries go.
: Usual default is /usr/local/lib/perl5/site_perl
: The default "style" setting is made in installstyle.U
: XXX No longer works with Prefixit stuff.
prog=`echo $package | $sed 's/-*[0-9.]*$//'`
case "$installstyle" in
*lib/perl5*) dflt=$siteprefix/lib/site_$prog ;;
*)	 dflt=$siteprefix/lib/site_$prog ;;
esac
$cat <<EOM

The installation process will create a directory for
site-specific extensions and modules.  Most users find it convenient
to place all site-specific files in this directory rather than in the
main distribution directory.

EOM
fn=d~+
rp='Pathname for the site-specific library files?'
. ./getfile
sitelib="$ans"
sitelibexp="$ansexp"
: Change installation prefix, if necessary.
if $test X"$prefix" != X"$installprefix"; then
	installsitelib=`echo $sitelibexp | sed 's#^$prefix#$installprefix#'`
else
	installsitelib="$sitelibexp"
fi

: determine where site specific architecture-dependent libraries go.
: sitelib  default is /usr/local/lib/perl5/site_perl/
: sitearch default is /usr/local/lib/perl5/site_perl/$apiversion/$archname
: sitelib may have an optional trailing /share.
tdflt=`echo $sitelib | $sed 's,/share$,,'`
tdflt="$tdflt/$apiversion/$archname"
set sitearch sitearch none
eval $prefixit
case "$sitearch" in
'')	dflt="$tdflt" ;;
*)	dflt="$sitearch" ;;
esac
$cat <<EOM

The installation process will also create a directory for
architecture-dependent site-specific extensions and modules.

EOM
fn=nd~+
rp='Pathname for the site-specific architecture-dependent library files?'
. ./getfile
sitearch="$ans"
sitearchexp="$ansexp"
: Change installation prefix, if necessary.
if $test X"$prefix" != X"$installprefix"; then
	installsitearch=`echo $sitearchexp | sed 's#^$prefix#$installprefix#'`
else
	installsitearch="$sitearchexp"
fi

cat <<EOM

Previous version of $package used the standard IO mechanisms as defined
in <stdio.h>.  Versions 5.003_02 and later of perl allow alternate IO
mechanisms via a "PerlIO" abstraction, but the stdio mechanism is still
the default.  This abstraction layer can use AT&T's sfio (if you already
have sfio installed) or regular stdio.  Using PerlIO with sfio may cause
problems with some extension modules.  Using PerlIO with stdio is safe,
but it is slower than plain stdio and therefore is not the default.

If this doesn't make any sense to you, just accept the default 'n'.
EOM
case "$useperlio" in
$define|true|[yY]*)	dflt='y';;
*) dflt='n';;
esac
rp='Use the experimental PerlIO abstraction layer?'
. ./myread
case "$ans" in
y|Y) 
	val="$define"
	;;     
*)      
	echo "Ok, doing things the stdio way"
	val="$undef"
	;;
esac
set useperlio
eval $setvar 

: Check how to convert floats to strings.
if test "X$d_Gconvert" = X; then
	echo " "
	echo "Checking for an efficient way to convert floats to strings."
	$cat >try.c <<'EOP'
#ifdef TRY_gconvert
#define Gconvert(x,n,t,b) gconvert((x),(n),(t),(b))
char *myname = "gconvert";
#endif
#ifdef TRY_gcvt
#define Gconvert(x,n,t,b) gcvt((x),(n),(b))
char *myname = "gcvt";
#endif
#ifdef TRY_sprintf
#define Gconvert(x,n,t,b) sprintf((b),"%.*g",(n),(x))
char *myname = "sprintf";
#endif

#include <stdio.h>

int
checkit(expect, got)
char *expect;
char *got;
{
    if (strcmp(expect, got)) {
		printf("%s oddity:  Expected %s, got %s\n",
			myname, expect, got);
		exit(1);
	}
}

int main()
{ 
	char buf[64]; 
	buf[63] = '\0';

	/* This must be 1st test on (which?) platform */
	/* Alan Burlison <AlanBurlsin@unn.unisys.com> */
	Gconvert(0.1, 8, 0, buf);
	checkit("0.1", buf);

	Gconvert(1.0, 8, 0, buf); 
	checkit("1", buf);

	Gconvert(0.0, 8, 0, buf); 
	checkit("0", buf);

	Gconvert(-1.0, 8, 0, buf); 
	checkit("-1", buf);

	/* Some Linux gcvt's give 1.e+5 here. */
	Gconvert(100000.0, 8, 0, buf); 
	checkit("100000", buf);
	
	/* Some Linux gcvt's give -1.e+5 here. */
	Gconvert(-100000.0, 8, 0, buf); 
	checkit("-100000", buf);

	exit(0);
}
EOP
	case "$d_Gconvert" in
	gconvert*) xxx_list='gconvert gcvt sprintf' ;;
	gcvt*) xxx_list='gcvt gconvert sprintf' ;;
	sprintf*) xxx_list='sprintf gconvert gcvt' ;;
	*) xxx_list='gconvert gcvt sprintf' ;;
	esac

	for xxx_convert in $xxx_list; do
		echo "Trying $xxx_convert"
		$rm -f try try$_o
		set try -DTRY_$xxx_convert
		if eval $compile; then
			echo "$xxx_convert" found. >&4
			if ./try; then
				echo "I'll use $xxx_convert to convert floats into a string." >&4
				break;
			else
				echo "...But $xxx_convert didn't work as I expected."
			fi
		else
			echo "$xxx_convert NOT found." >&4
		fi
	done
		
	case "$xxx_convert" in
	gconvert) d_Gconvert='gconvert((x),(n),(t),(b))' ;;
	gcvt) d_Gconvert='gcvt((x),(n),(b))' ;;
	*) d_Gconvert='sprintf((b),"%.*g",(n),(x))' ;;
	esac
fi

: see if inttypes.h is available
: we want a real compile instead of Inhdr because some systems
: have an inttypes.h which includes non-existent headers
echo " "
$cat >try.c <<EOCP
#include <inttypes.h>
int main() {
	static int32_t foo32 = 0x12345678;
}
EOCP
set try
if eval $compile; then
	echo "<inttypes.h> found." >&4
	val="$define"
else
	echo "<inttypes.h> NOT found." >&4
	val="$undef"
fi
$rm -f try.c try
set i_inttypes
eval $setvar

: check for int64_t
case "$use64bits" in
"$define" )
	echo " "
	echo $n "Checking to see if your system supports int64_t...$c" >&4
	$cat >try.c <<EOCP
#include <sys/types.h>
#$i_inttypes I_INTTYPES
#ifdef I_INTTYPES
#include <inttypes.h>
#endif
int64_t foo() { int64_t x; x = 7; return x; }
EOCP
	if $cc $optimize $ccflags -c try.c >/dev/null 2>&1; then
		val="$define"
		echo " Yup, it does." >&4
	else
		val="$undef"
		echo " Nope, it doesn't." >&4
	fi
	$rm -f try.*
	;;
*)	val="$undef"
	;;
esac
set d_int64t
eval $setvar


: check for lengths of integral types
echo " "
case "$intsize" in
'')
	echo "Checking to see how big your integers are..." >&4
	$cat >intsize.c <<'EOCP'
#include <stdio.h>
int main()
{
	printf("intsize=%d;\n", sizeof(int));
	printf("longsize=%d;\n", sizeof(long));
	printf("shortsize=%d;\n", sizeof(short));
	exit(0);
}
EOCP
	set intsize
	if eval $compile_ok && ./intsize > /dev/null; then
		eval `./intsize`
		echo "Your integers are $intsize bytes long."
		echo "Your long integers are $longsize bytes long."
		echo "Your short integers are $shortsize bytes long."
	else
		$cat >&4 <<EOM
!
Help! I can't compile and run the intsize test program: please enlighten me!
(This is probably a misconfiguration in your system or libraries, and
you really ought to fix it.  Still, I'll try anyway.)
!
EOM
		dflt=4
		rp="What is the size of an integer (in bytes)?"
		. ./myread
		intsize="$ans"
		dflt=$intsize
		rp="What is the size of a long integer (in bytes)?"
		. ./myread
		longsize="$ans"
		dflt=2
		rp="What is the size of a short integer (in bytes)?"
		. ./myread
		shortsize="$ans"
	fi
	;;
esac
$rm -f intsize intsize.*

: check for long long
echo " "
echo $n "Checking to see if your system supports long long...$c" >&4
echo 'long long foo() { long long x; x = 7; return x; }' > try.c
if $cc $optimize $ccflags -c try.c >/dev/null 2>&1; then
	val="$define"
	echo " Yup, it does." >&4
else
	val="$undef"
	echo " Nope, it doesn't." >&4
fi
$rm try.*
set d_longlong
eval $setvar

: check for length of long long
case "${d_longlong}${longlongsize}" in
$define)
	echo " "
	$echo $n "Checking to see how big your long longs are...$c" >&4
	$cat >try.c <<'EOCP'
#include <stdio.h>
int main()
{
	printf("%d\n", sizeof(long long));
}
EOCP
	set try
	if eval $compile_ok; then
		longlongsize=`./try`
		$echo " $longlongsize bytes." >&4
	else
		dflt='8'
		echo " "
		echo "(I can't seem to compile the test program.  Guessing...)"
		rp="What is the size of a long long (in bytes)?"
		. ./myread
		longlongsize="$ans"
	fi
	if $test "X$longsize" = "X$longlongsize"; then
		echo "(That isn't any different from an ordinary long.)"
	fi	
	;;
esac
$rm -f try.c try

echo " "

case "$d_longlong" in
$define)

echo "Checking how to print 64-bit integers..." >&4

if $test X"$sPRId64" = X -a X"$intsize" = X8; then
        quad=int
	$cat >try.c <<'EOCP'
#include <sys/types.h>
#include <stdio.h>
int main() {
  int q = 12345678901;
  printf("%ld\n", q);
}
EOCP
	set try
	if eval $compile; then
		yyy=`./try$exe_ext`
		case "$yyy" in
		12345678901)
			sPRId64='"d"'; sPRIi64='"i"'; sPRIu64='"u"';
                	sPRIo64='"o"'; sPRIx64='"x"'; sPRIX64='"X"';
			echo "We will use %d."
			;;
		esac
	fi
fi

if $test X"$sPRId64" = X -a X"$longsize" = X8; then
        quad=long
	$cat >try.c <<'EOCP'
#include <sys/types.h>
#include <stdio.h>
int main() {
  long q = 12345678901;
  printf("%ld\n", q);
}
EOCP
	set try
	if eval $compile; then
		yyy=`./try$exe_ext`
		case "$yyy" in
		12345678901)
			sPRId64='"ld"'; sPRIi64='"li"'; sPRIu64='"lu"';
                	sPRIo64='"lo"'; sPRIx64='"lx"'; sPRIX64='"lX"';
			echo "We will use %ld."
			;;
		esac
	fi
fi

if $test X"$sPRId64" = X -a X"$i_inttypes.h" = X"$define" -a X"$d_int64t" = X"$define"; then
        quad=int64_t
	$cat >try.c <<'EOCP'
#include <sys/types.h>
#include <inttypes.h>
#include <stdio.h>
int main() {
  int64_t q = 12345678901;
  printf("%" PRId64 "\n", q);
}
EOCP
	set try
	if eval $compile; then
		yyy=`./try$exe_ext`
		case "$yyy" in
		12345678901)
			sPRId64=PRId64; sPRIi64=PRIi64; sPRIu64=PRIu64;
                	sPRIo64=PRIo64; sPRIx64=PRIx64; sPRIX64=PRIX64;
			echo "We will use the C9X style."
			;;
		esac
	fi
fi

if $test X"$sPRId64" = X -a X"$d_longlong" = X"$define" -a X"$longlongsize" = X8; then
        quad="long long"
	$cat >try.c <<'EOCP'
#include <sys/types.h>
#include <stdio.h>
int main() {
  long long q = 12345678901;
  printf("%lld\n", q);
}
EOCP
	set try
	if eval $compile; then
		yyy=`./try$exe_ext`
		case "$yyy" in
		12345678901)
			sPRId64='"lld"'; sPRIi64='"lli"'; sPRIu64='"llu"';
                	sPRIo64='"llo"'; sPRIx64='"llx"'; sPRIX64='"llX"';
			echo "We will use the %lld style."
			;;
		esac
	fi
fi

if $test X"$sPRId64" = X -a X"$quad" != X; then
	$cat >try.c <<EOCP
#include <sys/types.h>
#include <stdio.h>
int main() {
  $quad q = 12345678901;
  printf("%Ld\n", q);
}
EOCP
	set try
	if eval $compile; then
		yyy=`./try$exe_ext`
		case "$yyy" in
		12345678901)
			sPRId64='"Ld"'; sPRIi64='"Li"'; sPRIu64='"Lu"';
                	sPRIo64='"Lo"'; sPRIx64='"Lx"'; sPRIX64='"LX"';
			echo "We will use %lld."
			;;
		esac
	fi
fi

if $test X"$sPRId64" = X -a X"$quad" != X; then
	$cat >try.c <<EOCP
#include <sys/types.h>
#include <stdio.h>
int main() {
  $quad q = 12345678901;
  printf("%qd\n", q);
}
EOCP
	set try
	if eval $compile; then
		yyy=`./try$exe_ext`
		case "$yyy" in
		12345678901)
			sPRId64='"qd"'; sPRIi64='"qi"'; sPRIu64='"qu"';
                	sPRIo64='"qo"'; sPRIx64='"qx"'; sPRIX64='"qX"';
			echo "We will use %qd."
			;;
		esac
	fi
fi

if $test X"$sPRId64" = X; then
	echo "Cannot figure out how to print 64-bit integers." >&4
fi

;;
esac # case "$d_longlong"

case "$sPRId64" in
'')	d_PRId64="$undef"; d_PRIi64="$undef"; d_PRIu64="$undef"; 
	d_PRIo64="$undef"; d_PRIx64="$undef"; d_PRIX64="$undef"; 
	;;
*)	d_PRId64="$define"; d_PRIi64="$define"; d_PRIu64="$define"; 
	d_PRIo64="$define"; d_PRIx64="$define"; d_PRIX64="$define"; 
	;;
esac

$rm -f try try.*

: check for length of double
echo " "
case "$doublesize" in
'')
	$echo $n "Checking to see how big your double precision numbers are...$c" >&4
	$cat >try.c <<'EOCP'
#include <stdio.h>
int main()
{
	printf("%d\n", sizeof(double));
}
EOCP
	set try
	if eval $compile_ok; then
		doublesize=`./try`
		$echo " $doublesize bytes." >&4
	else
		dflt='8'
		echo "(I can't seem to compile the test program.  Guessing...)"
		rp="What is the size of a double precision number (in bytes)?"
		. ./myread
		doublesize="$ans"
	fi
	;;
esac
$rm -f try.c try

: check for long doubles
echo " "
echo $n "Checking to see if your system supports long doubles...$c" >&4
echo 'long double foo() { long double x; x = 7.0; return x; }' > try.c
if $cc $optimize $ccflags -c try.c >/dev/null 2>&1; then
	val="$define"
	echo " Yup, it does." >&4
else
	val="$undef"
	echo " Nope, it doesn't." >&4
fi
$rm try.*
set d_longdbl
eval $setvar

: check for length of long double
case "${d_longdbl}${longdblsize}" in
$define)
	echo " "
	$echo $n "Checking to see how big your long doubles are...$c" >&4
	$cat >try.c <<'EOCP'
#include <stdio.h>
int main()
{
	printf("%d\n", sizeof(long double));
}
EOCP
	set try
	if eval $compile; then
		longdblsize=`./try`
		$echo " $longdblsize bytes." >&4
	else
		dflt='8'
		echo " "
		echo "(I can't seem to compile the test program.  Guessing...)" >&4
		rp="What is the size of a long double (in bytes)?"
		. ./myread
		longdblsize="$ans"
	fi
	if $test "X$doublesize" = "X$longdblsize"; then
		echo "(That isn't any different from an ordinary double.)"
	fi	
	;;
esac
$rm -f try.c try

echo " "

case "$d_longdbl" in
$define)

echo "Checking how to print long doubles..." >&4

if $test X"$sPRIfldbl" = X -a X"$doublesize" = X"$longdblsize"; then
	$cat >try.c <<'EOCP'
#include <sys/types.h>
#include <stdio.h>
int main() {
  double d = 123.456;
  printf("%.3f\n", d);
}
EOCP
	set try
	if eval $compile; then
		yyy=`./try$exe_ext`
		case "$yyy" in
		123.456)
			sPRIfldbl='"f"'; sPRIgldbl='"g"'; sPRIeldbl='"e"';
                	sPRIFldbl='"F"'; sPRIGldbl='"G"'; sPRIEldbl='"E"';
			echo "We will use %f."
			;;
		esac
	fi
fi

if $test X"$sPRIfldbl" = X; then
	$cat >try.c <<'EOCP'
#include <sys/types.h>
#include <stdio.h>
int main() {
  long double d = 123.456;
  printf("%.3Lf\n", d);
}
EOCP
	set try
	if eval $compile; then
		yyy=`./try$exe_ext`
		case "$yyy" in
		123.456)
			sPRIfldbl='"Lf"'; sPRIgldbl='"Lg"'; sPRIeldbl='"Le"';
                	sPRIFldbl='"LF"'; sPRIGldbl='"LG"'; sPRIEldbl='"LE"';
			echo "We will use %Lf."
			;;
		esac
	fi
fi

if $test X"$sPRIfldbl" = X; then
	$cat >try.c <<'EOCP'
#include <sys/types.h>
#include <stdio.h>
int main() {
  long double d = 123.456;
  printf("%.3lf\n", d);
}
EOCP
	set try
	if eval $compile; then
		yyy=`./try$exe_ext`
		case "$yyy" in
		123.456)
			sPRIfldbl='"lf"'; sPRIgldbl='"lg"'; sPRIeldbl='"le"';
                	sPRIFldbl='"lF"'; sPRIGldbl='"lG"'; sPRIEldbl='"lE"';
			echo "We will use %lf."
			;;
		esac
	fi
fi

if $test X"$sPRIfldbl" = X; then
	$cat >try.c <<'EOCP'
#include <sys/types.h>
#include <stdio.h>
int main() {
  long double d = 123.456;
  printf("%.3llf\n", d);
}
EOCP
	set try
	if eval $compile; then
		yyy=`./try$exe_ext`
		case "$yyy" in
		123.456)
			sPRIfldbl='"llf"'; sPRIgldbl='"llg"'; sPRIeldbl='"lle"';
                	sPRIFldbl='"llF"'; sPRIGldbl='"llG"'; sPRIEldbl='"llE"';
			echo "We will use %llf."
			;;
		esac
	fi
fi

if $test X"$sPRIfldbl" = X; then
	echo "Cannot figure out how to print long doubles." >&4
fi

;;
esac # case "$d_longdbl"

case "$sPRIfldbl" in
'')	d_PRIfldbl="$undef"; d_PRIgldbl="$undef"; d_PRIeldbl="$undef"; 
	d_PRIFldbl="$undef"; d_PRIGldbl="$undef"; d_PRIEldbl="$undef"; 
	;;
*)	d_PRIfldbl="$define"; d_PRIgldbl="$define"; d_PRIeldbl="$define"; 
	d_PRIFldbl="$define"; d_PRIGldbl="$define"; d_PRIEldbl="$define"; 
	;;
esac

$rm -f try try.*

: Initialize h_fcntl
h_fcntl=false

: Initialize h_sysfile
h_sysfile=false

: access call always available on UNIX
set access d_access
eval $inlibc

: locate the flags for 'access()'
case "$d_access" in
"$define")
	echo " "
	$cat >access.c <<'EOCP'
#include <sys/types.h>
#ifdef I_FCNTL
#include <fcntl.h>
#endif
#ifdef I_SYS_FILE
#include <sys/file.h>
#endif
#ifdef I_UNISTD
#include <unistd.h>
#endif
int main() {
	exit(R_OK);
}
EOCP
	: check sys/file.h first, no particular reason here
	if $test `./findhdr sys/file.h` && \
		$cc $cppflags -DI_SYS_FILE -o access access.c >/dev/null 2>&1 ; then
		h_sysfile=true;
		echo "<sys/file.h> defines the *_OK access constants." >&4
	elif $test `./findhdr fcntl.h` && \
		$cc $cppflags -DI_FCNTL -o access access.c >/dev/null 2>&1 ; then
		h_fcntl=true;
		echo "<fcntl.h> defines the *_OK access constants." >&4
	elif $test `./findhdr unistd.h` && \
		$cc $cppflags -DI_UNISTD -o access access.c >/dev/null 2>&1 ; then
		echo "<unistd.h> defines the *_OK access constants." >&4
	else
		echo "I can't find the four *_OK access constants--I'll use mine." >&4
	fi
	;;
esac
$rm -f access*

: see if accessx exists
set accessx d_accessx
eval $inlibc

: see if alarm exists
set alarm d_alarm
eval $inlibc

: see if atolf exists
set atolf d_atolf
eval $inlibc

: see if atoll exists
set atoll d_atoll
eval $inlibc

: Look for GNU-cc style attribute checking
echo " "
echo "Checking whether your compiler can handle __attribute__ ..." >&4
$cat >attrib.c <<'EOCP'
#include <stdio.h>
void croak (char* pat,...) __attribute__((format(printf,1,2),noreturn));
EOCP
if $cc $ccflags -c attrib.c >attrib.out 2>&1 ; then
	if $contains 'warning' attrib.out >/dev/null 2>&1; then
		echo "Your C compiler doesn't fully support __attribute__."
		val="$undef"
	else
		echo "Your C compiler supports __attribute__."
		val="$define"
	fi
else
	echo "Your C compiler doesn't seem to understand __attribute__ at all."
	val="$undef"
fi
set d_attribut
eval $setvar
$rm -f attrib*

: see if bcmp exists
set bcmp d_bcmp
eval $inlibc

: see if bcopy exists
set bcopy d_bcopy
eval $inlibc

: see if this is a unistd.h system
set unistd.h i_unistd
eval $inhdr

: see if getpgrp exists
set getpgrp d_getpgrp
eval $inlibc

case "$d_getpgrp" in
"$define")
	echo " "
	echo "Checking to see which flavor of getpgrp is in use..."
	$cat >set.c <<EOP
#$i_unistd I_UNISTD
#include <sys/types.h>
#ifdef I_UNISTD
#  include <unistd.h>
#endif
int main()
{
	if (getuid() == 0) {
		printf("(I see you are running Configure as super-user...)\n");
		setuid(1);
	}
#ifdef TRY_BSD_PGRP
	if (getpgrp(1) == 0)
		exit(0);
#else
	if (getpgrp() > 0)
		exit(0);
#endif
	exit(1);
}
EOP
	if $cc -DTRY_BSD_PGRP $ccflags $ldflags -o set set.c $libs >/dev/null 2>&1 && ./set; then
		echo "You have to use getpgrp(pid) instead of getpgrp()." >&4
		val="$define"
	elif $cc $ccflags $ldflags -o set set.c $libs >/dev/null 2>&1 && ./set; then
		echo "You have to use getpgrp() instead of getpgrp(pid)." >&4
		val="$undef"
	else
		echo "I can't seem to compile and run the test program."
		if ./usg; then
			xxx="a USG one, i.e. you use getpgrp()."
		else
			# SVR4 systems can appear rather BSD-ish.
			case "$i_unistd" in
			$undef)
				xxx="a BSD one, i.e. you use getpgrp(pid)."
				val="$define"
				;;
			$define)
				xxx="probably a USG one, i.e. you use getpgrp()."
				val="$undef"
				;;
			esac
		fi
		echo "Assuming your getpgrp is $xxx" >&4
	fi
	;;
*) val="$undef";;
esac
set d_bsdgetpgrp
eval $setvar
$rm -f set set.c

: see if setpgrp exists
set setpgrp d_setpgrp
eval $inlibc

case "$d_setpgrp" in
"$define")
	echo " "
	echo "Checking to see which flavor of setpgrp is in use..."
	$cat >set.c <<EOP
#$i_unistd I_UNISTD
#include <sys/types.h>
#ifdef I_UNISTD
#  include <unistd.h>
#endif
int main()
{
	if (getuid() == 0) {
		printf("(I see you are running Configure as super-user...)\n");
		setuid(1);
	}
#ifdef TRY_BSD_PGRP
	if (-1 == setpgrp(1, 1))
		exit(0);
#else
	if (setpgrp() != -1)
		exit(0);
#endif
	exit(1);
}
EOP
	if $cc -DTRY_BSD_PGRP $ccflags $ldflags -o set set.c $libs >/dev/null 2>&1 && ./set; then
		echo 'You have to use setpgrp(pid,pgrp) instead of setpgrp().' >&4
		val="$define"
	elif $cc $ccflags $ldflags -o set set.c $libs >/dev/null 2>&1 && ./set; then
		echo 'You have to use setpgrp() instead of setpgrp(pid,pgrp).' >&4
		val="$undef"
	else
		echo "(I can't seem to compile and run the test program.)"
		if ./usg; then
			xxx="a USG one, i.e. you use setpgrp()."
		else
			# SVR4 systems can appear rather BSD-ish.
			case "$i_unistd" in
			$undef)
				xxx="a BSD one, i.e. you use setpgrp(pid,pgrp)."
				val="$define"
				;;
			$define)
				xxx="probably a USG one, i.e. you use setpgrp()."
				val="$undef"
				;;
			esac
		fi
		echo "Assuming your setpgrp is $xxx" >&4
	fi
	;;
*) val="$undef";;
esac
set d_bsdsetpgrp
eval $setvar
$rm -f set set.c
: see if bzero exists
set bzero d_bzero
eval $inlibc

: see if signal is declared as pointer to function returning int or void
echo " "
xxx=`./findhdr signal.h`
$test "$xxx" && $cppstdin $cppminus $cppflags < $xxx >$$.tmp 2>/dev/null
if $contains 'int.*\*[ 	]*signal' $$.tmp >/dev/null 2>&1 ; then
	echo "You have int (*signal())() instead of void." >&4
	val="$undef"
elif $contains 'void.*\*[ 	]*signal' $$.tmp >/dev/null 2>&1 ; then
	echo "You have void (*signal())()." >&4
	val="$define"
elif $contains 'extern[ 	]*[(\*]*signal' $$.tmp >/dev/null 2>&1 ; then
	echo "You have int (*signal())() instead of void." >&4
	val="$undef"
elif $contains 'void.*\*.*sig' $$.tmp >/dev/null 2>&1 ; then
	echo "You have void (*signal())()." >&4
	val="$define"
else
	case "$d_voidsig" in
	'')
	echo "I can't determine whether signal handler returns void or int..." >&4
		dflt=void
		rp="What type does your signal handler return?"
		. ./myread
		case "$ans" in
		v*) val="$define";;
		*) val="$undef";;
		esac;;
	"$define")
		echo "As you already told me, signal handler returns void." >&4
		val="$define"
		;;
	*)	echo "As you already told me, signal handler returns int." >&4
		val="$undef"
		;;
	esac
fi
set d_voidsig
eval $setvar
case "$d_voidsig" in
"$define") signal_t="void";;
*) signal_t="int";;
esac
$rm -f $$.tmp

: check for ability to cast large floats to 32-bit ints.
echo " "
echo 'Checking whether your C compiler can cast large floats to int32.' >&4
if $test "$intsize" -ge 4; then
	xxx=int
else
	xxx=long
fi
$cat >try.c <<EOCP
#include <stdio.h>
#include <sys/types.h>
#include <signal.h>
$signal_t blech(s) int s; { exit(3); }
int main()
{
	$xxx i32;
	double f, g;
	int result = 0;
	char str[16];
	signal(SIGFPE, blech);

	/* Don't let compiler optimize the test away.  Store the number 
	   in a writable string for gcc to pass to sscanf under HP/UX.
	*/
	sprintf(str, "2147483647");
	sscanf(str, "%lf", &f); /* f = (double) 0x7fffffff; */
	g = 10 * f;
	i32  = ($xxx) g;

	/* x86 processors will probably give 0x8000 0000, which is a
       sign change.  We don't want that.  We want to mimic SPARC
	   behavior here, which is to preserve the sign and give
	   back 0x7fff ffff.
	*/
	if (i32 != ($xxx) f)
		result |= 1;
	exit(result);
}
EOCP
set try
if eval $compile_ok; then
	./try
	yyy=$?
else
	echo "(I can't seem to compile the test program--assuming it can't)"
	yyy=1
fi
case "$yyy" in
0)	val="$define"
	echo "Yup, it can."
	;;
*)	val="$undef"
	echo "Nope, it can't."
	;;
esac
set d_casti32
eval $setvar
$rm -f try try.*

: check for ability to cast negative floats to unsigned
echo " "
echo 'Checking whether your C compiler can cast negative float to unsigned.' >&4
$cat >try.c <<EOCP
#include <stdio.h>
#include <sys/types.h>
#include <signal.h>
$signal_t blech(s) int s; { exit(7); }
$signal_t blech_in_list(s) int s; { exit(4); }
unsigned long dummy_long(p) unsigned long p; { return p; }
unsigned int dummy_int(p) unsigned int p; { return p; }
unsigned short dummy_short(p) unsigned short p; { return p; }
int main()
{
	double f;
	unsigned long along;
	unsigned int aint;
	unsigned short ashort;
	int result = 0;
	char str[16];
	
	/* Frustrate gcc-2.7.2's optimizer which failed this test with
	   a direct f = -123. assignment.  gcc-2.8.0 reportedly
	   optimized the whole file away
	*/
	/* Store the number in a writable string for gcc to pass to 
	   sscanf under HP/UX.
	*/
	sprintf(str, "-123");
	sscanf(str, "%lf", &f);  /* f = -123.; */

	signal(SIGFPE, blech);
	along = (unsigned long)f;
	aint = (unsigned int)f;
	ashort = (unsigned short)f;
	if (along != (unsigned long)-123)
		result |= 1;
	if (aint != (unsigned int)-123)
		result |= 1;
	if (ashort != (unsigned short)-123)
		result |= 1;
	sprintf(str, "1073741824.");
	sscanf(str, "%lf", &f); /* f = (double)0x40000000; */
	f = f + f;
	along = 0;
	along = (unsigned long)f;
	if (along != 0x80000000)
		result |= 2;
	f -= 1.;
	along = 0;
	along = (unsigned long)f;
	if (along != 0x7fffffff)
		result |= 1;
	f += 2.;
	along = 0;
	along = (unsigned long)f;
	if (along != 0x80000001)
		result |= 2;
	if (result)
		exit(result);
	signal(SIGFPE, blech_in_list);
	sprintf(str, "123.");
	sscanf(str, "%lf", &f);  /* f = 123.; */
	along = dummy_long((unsigned long)f);
	aint = dummy_int((unsigned int)f);
	ashort = dummy_short((unsigned short)f);
	if (along != (unsigned long)123)
		result |= 4;
	if (aint != (unsigned int)123)
		result |= 4;
	if (ashort != (unsigned short)123)
		result |= 4;
	exit(result);

}
EOCP
set try
if eval $compile_ok; then
	./try
	castflags=$?
else
	echo "(I can't seem to compile the test program--assuming it can't)"
	castflags=7
fi
case "$castflags" in
0)	val="$define"
	echo "Yup, it can."
	;;
*)	val="$undef"
	echo "Nope, it can't."
	;;
esac
set d_castneg
eval $setvar
$rm -f try.*

: see if vprintf exists
echo " "
if set vprintf val -f d_vprintf; eval $csym; $val; then
	echo 'vprintf() found.' >&4
	val="$define"
	$cat >vprintf.c <<'EOF'
#include <varargs.h>

int main() { xxx("foo"); }

xxx(va_alist)
va_dcl
{
	va_list args;
	char buf[10];

	va_start(args);
	exit((unsigned long)vsprintf(buf,"%s",args) > 10L);
}
EOF
	set vprintf
	if eval $compile && ./vprintf; then
		echo "Your vsprintf() returns (int)." >&4
		val2="$undef"
	else
		echo "Your vsprintf() returns (char*)." >&4
		val2="$define"
	fi
else
	echo 'vprintf() NOT found.' >&4
		val="$undef"
		val2="$undef"
fi
set d_vprintf
eval $setvar
val=$val2
set d_charvspr
eval $setvar

: see if chown exists
set chown d_chown
eval $inlibc

: see if chroot exists
set chroot d_chroot
eval $inlibc

: see if chsize exists
set chsize d_chsize
eval $inlibc

hasfield='varname=$1; struct=$2; field=$3; shift; shift; shift;
while $test $# -ge 2; do
	case "$1" in
	$define) echo "#include <$2>";;
	esac ;
    shift 2;
done > try.c;
echo "int main () { struct $struct foo; foo.$field = 0; }" >> try.c;
if $cc $optimize $ccflags -c try.c >/dev/null 2>&1; then
	val="$define";
else
	val="$undef";
fi;
set $varname;
eval $setvar;
$rm -f try.c try.o'

: see if this is a sys/uio.h system
set sys/uio.h i_sysuio
eval $inhdr

echo "Checking to see if your system supports struct iovec..." >&4
set d_iovec_s iovec iov_base $i_sysuio sys/uio.h
eval $hasfield
case "$d_iovec_s" in
"$define")      echo "Yup, it does." >&4
                ;;
*)              echo "Nope, it doesn't." >&4
                ;;
esac

socketlib=''
sockethdr=''
: see whether socket exists
echo " "
$echo $n "Hmm... $c" >&4
if set socket val -f d_socket; eval $csym; $val; then
	echo "Looks like you have Berkeley networking support." >&4
	d_socket="$define"
	if set setsockopt val -f; eval $csym; $val; then
		d_oldsock="$undef"
	else
		echo "...but it uses the old BSD 4.1c interface, rather than 4.2." >&4
		d_oldsock="$define"
	fi
else
	if $contains socklib libc.list >/dev/null 2>&1; then
		echo "Looks like you have Berkeley networking support." >&4
		d_socket="$define"
		: we will have to assume that it supports the 4.2 BSD interface
		d_oldsock="$undef"
	else
		echo "You don't have Berkeley networking in libc$_a..." >&4
		if test "X$d_socket" = "X$define"; then
		   echo "...but you seem to believe that you have sockets." >&4
		else
			for net in net socket
			do
				if test -f /usr/lib/lib$net$_a; then
					( ($nm $nm_opt /usr/lib/lib$net$_a | eval $nm_extract) ||  \
					$ar t /usr/lib/lib$net$_a) 2>/dev/null >> libc.list
					if $contains socket libc.list >/dev/null 2>&1; then
						d_socket="$define"
						socketlib="-l$net"
						case "$net" in
						net)
							echo "...but the Wollongong group seems to have hacked it in." >&4
							sockethdr="-I/usr/netinclude"
							;;
						esac
						echo "Found Berkeley sockets interface in lib$net." >& 4 
						if $contains setsockopt libc.list >/dev/null 2>&1; then
							d_oldsock="$undef"
						else
							echo "...using the old BSD 4.1c interface, rather than 4.2." >&4
							d_oldsock="$define"
						fi
						break
					fi
				fi
			done
			if test "X$d_socket" != "X$define"; then
			   echo "or anywhere else I see." >&4
			   d_socket="$undef"
			   d_oldsock="$undef"
			fi
		fi
	fi
fi

: see if socketpair exists
set socketpair d_sockpair
eval $inlibc


echo " "
echo "Checking the availability of certain socket constants..." >& 4
for ENUM in MSG_CTRUNC MSG_DONTROUTE MSG_OOB MSG_PEEK MSG_PROXY SCM_RIGHTS; do
	enum=`$echo $ENUM|./tr '[A-Z]' '[a-z]'`
	$cat >try.c <<EOF
#include <sys/types.h>
#include <sys/socket.h>
int main() {
    int i = $ENUM;
}
EOF
	val="$undef"
	set try; if eval $compile; then
		val="$define"
	fi
	set d_${enum}; eval $setvar
	$rm -f try.c try
done

set sendmsg d_sendmsg
eval $inlibc

set recvmsg d_recvmsg
eval $inlibc

echo " "
$echo $n "Checking to see if your system supports struct msghdr...$c" >&4
set d_msghdr_s msghdr msg_name define sys/types.h $d_socket sys/socket.h $i_sysuio sys/uio.h
eval $hasfield
case "$d_msghdr_s" in
"$define")      echo "Yup, it does." >&4
                ;;
*)              echo "Nope, it doesn't." >&4
                ;;
esac

$echo $n "Checking to see if your system supports struct cmsghdr...$c" >&4
set d_cmsghdr_s cmsghdr cmsg_len define sys/types.h $d_socket sys/socket.h $i_sysuio sys/uio.h
eval $hasfield
case "$d_cmsghdr_s" in
"$define")      echo "Yup, it does." >&4
                ;;
*)              echo "Nope, it doesn't." >&4
                ;;
esac

: check for const keyword
echo " "
echo 'Checking to see if your C compiler knows about "const"...' >&4
$cat >const.c <<'EOCP'
typedef struct spug { int drokk; } spug;
int main()
{
	const char *foo;
	const spug y;
}
EOCP
if $cc -c $ccflags const.c >/dev/null 2>&1 ; then
	val="$define"
	echo "Yup, it does."
else
	val="$undef"
	echo "Nope, it doesn't."
fi
set d_const
eval $setvar

: see if crypt exists
echo " "
if set crypt val -f d_crypt; eval $csym; $val; then
	echo 'crypt() found.' >&4
	val="$define"
	cryptlib=''
else
	cryptlib=`./loc Slibcrypt$_a "" $xlibpth`
	if $test -z "$cryptlib"; then
		cryptlib=`./loc Mlibcrypt$_a "" $xlibpth`
	else
		cryptlib=-lcrypt
	fi
	if $test -z "$cryptlib"; then
		cryptlib=`./loc Llibcrypt$_a "" $xlibpth`
	else
		cryptlib=-lcrypt
	fi
	if $test -z "$cryptlib"; then
		cryptlib=`./loc libcrypt$_a "" $libpth`
	else
		cryptlib=-lcrypt
	fi
	if $test -z "$cryptlib"; then
		echo 'crypt() NOT found.' >&4
		val="$undef"
	else
		val="$define"
	fi
fi
set d_crypt
eval $setvar

: get csh whereabouts
case "$csh" in
'csh') val="$undef" ;;
*) val="$define" ;;
esac
set d_csh
eval $setvar
: Respect a hint or command line value for full_csh.
case "$full_csh" in
'') full_csh=$csh ;;
esac

: see if cuserid exists
set cuserid d_cuserid
eval $inlibc

: see if this is a limits.h system
set limits.h i_limits
eval $inhdr

: see if this is a float.h system
set float.h i_float
eval $inhdr

: See if number of significant digits in a double precision number is known
echo " "
$cat >dbl_dig.c <<EOM
#$i_limits I_LIMITS
#$i_float I_FLOAT
#ifdef I_LIMITS
#include <limits.h>
#endif
#ifdef I_FLOAT
#include <float.h>
#endif
#ifdef DBL_DIG
printf("Contains DBL_DIG");
#endif
EOM
$cppstdin $cppflags $cppminus < dbl_dig.c >dbl_dig.E 2>/dev/null
if $contains 'DBL_DIG' dbl_dig.E >/dev/null 2>&1; then
	echo "DBL_DIG found." >&4
	val="$define"
else
	echo "DBL_DIG NOT found." >&4
	val="$undef"
fi
$rm -f dbl_dig.?
set d_dbl_dig
eval $setvar


if $test X"$use64bits" = X"$define"; then
	: see if dbminit64 exists
	set dbminit64 d_dbminit64
	eval $inlibc

	: see if dbmclose64 exists
	set dbmclose64 d_dbmclose64
	eval $inlibc

	: see if fetch64 exists
	set fetch64 d_fetch64
	eval $inlibc

	: see if store64 exists
	set store64 d_store64
	eval $inlibc

	: see if delete64 exists
	set delete64 d_delete64
	eval $inlibc

	: see if firstkey64 exists
	set firstkey64 d_firstkey64
	eval $inlibc

	: see if nextkey64 exists
	set nextkey64 d_nextkey64
	eval $inlibc
else
	val="$undef"
	for xxx in d_dbminit64 d_dbmclose64 d_fetch64 d_store64 d_delete64 d_firstkey64 d_nextkey64
	do
		set $xxx
		eval $setvar
	done
fi

: see if difftime exists
set difftime d_difftime
eval $inlibc

: see if sys/stat.h is available
set sys/stat.h i_sysstat
eval $inhdr

: see if this is a dirent system
echo " "
if xinc=`./findhdr dirent.h`; $test "$xinc"; then
	val="$define"
	echo "<dirent.h> found." >&4
else
	val="$undef"
	if xinc=`./findhdr sys/dir.h`; $test "$xinc"; then
		echo "<sys/dir.h> found." >&4
		echo " "
	else
		xinc=`./findhdr sys/ndir.h`
	fi
	echo "<dirent.h> NOT found." >&4
fi
set i_dirent
eval $setvar

: Look for type of directory structure.
echo " "
$cppstdin $cppflags $cppminus < "$xinc" > try.c

case "$direntrytype" in
''|' ')
	case "$i_dirent" in
	$define) guess1='struct dirent' ;;
	*) guess1='struct direct'  ;;
	esac
	;;
*)	guess1="$direntrytype"
	;;
esac

case "$guess1" in
'struct dirent') guess2='struct direct' ;;
*) guess2='struct dirent' ;;
esac
		
if $contains "$guess1" try.c >/dev/null 2>&1; then
	direntrytype="$guess1"
	echo "Your directory entries are $direntrytype." >&4
elif $contains "$guess2" try.c >/dev/null 2>&1; then
	direntrytype="$guess2"
	echo "Your directory entries seem to be $direntrytype." >&4
else
	echo "I don't recognize your system's directory entries." >&4
	rp="What type is used for directory entries on this system?"
	dflt="$guess1"
	. ./myread
	direntrytype="$ans"
fi
$rm -f try.c


: see if the directory entry stores field length
echo " "
$cppstdin $cppflags $cppminus < "$xinc" > try.c
if $contains 'd_namlen' try.c >/dev/null 2>&1; then
	echo "Good, your directory entry keeps length information in d_namlen." >&4
	val="$define"
else
	echo "Your directory entry does not know about the d_namlen field." >&4
	val="$undef"
fi
set d_dirnamlen
eval $setvar
$rm -f try.c


if $test X"$use64bits" = X"$define"; then
	: see if fstat64 exists
	set fstat64 d_fstat64
	eval $inlibc

	: see if ftruncate64 exists
	set ftruncate64 d_ftruncate64
	eval $inlibc

	: see if lockf64 exists
	set lockf64 d_lockf64
	eval $inlibc

	: see if llseek exists
	set llseek d_llseek
	eval $inlibc

	: see if lseek64 exists
	set lseek64 d_lseek64
	eval $inlibc

	: see if lstat64 exists
	set lstat64 d_lstat64
	eval $inlibc

	: see if open64 exists
	set open64 d_open64
	eval $inlibc

	: see if opendir64 exists
	set opendir64 d_opendir64
	eval $inlibc

	: see if readdir64 exists
	set readdir64 d_readdir64
	eval $inlibc

	: see if seekdir64 exists
	set seekdir64 d_seekdir64
	eval $inlibc

	: see if stat64 exists
	set stat64 d_stat64
	eval $inlibc

	: see if telldir64 exists
	set telldir64 d_telldir64
	eval $inlibc

	: see if truncate64 exists
	set truncate64 d_truncate64
	eval $inlibc

	: check for off64_t
	echo " "
	echo $n "Checking to see if your system supports off64_t...$c" >&4
	$cat >try.c <<EOCP
#include <sys/types.h>
#include <unistd.h>
off64_t foo() { off64_t x; x = 7; return x; }'
EOCP
	if $cc $optimize $ccflags -c try.c >/dev/null 2>&1; then
		val="$define"
		echo " Yup, it does." >&4
	else
		val="$undef"
		echo " Nope, it doesn't." >&4
	fi
	$rm -f try.*
	set d_off64_t
	eval $setvar

	: check for offset_t
	echo " "
	echo $n "Checking to see if your system supports offset_t...$c" >&4
	$cat >try.c <<EOCP
#include <sys/types.h>
#include <unistd.h>
offset_t foo() { offset_t x; x = 7; return x; }'
EOCP
	if $cc $optimize $ccflags -c try.c >/dev/null 2>&1; then
		val="$define"
		echo " Yup, it does." >&4
	else
		val="$undef"
		echo " Nope, it doesn't." >&4
	fi
	$rm -f try.*
	set d_offset_t
	eval $setvar

	: check for ino64_t
	echo " "
	echo $n "Checking to see if your system supports ino64_t...$c" >&4
	val="$undef"
	case "$i_sysstat" in
	"$define" )
		$cat >try.c <<EOCP
#include <sys/types.h>
#include <sys/stat.h>
ino64_t foo() { ino64_t x; x = 7; return x; }'
EOCP
		if $cc $optimize $ccflags -c try.c >/dev/null 2>&1; then
			val="$define"
		fi
		$rm -f try.*
		;;
	esac
	if $test "X$val" = X"$define"; then
		echo " Yup, it does." >&4
	else
		echo " Nope, it doesn't." >&4
	fi
	set d_ino64_t
	eval $setvar

	: check for struct flock64
	echo " "
	echo "Checking to see if your system supports struct flock64..." >&4
	if $h_fcntl; then
		set d_flock64_s flock64 l_len define fcntl.h
		eval $hasfield
	else
		val="$undef"
		set d_flock64_s
		eval $setvar
	fi
	case "$d_flock64_s" in
	"$define")	echo "Yup, it does." >&4
			;;
	*)		echo "Nope, it doesn't." >&4
			;;
	esac

	: check for struct dirent64
	echo " "
	echo "Checking to see if your system supports struct dirent64..." >&4
	set d_dirent64_s dirent64 d_off $i_dirent dirent.h
	eval $hasfield
	case "$d_dirent64_s" in
	"$define")	echo "Yup, it does." >&4
			;;
	*)		echo "Nope, it doesn't." >&4
			;;
	esac

else
	val="$undef"
	for xxx in d_fstat64 d_ftruncate64 d_lockf64 d_lseek64 d_lstat64 d_open64 d_opendir64 d_readdir64 d_seekdir64 d_stat64 d_telldir64 d_truncate64 d_off64_t d_offset_t d_ino64_t d_flock64_s d_dirent64_s
	do
		set $xxx
		eval $setvar
	done
fi

: see if dlerror exists
xxx_runnm="$runnm"
runnm=false
set dlerror d_dlerror
eval $inlibc
runnm="$xxx_runnm"

: see if dlfcn is available
set dlfcn.h i_dlfcn
eval $inhdr

case "$usedl" in
$define|y|true)
	$cat << EOM

On a few systems, the dynamically loaded modules that perl generates and uses
will need a different extension than shared libs. The default will probably
be appropriate.

EOM
	case "$dlext" in
	'')	dflt="$so" ;;
	*)	dflt="$dlext" ;;
	esac
	rp='What is the extension of dynamically loaded modules'
	. ./myread
	dlext="$ans"
	;;
*)
	dlext="none"
	;;
esac

: Check if dlsym need a leading underscore
echo " "
val="$undef"

case "$dlsrc" in
dl_dlopen.xs)
	echo "Checking whether your dlsym() needs a leading underscore ..." >&4
	$cat >dyna.c <<'EOM'
fred () { }
EOM

$cat >fred.c<<EOM

#include <stdio.h>
#$i_dlfcn I_DLFCN
#ifdef I_DLFCN
#include <dlfcn.h>      /* the dynamic linker include file for Sunos/Solaris */
#else
#include <sys/types.h>
#include <nlist.h>
#include <link.h>
#endif

extern int fred() ;

int main()
{
    void * handle ;
    void * symbol ;
#ifndef RTLD_LAZY
    int mode = 1 ;
#else
    int mode = RTLD_LAZY ;
#endif
    handle = dlopen("./dyna.$dlext", mode) ;
    if (handle == NULL) {
	printf ("1\n") ;
	fflush (stdout) ;
	exit(0);
    }
    symbol = dlsym(handle, "fred") ;
    if (symbol == NULL) {
	/* try putting a leading underscore */
	symbol = dlsym(handle, "_fred") ;
	if (symbol == NULL) {
	    printf ("2\n") ;
	    fflush (stdout) ;
	    exit(0);
	}
	printf ("3\n") ;
    }
    else
	printf ("4\n") ;
    fflush (stdout) ;
    exit(0);
}
EOM
	: Call the object file tmp-dyna.o in case dlext=o.
	if $cc $ccflags $cccdlflags -c dyna.c > /dev/null 2>&1 && 
		mv dyna${_o} tmp-dyna${_o} > /dev/null 2>&1 && 
		$ld $lddlflags -o dyna.$dlext tmp-dyna${_o} > /dev/null 2>&1 && 
		$cc $ccflags -o fred $ldflags $cccdlflags $ccdlflags fred.c $libs > /dev/null 2>&1; then
		xxx=`./fred`
		case $xxx in
		1)	echo "Test program failed using dlopen." >&4
			echo "Perhaps you should not use dynamic loading." >&4;;
		2)	echo "Test program failed using dlsym." >&4
			echo "Perhaps you should not use dynamic loading." >&4;;
		3)	echo "dlsym needs a leading underscore" >&4
			val="$define" ;;
		4)	echo "dlsym doesn't need a leading underscore." >&4;;
		esac
	else
		echo "I can't compile and run the test program." >&4
	fi
	;;
esac
		
$rm -f fred fred.? dyna.$dlext dyna.? tmp-dyna.?

set d_dlsymun
eval $setvar

hasproto='varname=$1; func=$2; shift; shift;
while $test $# -ge 2; do
	case "$1" in
	$define) echo "#include <$2>";;
	esac ;
    shift 2;
done > try.c;
$cppstdin $cppflags $cppminus < try.c > tryout.c 2>/dev/null;
if $contains "$func.*(" tryout.c >/dev/null 2>&1; then
	echo "$func() prototype found.";
	val="$define";
else
	echo "$func() prototype NOT found.";
	val="$undef";
fi;
set $varname;
eval $setvar;
$rm -f try.c tryout.c'

: see if prototype for drand48 is available
echo " "
set d_drand48proto drand48 $i_stdlib stdlib.h $i_unistd unistd.h
eval $hasproto

: see if dup2 exists
set dup2 d_dup2
eval $inlibc

: see if eaccess exists
set eaccess d_eaccess
eval $inlibc

: see if endgrent exists
set endgrent d_endgrent
eval $inlibc

: see if endhostent exists
set endhostent d_endhent
eval $inlibc

: see if endnetent exists
set endnetent d_endnent
eval $inlibc

: see if endprotoent exists
set endprotoent d_endpent
eval $inlibc

: see if endpwent exists
set endpwent d_endpwent
eval $inlibc

: see if endservent exists
set endservent d_endsent
eval $inlibc

: see if endspent exists
set endspent d_endspent
eval $inlibc

: Locate the flags for 'open()'
echo " "
$cat >open3.c <<'EOCP'
#include <sys/types.h>
#ifdef I_FCNTL
#include <fcntl.h>
#endif
#ifdef I_SYS_FILE
#include <sys/file.h>
#endif
int main() {
	if(O_RDONLY);
#ifdef O_TRUNC
	exit(0);
#else
	exit(1);
#endif
}
EOCP
: check sys/file.h first to get FREAD on Sun
if $test `./findhdr sys/file.h` && \
		set open3 -DI_SYS_FILE && eval $compile; then
	h_sysfile=true;
	echo "<sys/file.h> defines the O_* constants..." >&4
	if ./open3; then
		echo "and you have the 3 argument form of open()." >&4
		val="$define"
	else
		echo "but not the 3 argument form of open().  Oh, well." >&4
		val="$undef"
	fi
elif $test `./findhdr fcntl.h` && \
		set open3 -DI_FCNTL && eval $compile; then
	h_fcntl=true;
	echo "<fcntl.h> defines the O_* constants..." >&4
	if ./open3; then
		echo "and you have the 3 argument form of open()." >&4
		val="$define"
	else
		echo "but not the 3 argument form of open().  Oh, well." >&4
		val="$undef"
	fi
else
	val="$undef"
	echo "I can't find the O_* constant definitions!  You got problems." >&4
fi
set d_open3
eval $setvar
$rm -f open3*

: check for non-blocking I/O stuff
case "$h_sysfile" in
true) echo "#include <sys/file.h>" > head.c;;
*)
	case "$h_fcntl" in
	true) echo "#include <fcntl.h>" > head.c;;
	*) echo "#include <sys/fcntl.h>" > head.c;;
	esac
	;;
esac
echo " "
echo "Figuring out the flag used by open() for non-blocking I/O..." >&4
case "$o_nonblock" in
'')
	$cat head.c > try.c
	$cat >>try.c <<'EOCP'
int main() {
#ifdef O_NONBLOCK
	printf("O_NONBLOCK\n");
	exit(0);
#endif
#ifdef O_NDELAY
	printf("O_NDELAY\n");
	exit(0);
#endif
#ifdef FNDELAY
	printf("FNDELAY\n");
	exit(0);
#endif
	exit(0);
}
EOCP
	set try
	if eval $compile_ok; then
		o_nonblock=`./try`
		case "$o_nonblock" in
		'') echo "I can't figure it out, assuming O_NONBLOCK will do.";;
		*) echo "Seems like we can use $o_nonblock.";;
		esac
	else
		echo "(I can't compile the test program; pray O_NONBLOCK is right!)"
	fi
	;;
*) echo "Using $hint value $o_nonblock.";;
esac
$rm -f try try.* .out core

echo " "
echo "Let's see what value errno gets from read() on a $o_nonblock file..." >&4
case "$eagain" in
'')
	$cat head.c > try.c
	$cat >>try.c <<EOCP
#include <errno.h>
#include <sys/types.h>
#include <signal.h>
#define MY_O_NONBLOCK $o_nonblock
#ifndef errno  /* XXX need better Configure test */
extern int errno;
#endif
$signal_t blech(x) int x; { exit(3); }
EOCP
	$cat >> try.c <<'EOCP'
int main()
{
	int pd[2];
	int pu[2];
	char buf[1];
	char string[100];

	pipe(pd);	/* Down: child -> parent */
	pipe(pu);	/* Up: parent -> child */
	if (0 != fork()) {
		int ret;
		close(pd[1]);	/* Parent reads from pd[0] */
		close(pu[0]);	/* Parent writes (blocking) to pu[1] */
		if (-1 == fcntl(pd[0], F_SETFL, MY_O_NONBLOCK))
			exit(1);
		signal(SIGALRM, blech);
		alarm(5);
		if ((ret = read(pd[0], buf, 1)) > 0)	/* Nothing to read! */
			exit(2);
		sprintf(string, "%d\n", ret);
		write(2, string, strlen(string));
		alarm(0);
#ifdef EAGAIN
		if (errno == EAGAIN) {
			printf("EAGAIN\n");
			goto ok;
		}
#endif
#ifdef EWOULDBLOCK
		if (errno == EWOULDBLOCK)
			printf("EWOULDBLOCK\n");
#endif
	ok:
		write(pu[1], buf, 1);	/* Unblocks child, tell it to close our pipe */
		sleep(2);				/* Give it time to close our pipe */
		alarm(5);
		ret = read(pd[0], buf, 1);	/* Should read EOF */
		alarm(0);
		sprintf(string, "%d\n", ret);
		write(3, string, strlen(string));
		exit(0);
	}

	close(pd[0]);			/* We write to pd[1] */
	close(pu[1]);			/* We read from pu[0] */
	read(pu[0], buf, 1);	/* Wait for parent to signal us we may continue */
	close(pd[1]);			/* Pipe pd is now fully closed! */
	exit(0);				/* Bye bye, thank you for playing! */
}
EOCP
	set try
	if eval $compile_ok; then
		echo "$startsh" >mtry
		echo "./try >try.out 2>try.ret 3>try.err || exit 4" >>mtry
		chmod +x mtry
		./mtry >/dev/null 2>&1
		case $? in
		0) eagain=`$cat try.out`;;
		1) echo "Could not perform non-blocking setting!";;
		2) echo "I did a successful read() for something that was not there!";;
		3) echo "Hmm... non-blocking I/O does not seem to be working!";;
		*) echo "Something terribly wrong happened during testing.";;
		esac
		rd_nodata=`$cat try.ret`
		echo "A read() system call with no data present returns $rd_nodata."
		case "$rd_nodata" in
		0|-1) ;;
		*)
			echo "(That's peculiar, fixing that to be -1.)"
			rd_nodata=-1
			;;
		esac
		case "$eagain" in
		'')
			echo "Forcing errno EAGAIN on read() with no data available."
			eagain=EAGAIN
			;;
		*)
			echo "Your read() sets errno to $eagain when no data is available."
			;;
		esac
		status=`$cat try.err`
		case "$status" in
		0) echo "And it correctly returns 0 to signal EOF.";;
		-1) echo "But it also returns -1 to signal EOF, so be careful!";;
		*) echo "However, your read() returns '$status' on EOF??";;
		esac
		val="$define"
		if test "$status" = "$rd_nodata"; then
			echo "WARNING: you can't distinguish between EOF and no data!"
			val="$undef"
		fi
	else
		echo "I can't compile the test program--assuming errno EAGAIN will do."
		eagain=EAGAIN
	fi
	set d_eofnblk
	eval $setvar
	;;
*)
	echo "Using $hint value $eagain."
	echo "Your read() returns $rd_nodata when no data is present."
	case "$d_eofnblk" in
	"$define") echo "And you can see EOF because read() returns 0.";;
	"$undef") echo "But you can't see EOF status from read() returned value.";;
	*)
		echo "(Assuming you can't see EOF status from read anyway.)"
		d_eofnblk=$undef
		;;
	esac
	;;
esac
$rm -f try try.* .out core head.c mtry

: see if fchmod exists
set fchmod d_fchmod
eval $inlibc

: see if fchown exists
set fchown d_fchown
eval $inlibc

: see if this is an fcntl system
set fcntl d_fcntl
eval $inlibc

: see if sys/select.h has to be included
set sys/select.h i_sysselct
eval $inhdr

: see if we should include time.h, sys/time.h, or both
echo " "
if test "X$timeincl" = X; then
	echo "Testing to see if we should include <time.h>, <sys/time.h> or both." >&4
	$echo $n "I'm now running the test program...$c"
	$cat >try.c <<'EOCP'
#include <sys/types.h>
#ifdef I_TIME
#include <time.h>
#endif
#ifdef I_SYSTIME
#ifdef SYSTIMEKERNEL
#define KERNEL
#endif
#include <sys/time.h>
#endif
#ifdef I_SYSSELECT
#include <sys/select.h>
#endif
int main()
{
	struct tm foo;
#ifdef S_TIMEVAL
	struct timeval bar;
#endif
#ifdef S_TIMEZONE
	struct timezone tzp;
#endif
	if (foo.tm_sec == foo.tm_sec)
		exit(0);
#ifdef S_TIMEVAL
	if (bar.tv_sec == bar.tv_sec)
		exit(0);
#endif
	exit(1);
}
EOCP
	flags=''
	for s_timezone in '-DS_TIMEZONE' ''; do
	sysselect=''
	for s_timeval in '-DS_TIMEVAL' ''; do
	for i_systimek in '' '-DSYSTIMEKERNEL'; do
	for i_time in '' '-DI_TIME'; do
	for i_systime in '-DI_SYSTIME' ''; do
		case "$flags" in
		'') $echo $n ".$c"
			set try $i_time $i_systime $i_systimek $sysselect $s_timeval $s_timezone
			if eval $compile; then
				set X $i_time $i_systime $i_systimek $sysselect $s_timeval
				shift
				flags="$*"
				echo " "
				$echo $n "Succeeded with $flags$c"
			fi
			;;
		esac
	done
	done
	done
	done
	done
	timeincl=''
	echo " "
	case "$flags" in
	*SYSTIMEKERNEL*) i_systimek="$define"
		timeincl=`./findhdr sys/time.h`
		echo "We'll include <sys/time.h> with KERNEL defined." >&4;;
	*) i_systimek="$undef";;
	esac
	case "$flags" in
	*I_TIME*) i_time="$define"
		timeincl=`./findhdr time.h`" $timeincl"
		echo "We'll include <time.h>." >&4;;
	*) i_time="$undef";;
	esac
	case "$flags" in
	*I_SYSTIME*) i_systime="$define"
		timeincl=`./findhdr sys/time.h`" $timeincl"
		echo "We'll include <sys/time.h>." >&4;;
	*) i_systime="$undef";;
	esac
	$rm -f try.c try
fi

: check for fd_set items
$cat <<EOM

Checking to see how well your C compiler handles fd_set and friends ...
EOM
$cat >fd_set.c <<EOCP
#$i_systime I_SYS_TIME
#$i_sysselct I_SYS_SELECT
#$d_socket HAS_SOCKET
#include <sys/types.h>
#ifdef HAS_SOCKET
#include <sys/socket.h> /* Might include <sys/bsdtypes.h> */
#endif
#ifdef I_SYS_TIME
#include <sys/time.h>
#endif
#ifdef I_SYS_SELECT
#include <sys/select.h>
#endif
int main() {
	fd_set fds;

#ifdef TRYBITS
	if(fds.fds_bits);
#endif

#if defined(FD_SET) && defined(FD_CLR) && defined(FD_ISSET) && defined(FD_ZERO)
	exit(0);
#else
	exit(1);
#endif
}
EOCP
set fd_set -DTRYBITS
if eval $compile; then
	d_fds_bits="$define"
	d_fd_set="$define"
	echo "Well, your system knows about the normal fd_set typedef..." >&4
	if ./fd_set; then
		echo "and you have the normal fd_set macros (just as I'd expect)." >&4
		d_fd_macros="$define"
	else
		$cat >&4 <<'EOM'
but not the normal fd_set macros!  Gaaack!  I'll have to cover for you.
EOM
		d_fd_macros="$undef"
	fi
else
	$cat <<'EOM'
Hmm, your compiler has some difficulty with fd_set.  Checking further...
EOM
	set fd_set
	if eval $compile; then
		d_fds_bits="$undef"
		d_fd_set="$define"
		echo "Well, your system has some sort of fd_set available..." >&4
		if ./fd_set; then
			echo "and you have the normal fd_set macros." >&4
			d_fd_macros="$define"
		else
			$cat <<'EOM'
but not the normal fd_set macros!  Gross!  More work for me...
EOM
			d_fd_macros="$undef"
		fi
	else
	echo "Well, you got zip.  That's OK, I can roll my own fd_set stuff." >&4
		d_fd_set="$undef"
		d_fds_bits="$undef"
		d_fd_macros="$undef"
	fi
fi
$rm -f fd_set*

: see if fgetpos exists
set fgetpos d_fgetpos
eval $inlibc


if $test X"$use64bits" = X"$define"; then
	: see if fgetpos64 exists
	set fgetpos64 d_fgetpos64
	eval $inlibc

	: see if fopen64 exists
	set freopen64 d_fopen64
	eval $inlibc

	: see if freopen64 exists
	set freopen64 d_freopen64
	eval $inlibc

	: see if fseek64 exists
	set fseek64 d_fseek64
	eval $inlibc

	: see if fseeko64 exists
	set fseeko64 d_fseeko64
	eval $inlibc

	: see if fsetpos64 exists
	set fsetpos64 d_fsetpos64
	eval $inlibc

	: see if ftell64 exists
	set ftell64 d_ftell64
	eval $inlibc

	: see if ftello64 exists
	set ftello64 d_ftello64
	eval $inlibc

	: see if tmpfile64 exists
	set tmpfile64 d_tmpfile64
	eval $inlibc
else
	val="$undef"
	for xxx in d_fgetpos64 d_fopen64 d_freopen64 d_fseek64 d_fseeko64 d_fsetpos64 d_ftell64 d_ftello64 d_tmpfile64
	do
		set $xxx
		eval $setvar
	done
fi

: see if flock exists
set flock d_flock
eval $inlibc

: see if fork exists
set fork d_fork
eval $inlibc

: see if pathconf exists
set pathconf d_pathconf
eval $inlibc

: see if fpathconf exists
set fpathconf d_fpathconf
eval $inlibc

: see if fseeko exists
set fseeko d_fseeko
eval $inlibc

: see if fsetpos exists
set fsetpos d_fsetpos
eval $inlibc

: see if this is a sys/param system
set sys/param.h i_sysparam
eval $inhdr

: see if this is a sys/mount.h system
set sys/mount.h i_sysmount
eval $inhdr


: see if statfs exists
set statfs d_statfs
eval $inlibc

: see if fstatfs exists
set fstatfs d_fstatfs
eval $inlibc

: see if statfs knows about mount flags
set d_statfsflags statfs f_flags $i_sysparam sys/param.h $i_sysmount sys/mount.h
eval $hasfield


: see if statvfs exists
set statvfs d_statvfs
eval $inlibc

: see if fstatvfs exists
set fstatvfs d_fstatvfs
eval $inlibc


: see if ftello exists
set ftello d_ftello
eval $inlibc

: see if getgrent exists
set getgrent d_getgrent
eval $inlibc

: see if gethostbyaddr exists
set gethostbyaddr d_gethbyaddr
eval $inlibc

: see if gethostbyname exists
set gethostbyname d_gethbyname
eval $inlibc

: see if gethostent exists
set gethostent d_gethent
eval $inlibc

: see how we will look up host name
echo " "
call=''
if set gethostname val -f d_gethname; eval $csym; $val; then
	echo 'gethostname() found.' >&4
	d_gethname="$define"
	call=gethostname
fi
if set uname val -f d_uname; eval $csym; $val; then
	if ./xenix; then
		$cat <<'EOM'
uname() was found, but you're running xenix, and older versions of xenix
have a broken uname(). If you don't really know whether your xenix is old
enough to have a broken system call, use the default answer.

EOM
		dflt=y
		case "$d_uname" in
		"$define") dflt=n;;
		esac
		rp='Is your uname() broken?'
		. ./myread
		case "$ans" in
		n*) d_uname="$define"; call=uname;;
		esac
	else
		echo 'uname() found.' >&4
		d_uname="$define"
		case "$call" in
		'') call=uname ;;
		esac
	fi
fi
case "$d_gethname" in
'') d_gethname="$undef";;
esac
case "$d_uname" in
'') d_uname="$undef";;
esac
case "$d_uname$d_gethname" in
*define*)
	dflt=n
	cat <<EOM
 
Every now and then someone has a $call() that lies about the hostname
but can't be fixed for political or economic reasons.  If you wish, I can
pretend $call() isn't there and maybe compute hostname at run-time
thanks to the '$phostname' command.

EOM
	rp="Shall I ignore $call() from now on?"
	. ./myread
	case "$ans" in
	y*) d_uname="$undef" d_gethname="$undef"; $echo $n "Okay...$c";;
	esac;;
esac
case "$phostname" in
'') aphostname='';;
*) case "$aphostname" in
	/*) ;;
	*) set X $phostname
		shift
		file=$1
		shift
		file=`./loc $file $file $pth`
		aphostname=`echo $file $*`
		;;
	esac
	;;
esac
case "$d_uname$d_gethname" in
*define*) ;;
*)
	case "$phostname" in
	'')
		echo "There will be no way for $package to get your hostname." >&4;;
	*)
	echo "I'll use 'popen("'"'$aphostname'", "r")'"' to get your hostname." >&4
		;;
	esac;;
esac
case "$d_phostname" in
'') d_phostname="$undef";;
esac

: see if this is a netdb.h system
set netdb.h i_netdb
eval $inhdr

: see if prototypes for various gethostxxx netdb.h functions are available
echo " "
set d_gethostprotos gethostent $i_netdb netdb.h
eval $hasproto

: see if getlogin exists
set getlogin d_getlogin
eval $inlibc

: see if getmntent exists
set getmntent d_getmntent
eval $inlibc

: see if getnetbyaddr exists
set getnetbyaddr d_getnbyaddr
eval $inlibc

: see if getnetbyname exists
set getnetbyname d_getnbyname
eval $inlibc

: see if getnetent exists
set getnetent d_getnent
eval $inlibc

: see if prototypes for various getnetxxx netdb.h functions are available
echo " "
set d_getnetprotos getnetent $i_netdb netdb.h
eval $hasproto


: see if getprotobyname exists
set getprotobyname d_getpbyname
eval $inlibc

: see if getprotobynumber exists
set getprotobynumber d_getpbynumber
eval $inlibc

: see if getprotoent exists
set getprotoent d_getpent
eval $inlibc

: see if getpgid exists
set getpgid d_getpgid
eval $inlibc

: see if getpgrp2 exists
set getpgrp2 d_getpgrp2
eval $inlibc

: see if getppid exists
set getppid d_getppid
eval $inlibc

: see if getpriority exists
set getpriority d_getprior
eval $inlibc

: see if prototypes for various getprotoxxx netdb.h functions are available
echo " "
set d_getprotoprotos getprotoent $i_netdb netdb.h
eval $hasproto

: see if getpwent exists
set getpwent d_getpwent
eval $inlibc


: see if getservbyname exists
set getservbyname d_getsbyname
eval $inlibc

: see if getservbyport exists
set getservbyport d_getsbyport
eval $inlibc

: see if getservent exists
set getservent d_getsent
eval $inlibc

: see if prototypes for various getservxxx netdb.h functions are available
echo " "
set d_getservprotos getservent $i_netdb netdb.h
eval $hasproto

: see if getspent exists
set getspent d_getspent
eval $inlibc

: see if getspnam exists
set getspnam d_getspnam
eval $inlibc

: see if gettimeofday or ftime exists
set gettimeofday d_gettimeod
eval $inlibc
case "$d_gettimeod" in
"$undef")
	set ftime d_ftime 
	eval $inlibc
	;;
*)
	val="$undef"; set d_ftime; eval $setvar
	;;
esac
case "$d_gettimeod$d_ftime" in
"$undef$undef")
	echo " "
	echo 'No ftime() nor gettimeofday() -- timing may be less accurate.' >&4
	;;
esac

: see if this is an grp system
set grp.h i_grp
eval $inhdr

case "$i_grp" in
$define)
	xxx=`./findhdr grp.h`
	$cppstdin $cppflags $cppminus < $xxx >$$.h

	if $contains 'gr_passwd' $$.h >/dev/null 2>&1; then
		val="$define"
	else
		val="$undef"
	fi
	set d_grpasswd
	eval $setvar

	$rm -f $$.h
	;;
*)
	val="$undef";
	set d_grpasswd; eval $setvar
	;;
esac

: see if hasmntopt exists
set hasmntopt d_hasmntopt
eval $inlibc

: see if this is a netinet/in.h or sys/in.h system
set netinet/in.h i_niin sys/in.h i_sysin
eval $inhdr

: see if arpa/inet.h has to be included
set arpa/inet.h i_arpainet
eval $inhdr

: see if htonl --and friends-- exists
val=''
set htonl val
eval $inlibc

: Maybe they are macros.
case "$val" in
$undef)
	$cat >htonl.c <<EOM
#include <stdio.h>
#include <sys/types.h>
#$i_niin I_NETINET_IN
#$i_sysin I_SYS_IN
#$i_arpainet I_ARPA_INET
#ifdef I_NETINET_IN
#include <netinet/in.h>
#endif
#ifdef I_SYS_IN
#include <sys/in.h>
#endif
#ifdef I_ARPA_INET
#include <arpa/inet.h>
#endif
#ifdef htonl
printf("Defined as a macro.");
#endif
EOM
	$cppstdin $cppflags $cppminus < htonl.c >htonl.E 2>/dev/null
	if $contains 'Defined as a macro' htonl.E >/dev/null 2>&1; then
		val="$define"
		echo "But it seems to be defined as a macro." >&4
	fi
	$rm -f htonl.?
	;;
esac
set d_htonl
eval $setvar

: see which of string.h or strings.h is needed
echo " "
strings=`./findhdr string.h`
if $test "$strings" && $test -r "$strings"; then
	echo "Using <string.h> instead of <strings.h>." >&4
	val="$define"
else
	val="$undef"
	strings=`./findhdr strings.h`
	if $test "$strings" && $test -r "$strings"; then
		echo "Using <strings.h> instead of <string.h>." >&4
	else
		echo "No string header found -- You'll surely have problems." >&4
	fi
fi
set i_string
eval $setvar
case "$i_string" in
"$undef") strings=`./findhdr strings.h`;;
*)	  strings=`./findhdr string.h`;;
esac

: index or strchr
echo " "
if set index val -f; eval $csym; $val; then
	if set strchr val -f d_strchr; eval $csym; $val; then
		if $contains strchr "$strings" >/dev/null 2>&1 ; then
			val="$define"
			vali="$undef"
			echo "strchr() found." >&4
		else
			val="$undef"
			vali="$define"
			echo "index() found." >&4
		fi
	else
		val="$undef"
		vali="$define"
		echo "index() found." >&4
	fi
else
	if set strchr val -f d_strchr; eval $csym; $val; then
		val="$define"
		vali="$undef"
		echo "strchr() found." >&4
	else
		echo "No index() or strchr() found!" >&4
		val="$undef"
		vali="$undef"
	fi
fi
set d_strchr; eval $setvar
val="$vali"
set d_index; eval $setvar

: check whether inet_aton exists
set inet_aton d_inetaton
eval $inlibc

: Look for isascii
echo " "
$cat >isascii.c <<'EOCP'
#include <stdio.h>
#include <ctype.h>
int main() {
	int c = 'A';
	if (isascii(c))
		exit(0);
	else
		exit(1);
}
EOCP
set isascii
if eval $compile; then
	echo "isascii() found." >&4
	val="$define"
else
	echo "isascii() NOT found." >&4
	val="$undef"
fi
set d_isascii
eval $setvar
$rm -f isascii*

: see if killpg exists
set killpg d_killpg
eval $inlibc

: see if lchown exists
echo " "
$cat > try.c <<'EOCP'
/* System header to define __stub macros and hopefully few prototypes,
    which can conflict with char lchown(); below.  */
#include <assert.h>
/* Override any gcc2 internal prototype to avoid an error.  */
/* We use char because int might match the return type of a gcc2
   builtin and then its argument prototype would still apply.  */
char lchown();
int main() {
    /*  The GNU C library defines this for functions which it implements
        to always fail with ENOSYS.  Some functions are actually named
	something starting with __ and the normal name is an alias.  */
#if defined (__stub_lchown) || defined (__stub___lchown)
choke me
#else
lchown();
#endif
; return 0; }
EOCP
set try
if eval $compile; then
    $echo "lchown() found." >&4
    val="$define"
else
    $echo "lchown() NOT found." >&4
    val="$undef"
fi
set d_lchown
eval $setvar

: see if link exists
set link d_link
eval $inlibc

: see if localeconv exists
set localeconv d_locconv
eval $inlibc

: see if lockf exists
set lockf d_lockf
eval $inlibc

: see if lstat exists
set lstat d_lstat
eval $inlibc

: see if madvise exists
set madvise d_madvise
eval $inlibc

: see if mblen exists
set mblen d_mblen
eval $inlibc

: see if mbstowcs exists
set mbstowcs d_mbstowcs
eval $inlibc

: see if mbtowc exists
set mbtowc d_mbtowc
eval $inlibc

: see if memchr exists
set memchr d_memchr
eval $inlibc

: see if memcmp exists
set memcmp d_memcmp
eval $inlibc

: see if memcpy exists
set memcpy d_memcpy
eval $inlibc

: see if memmove exists
set memmove d_memmove
eval $inlibc

: see if memset exists
set memset d_memset
eval $inlibc

: see if mkdir exists
set mkdir d_mkdir
eval $inlibc

: see if mkfifo exists
set mkfifo d_mkfifo
eval $inlibc

: see if mktime exists
set mktime d_mktime
eval $inlibc

: see if this is a sys/mman.h system
set sys/mman.h i_sysmman
eval $inhdr

: see if mmap exists
set mmap d_mmap
eval $inlibc
: see what shmat returns
: default to something harmless
mmaptype='void *'
case "$i_sysmman$d_mmap" in
"$define$define")
	$cat >mmap.c <<'END'
#include <sys/mman.h>
void *mmap();
END
	if $cc $ccflags -c mmap.c >/dev/null 2>&1; then
		mmaptype='void *'
	else
		mmaptype='caddr_t'
	fi
	echo "and it returns ($mmaptype)." >&4
	;;
esac



: see if mprotect exists
set mprotect d_mprotect
eval $inlibc

: see if msgctl exists
set msgctl d_msgctl
eval $inlibc

: see if msgget exists
set msgget d_msgget
eval $inlibc

: see if msgsnd exists
set msgsnd d_msgsnd
eval $inlibc

: see if msgrcv exists
set msgrcv d_msgrcv
eval $inlibc

: see how much of the 'msg*(2)' library is present.
h_msg=true
echo " "
case "$d_msgctl$d_msgget$d_msgsnd$d_msgrcv" in
*"$undef"*) h_msg=false;;
esac
case "$osname" in
freebsd)
    case "`ipcs 2>&1`" in
    "SVID messages"*"not configured"*)
	echo "Your $osname does not have the msg*(2) configured." >&4
        h_msg=false
	val="$undef"
	set msgctl d_msgctl
	eval $setvar
	set msgget d_msgget
	eval $setvar
	set msgsnd d_msgsnd
	eval $setvar
	set msgrcv d_msgrcv
	eval $setvar
	;;
    esac
    ;;
esac
: we could also check for sys/ipc.h ...
if $h_msg && $test `./findhdr sys/msg.h`; then
	echo "You have the full msg*(2) library." >&4
	val="$define"
else
	echo "You don't have the full msg*(2) library." >&4
	val="$undef"
fi
set d_msg
eval $setvar

: see if msync exists
set msync d_msync
eval $inlibc

: see if munmap exists
set munmap d_munmap
eval $inlibc

: see if nice exists
set nice d_nice
eval $inlibc

: see if POSIX threads are available
if test "X$usethreads" = "X$define"; then
	set pthread.h i_pthread
	eval $inhdr
else
	i_pthread="$undef"
fi



: how to create joinable pthreads
if test "X$usethreads" = "X$define" -a "X$i_pthread" = "X$define"; then
	echo " "
	echo "Checking what constant to use for creating joinable pthreads..." >&4 
	$cat >try.c <<'EOCP'
#include <pthread.h>
int main() {
    int detachstate = JOINABLE;
}
EOCP
	set try -DJOINABLE=PTHREAD_CREATE_JOINABLE
	if eval $compile; then
		echo "You seem to use PTHREAD_CREATE_JOINABLE." >&4
		val="$undef" # Yes, undef.
		set d_old_pthread_create_joinable
		eval $setvar
		val=""
		set old_pthread_create_joinable
		eval $setvar
	else
		set try -DJOINABLE=PTHREAD_CREATE_UNDETACHED
		if eval $compile; then
			echo "You seem to use PTHREAD_CREATE_UNDETACHED." >&4
			val="$define"
			set d_old_pthread_create_joinable
			eval $setvar
			val=PTHREAD_CREATE_UNDETACHED
			set old_pthread_create_joinable
			eval $setvar
		else		
			set try -DJOINABLE=__UNDETACHED
			if eval $compile; then
				echo "You seem to use __UNDETACHED." >&4
				val="$define"
				set d_old_pthread_create_joinable
				eval $setvar
				val=__UNDETACHED
				set old_pthread_create_joinable
				eval $setvar
			else
				echo "Egads, nothing obvious found.  Guessing that you use 0." >&4
				val="$define"
				set d_old_pthread_create_joinable
				eval $setvar
				val=0
				set old_pthread_create_joinable
				eval $setvar
			fi
		fi
	fi
	$rm -f try try.*
else
    d_old_pthread_create_joinable="$undef"
    old_pthread_create_joinable=""
fi

: see if pause exists
set pause d_pause
eval $inlibc

: see if pipe exists
set pipe d_pipe
eval $inlibc

: see if poll exists
set poll d_poll
eval $inlibc


: see whether the various POSIXish _yields exist
$cat >try.c <<EOP
#include <pthread.h>
#include <stdio.h>
int main() {
#ifdef SCHED_YIELD
	sched_yield();
#else
#ifdef PTHREAD_YIELD
	pthread_yield();
#else
#ifdef PTHREAD_YIELD_NULL
	pthread_yield(NULL);
#endif
#endif
#endif
}
EOP
: see if sched_yield exists
set try -DSCHED_YIELD
if eval $compile; then
    val="$define"
    sched_yield='sched_yield()'
else
    val="$undef"
fi
case "$usethreads" in
$define)
	case "$val" in
	$define) echo 'sched_yield() found.' >&4	;;
	*)	 echo 'sched_yield() NOT found.' >&4	;;
	esac
esac
set d_sched_yield
eval $setvar

: see if pthread_yield exists
set try -DPTHREAD_YIELD
if eval $compile; then
    val="$define"
    case "$sched_yield" in
    '') sched_yield='pthread_yield()' ;;
    esac
else
    set try -DPTHREAD_YIELD_NULL
    if eval $compile; then
	val="$define"
	case "$sched_yield" in
	'') sched_yield='pthread_yield(NULL)' ;;
	esac
    else
	val="$undef"
    fi
fi
case "$usethreads" in
$define)
	case "$val" in
	$define) echo 'pthread_yield() found.' >&4	;;
	*)	 echo 'pthread_yield() NOT found.' >&4	;;
	esac
	;;
esac
set d_pthread_yield
eval $setvar

case "$sched_yield" in
'') sched_yield=undef ;;
esac

$rm -f try try.*

: see if this is a pwd.h system
set pwd.h i_pwd
eval $inhdr

case "$i_pwd" in
$define)
	xxx=`./findhdr pwd.h`
	$cppstdin $cppflags $cppminus < $xxx >$$.h

	if $contains 'pw_quota' $$.h >/dev/null 2>&1; then
		val="$define"
	else
		val="$undef"
	fi
	set d_pwquota
	eval $setvar

	if $contains 'pw_age' $$.h >/dev/null 2>&1; then
		val="$define"
	else
		val="$undef"
	fi
	set d_pwage
	eval $setvar

	if $contains 'pw_change' $$.h >/dev/null 2>&1; then
		val="$define"
	else
		val="$undef"
	fi
	set d_pwchange
	eval $setvar

	if $contains 'pw_class' $$.h >/dev/null 2>&1; then
		val="$define"
	else
		val="$undef"
	fi
	set d_pwclass
	eval $setvar

	if $contains 'pw_expire' $$.h >/dev/null 2>&1; then
		val="$define"
	else
		val="$undef"
	fi
	set d_pwexpire
	eval $setvar

	if $contains 'pw_comment' $$.h >/dev/null 2>&1; then
		val="$define"
	else
		val="$undef"
	fi
	set d_pwcomment
	eval $setvar

	if $contains 'pw_gecos' $$.h >/dev/null 2>&1; then
		val="$define"
	else
		val="$undef"
	fi
	set d_pwgecos
	eval $setvar

	if $contains 'pw_passwd' $$.h >/dev/null 2>&1; then
		val="$define"
	else
		val="$undef"
	fi
	set d_pwpasswd
	eval $setvar

	$rm -f $$.h
	;;
*)
	val="$undef"; 
	set d_pwquota; eval $setvar
	set d_pwage; eval $setvar
	set d_pwchange; eval $setvar
	set d_pwclass; eval $setvar
	set d_pwexpire; eval $setvar
	set d_pwcomment; eval $setvar
	set d_pwgecos; eval $setvar
	set d_pwpasswd; eval $setvar
	;;
esac

: see if readdir and friends exist
set readdir d_readdir
eval $inlibc
set seekdir d_seekdir
eval $inlibc
set telldir d_telldir
eval $inlibc
set rewinddir d_rewinddir
eval $inlibc

: see if readlink exists
set readlink d_readlink
eval $inlibc

: see if readv exists
set readv d_readv
eval $inlibc

: see if rename exists
set rename d_rename
eval $inlibc

: see if rmdir exists
set rmdir d_rmdir
eval $inlibc

: see if memory.h is available.
val=''
set memory.h val
eval $inhdr

: See if it conflicts with string.h
case "$val" in
$define)
	case "$strings" in
	'') ;;
	*)
		$cppstdin $cppflags $cppminus < $strings > mem.h
		if $contains 'memcpy' mem.h >/dev/null 2>&1; then
			echo " "
			echo "We won't be including <memory.h>."
			val="$undef"
		fi
		$rm -f mem.h
		;;
	esac
esac
set i_memory
eval $setvar

: can bcopy handle overlapping blocks?
val="$undef"
case "$d_bcopy" in
"$define")
	echo " "
	echo "Checking to see if your bcopy() can do overlapping copies..." >&4
	$cat >try.c <<EOCP
#$i_memory I_MEMORY
#$i_stdlib I_STDLIB
#$i_string I_STRING
#$i_unistd I_UNISTD
EOCP
	$cat >>try.c <<'EOCP'
#include <stdio.h>
#ifdef I_MEMORY
#  include <memory.h>
#endif
#ifdef I_STDLIB
#  include <stdlib.h>
#endif
#ifdef I_STRING
#  include <string.h>
#else
#  include <strings.h>
#endif
#ifdef I_UNISTD
#  include <unistd.h>  /* Needed for NetBSD */
#endif
int main()
{
char buf[128], abc[128];
char *b;
int len;
int off;
int align;

bcopy("abcdefghijklmnopqrstuvwxyz0123456789", abc, 36);

for (align = 7; align >= 0; align--) {
	for (len = 36; len; len--) {
		b = buf+align;
		bcopy(abc, b, len);
		for (off = 1; off <= len; off++) {
			bcopy(b, b+off, len);
			bcopy(b+off, b, len);
			if (bcmp(b, abc, len))
				exit(1);
		}
	}
}
exit(0);
}
EOCP
	set try
	if eval $compile_ok; then
		if ./try 2>/dev/null; then
			echo "Yes, it can."
			val="$define"
		else
			echo "It can't, sorry."
			case "$d_memmove" in
			"$define") echo "But that's Ok since you have memmove()." ;;
			esac
		fi
	else
		echo "(I can't compile the test program, so we'll assume not...)"
		case "$d_memmove" in
		"$define") echo "But that's Ok since you have memmove()." ;;
		esac
	fi
	;;
esac
$rm -f try.* try core
set d_safebcpy
eval $setvar

: can memcpy handle overlapping blocks?
val="$undef"
case "$d_memcpy" in
"$define")
	echo " "
	echo "Checking to see if your memcpy() can do overlapping copies..." >&4
	$cat >try.c <<EOCP
#$i_memory I_MEMORY
#$i_stdlib I_STDLIB
#$i_string I_STRING
#$i_unistd I_UNISTD
EOCP
	$cat >>try.c <<'EOCP'
#include <stdio.h>
#ifdef I_MEMORY
#  include <memory.h>
#endif
#ifdef I_STDLIB
#  include <stdlib.h>
#endif
#ifdef I_STRING
#  include <string.h>
#else
#  include <strings.h>
#endif
#ifdef I_UNISTD
#  include <unistd.h>  /* Needed for NetBSD */
#endif
int main()
{
char buf[128], abc[128];
char *b;
int len;
int off;
int align;

/* Copy "abcde..." string to char abc[] so that gcc doesn't
   try to store the string in read-only memory. */
memcpy(abc, "abcdefghijklmnopqrstuvwxyz0123456789", 36);

for (align = 7; align >= 0; align--) {
	for (len = 36; len; len--) {
		b = buf+align;
		memcpy(b, abc, len);
		for (off = 1; off <= len; off++) {
			memcpy(b+off, b, len);
			memcpy(b, b+off, len);
			if (memcmp(b, abc, len))
				exit(1);
		}
	}
}
exit(0);
}
EOCP
	set try
	if eval $compile_ok; then
		if ./try 2>/dev/null; then
			echo "Yes, it can."
			val="$define"
		else
			echo "It can't, sorry."
			case "$d_memmove" in
			"$define") echo "But that's Ok since you have memmove()." ;;
			esac
		fi
	else
		echo "(I can't compile the test program, so we'll assume not...)"
		case "$d_memmove" in
		"$define") echo "But that's Ok since you have memmove()." ;;
		esac
	fi
	;;
esac
$rm -f try.* try core
set d_safemcpy
eval $setvar

: can memcmp be trusted to compare relative magnitude?
val="$undef"
case "$d_memcmp" in
"$define")
	echo " "
	echo "Checking if your memcmp() can compare relative magnitude..." >&4
	$cat >try.c <<EOCP
#$i_memory I_MEMORY
#$i_stdlib I_STDLIB
#$i_string I_STRING
#$i_unistd I_UNISTD
EOCP
	$cat >>try.c <<'EOCP'
#include <stdio.h>
#ifdef I_MEMORY
#  include <memory.h>
#endif
#ifdef I_STDLIB
#  include <stdlib.h>
#endif
#ifdef I_STRING
#  include <string.h>
#else
#  include <strings.h>
#endif
#ifdef I_UNISTD
#  include <unistd.h>  /* Needed for NetBSD */
#endif
int main()
{
char a = -1;
char b = 0;
if ((a < b) && memcmp(&a, &b, 1) < 0)
	exit(1);
exit(0);
}
EOCP
	set try
	if eval $compile_ok; then
		if ./try 2>/dev/null; then
			echo "Yes, it can."
			val="$define"
		else
			echo "No, it can't (it uses signed chars)."
		fi
	else
		echo "(I can't compile the test program, so we'll assume not...)"
	fi
	;;
esac
$rm -f try.* try core
set d_sanemcmp
eval $setvar

: see if select exists
set select d_select
eval $inlibc

: see if semctl exists
set semctl d_semctl
eval $inlibc

: see if semget exists
set semget d_semget
eval $inlibc

: see if semop exists
set semop d_semop
eval $inlibc

: see how much of the 'sem*(2)' library is present.
h_sem=true
echo " "
case "$d_semctl$d_semget$d_semop" in
*"$undef"*) h_sem=false;;
esac
case "$osname" in
freebsd)
    case "`ipcs 2>&1`" in
    "SVID messages"*"not configured"*)
	echo "Your $osname does not have the sem*(2) configured." >&4
        h_sem=false
	val="$undef"
	set semctl d_semctl
	eval $setvar
	set semget d_semget
	eval $setvar
	set semop d_semop
	eval $setvar
	;;
    esac
    ;;
esac
: we could also check for sys/ipc.h ...
if $h_sem && $test `./findhdr sys/sem.h`; then
	echo "You have the full sem*(2) library." >&4
	val="$define"
else
	echo "You don't have the full sem*(2) library." >&4
	val="$undef"
fi
set d_sem
eval $setvar

: see whether sys/sem.h defines union semun
echo " "
$cat > try.c <<'END'
#include <sys/types.h>
#include <sys/ipc.h>
#include <sys/sem.h>
int main () { union semun semun; semun.buf = 0; }
END
set try
if eval $compile; then
    echo "You have union semun in <sys/sem.h>." >&4
    val="$define"
else
    echo "You do not have union semun in <sys/sem.h>." >&4
    val="$undef"
fi
$rm -f try try.c try.h
set d_union_semun
eval $setvar

: see how to do semctl IPC_STAT
case "$d_sem" in
$define)
    : see whether semctl IPC_STAT can use union semun
    echo " "
    $cat > try.h <<END
#ifndef S_IRUSR
#   ifdef S_IREAD
#	define S_IRUSR S_IREAD
#	define S_IWUSR S_IWRITE
#	define S_IXUSR S_IEXEC
#   else
#	define S_IRUSR 0400
#	define S_IWUSR 0200
#	define S_IXUSR 0100
#   endif
#   define S_IRGRP (S_IRUSR>>3)
#   define S_IWGRP (S_IWUSR>>3)
#   define S_IXGRP (S_IXUSR>>3)
#   define S_IROTH (S_IRUSR>>6)
#   define S_IWOTH (S_IWUSR>>6)
#   define S_IXOTH (S_IXUSR>>6)
#endif
#ifndef S_IRWXU
#   define S_IRWXU (S_IRUSR|S_IWUSR|S_IXUSR)
#   define S_IRWXG (S_IRGRP|S_IWGRP|S_IXGRP)
#   define S_IRWXO (S_IROTH|S_IWOTH|S_IXOTH)
#endif
END

    $cat > try.c <<END
#include <sys/types.h>
#include <sys/ipc.h>
#include <sys/sem.h>
#include <sys/stat.h>
#include <stdio.h>
#include <errno.h>
#include "try.h"
#ifndef errno
extern int errno;
#endif
#$d_union_semun HAS_UNION_SEMUN
int main() {
    union semun
#ifndef HAS_UNION_SEMUN
    {
	int val;
	struct semid_ds *buf;
	unsigned short *array;
    }
#endif
    arg;
    int sem, st;

#if defined(IPC_PRIVATE) && defined(S_IRWXU) && defined(S_IRWXG) && defined(S_IRWXO) && defined(IPC_CREAT)
    sem = semget(IPC_PRIVATE, 1, S_IRWXU|S_IRWXG|S_IRWXO|IPC_CREAT);
    if (sem > -1) {
	struct semid_ds argbuf;
	arg.buf = &argbuf;
#	ifdef IPC_STAT
	st = semctl(sem, 0, IPC_STAT, arg);
	if (st == 0)
	    printf("semun\n");
	else
#	endif /* IPC_STAT */
	    printf("semctl IPC_STAT failed: errno = %d\n", errno);
#	ifdef IPC_RMID
	if (semctl(sem, 0, IPC_RMID, arg) != 0)
#   	endif /* IPC_RMID */
	    printf("semctl IPC_RMID failed: errno = %d\n", errno);
    } else
#endif /* IPC_PRIVATE && ... */
	printf("semget failed: errno = %d\n", errno);
  return 0;
}
END
    val="$undef"
    set try
    if eval $compile; then
	xxx=`./try`
        case "$xxx" in
        semun) val="$define" ;;
        esac
    fi
    $rm -f try try.c
    set d_semctl_semun
    eval $setvar
    case "$d_semctl_semun" in
    $define)
        echo "You can use union semun for semctl IPC_STAT." >&4
	also='also'
        ;;
    *)  echo "You cannot use union semun for semctl IPC_STAT." >&4
	also=''
        ;;
    esac

    : see whether semctl IPC_STAT can use struct semid_ds pointer
    $cat > try.c <<'END'
#include <sys/types.h>
#include <sys/ipc.h>
#include <sys/sem.h>
#include <sys/stat.h>
#include "try.h"
#include <stdio.h>
#include <errno.h>
#ifndef errno
extern int errno;
#endif
int main() {
    struct semid_ds arg;
    int sem, st;

#if defined(IPC_PRIVATE) && defined(S_IRWXU) && defined(S_IRWXG) &&  defined(S_IRWXO) && defined(IPC_CREAT)
    sem = semget(IPC_PRIVATE, 1, S_IRWXU|S_IRWXG|S_IRWXO|IPC_CREAT);
    if (sem > -1) {
#	ifdef IPC_STAT
	st = semctl(sem, 0, IPC_STAT, &arg);
	if (st == 0)
	    printf("semid_ds\n");
	else
#	endif /* IPC_STAT */
	    printf("semctl IPC_STAT failed: errno = %d\n", errno);
#	ifdef IPC_RMID
	if (semctl(sem, 0, IPC_RMID, &arg) != 0)
#	endif /* IPC_RMID */
	    printf("semctl IPC_RMID failed: errno = %d\n", errno);
    } else
#endif /* IPC_PRIVATE && ... */
	printf("semget failed: errno = %d\n", errno);

    return 0;
}
END
    val="$undef"
    set try
    if eval $compile; then
        xxx=`./try`
        case "$xxx" in
        semid_ds) val="$define" ;;
        esac
    fi
    $rm -f try try.c
    set d_semctl_semid_ds
    eval $setvar
    case "$d_semctl_semid_ds" in
    $define)
        echo "You can $also use struct semid_ds* for semctl IPC_STAT." >&4
        ;;
    *)  echo "You cannot use struct semid_ds* for semctl IPC_STAT." >&4
        ;;
    esac
    $rm -f try.h
    ;;
*)  val="$undef"

    # We do not have the full sem*(2) library, so assume we can not
    # use either.

    set d_semctl_semun
    eval $setvar

    set d_semctl_semid_ds
    eval $setvar
    ;;
esac

: see if setegid exists
set setegid d_setegid
eval $inlibc

: see if seteuid exists
set seteuid d_seteuid
eval $inlibc

: see if setgrent exists
set setgrent d_setgrent
eval $inlibc

: see if sethostent exists
set sethostent d_sethent
eval $inlibc

: see if setlinebuf exists
set setlinebuf d_setlinebuf
eval $inlibc

: see if setlocale exists
set setlocale d_setlocale
eval $inlibc

: see if setnetent exists
set setnetent d_setnent
eval $inlibc

: see if setprotoent exists
set setprotoent d_setpent
eval $inlibc

: see if setpgid exists
set setpgid d_setpgid
eval $inlibc

: see if setpgrp2 exists
set setpgrp2 d_setpgrp2
eval $inlibc

: see if setpriority exists
set setpriority d_setprior
eval $inlibc

: see if setpwent exists
set setpwent d_setpwent
eval $inlibc

: see if setregid exists
set setregid d_setregid
eval $inlibc
set setresgid d_setresgid
eval $inlibc

: see if setreuid exists
set setreuid d_setreuid
eval $inlibc
set setresuid d_setresuid
eval $inlibc

: see if setrgid exists
set setrgid d_setrgid
eval $inlibc

: see if setruid exists
set setruid d_setruid
eval $inlibc

: see if setservent exists
set setservent d_setsent
eval $inlibc

: see if setsid exists
set setsid d_setsid
eval $inlibc

: see if setspent exists
set setspent d_setspent
eval $inlibc

: see if setvbuf exists
set setvbuf d_setvbuf
eval $inlibc

: see if sfio.h is available
set sfio.h i_sfio
eval $inhdr


: see if sfio library is available
case "$i_sfio" in
$define)
	val=''
	set sfreserve val
	eval $inlibc
	;;
*)
	val="$undef"
	;;
esac
: Ok, but do we want to use it.
case "$val" in
$define)
	case "$usesfio" in
	true|$define|[yY]*) dflt='y';;
	*) dflt='n';;
	esac
	echo "$package can use the sfio library, but it is experimental."
	rp="You seem to have sfio available, do you want to try using it?"
	. ./myread
	case "$ans" in
	y|Y) ;;
	*)	echo "Ok, avoiding sfio this time.  I'll use stdio instead."
		val="$undef"
		: Remove sfio from list of libraries to use
		set `echo X $libs | $sed -e 's/-lsfio / /' -e 's/-lsfio$//'`
		shift
		libs="$*"
		echo "libs = $libs" >&4
		;;
	esac
	;;
*)	case "$usesfio" in
	true|$define|[yY]*)
		echo "Sorry, cannot find sfio on this machine" >&4
		echo "Ignoring your setting of usesfio=$usesfio" >&4
		;;
	esac
	;;
esac
set d_sfio
eval $setvar
case "$d_sfio" in
$define) usesfio='true';;
*) usesfio='false';;
esac

: see if shmctl exists
set shmctl d_shmctl
eval $inlibc

: see if shmget exists
set shmget d_shmget
eval $inlibc

: see if shmat exists
set shmat d_shmat
eval $inlibc
: see what shmat returns
case "$d_shmat" in
"$define")
	$cat >shmat.c <<'END'
#include <sys/shm.h>
void *shmat();
END
	if $cc $ccflags -c shmat.c >/dev/null 2>&1; then
		shmattype='void *'
	else
		shmattype='char *'
	fi
	echo "and it returns ($shmattype)." >&4
	: see if a prototype for shmat is available
	xxx=`./findhdr sys/shm.h`
	$cppstdin $cppflags $cppminus < $xxx > shmat.c 2>/dev/null
	if $contains 'shmat.*(' shmat.c >/dev/null 2>&1; then
		val="$define"
	else
		val="$undef"
	fi
	$rm -f shmat.[co]
	;;
*)
	val="$undef"
	;;
esac
set d_shmatprototype
eval $setvar

: see if shmdt exists
set shmdt d_shmdt
eval $inlibc

: see how much of the 'shm*(2)' library is present.
h_shm=true
echo " "
case "$d_shmctl$d_shmget$d_shmat$d_shmdt" in
*"$undef"*) h_shm=false;;
esac
case "$osname" in
freebsd)
    case "`ipcs 2>&1`" in
    "SVID shared memory"*"not configured"*)
	echo "Your $osname does not have the shm*(2) configured." >&4
        h_shm=false
	val="$undef"
	set shmctl d_shmctl
	evat $setvar
	set shmget d_shmget
	evat $setvar
	set shmat d_shmat
	evat $setvar
	set shmdt d_shmdt
	evat $setvar
	;;
    esac
    ;;
esac
: we could also check for sys/ipc.h ...
if $h_shm && $test `./findhdr sys/shm.h`; then
	echo "You have the full shm*(2) library." >&4
	val="$define"
else
	echo "You don't have the full shm*(2) library." >&4
	val="$undef"
fi
set d_shm
eval $setvar

echo " "
: see if we have sigaction
if set sigaction val -f d_sigaction; eval $csym; $val; then
	echo 'sigaction() found.' >&4
	$cat > try.c <<'EOP'
#include <stdio.h>
#include <sys/types.h>
#include <signal.h>
int main()
{
    struct sigaction act, oact;
}
EOP
	set try
	if eval $compile_ok; then
		val="$define"
	else
		echo "But you don't seem to have a useable struct sigaction." >&4
		val="$undef"
	fi
else
	echo 'sigaction NOT found.' >&4
	val="$undef"
fi
set d_sigaction; eval $setvar
$rm -f try try$_o try.c

: see if sigsetjmp exists
echo " "
case "$d_sigsetjmp" in
'')
	$cat >try.c <<'EOP'
#include <setjmp.h>
sigjmp_buf env;
int set = 1;
int main()
{
	if (sigsetjmp(env,1))
		exit(set);
	set = 0;
	siglongjmp(env, 1);
	exit(1);
}
EOP
	set try
	if eval $compile; then
		if ./try >/dev/null 2>&1; then
			echo "POSIX sigsetjmp found." >&4
			val="$define"
		else
			$cat >&4 <<EOM
Uh-Oh! You have POSIX sigsetjmp and siglongjmp, but they do not work properly!!
I'll ignore them.
EOM
			val="$undef"
		fi
	else
		echo "sigsetjmp not found." >&4
		val="$undef"
	fi
	;;
*) val="$d_sigsetjmp"
	case "$d_sigsetjmp" in
	$define) echo "POSIX sigsetjmp found." >&4;;
	$undef) echo "sigsetjmp not found." >&4;;
	esac
	;;
esac
set d_sigsetjmp
eval $setvar
$rm -f try.c try

: see if stat knows about block sizes
echo " "
set d_statblks stat st_blocks $i_sysstat sys/stat.h
eval $hasfield

: see if _ptr and _cnt from stdio act std
echo " "
if $contains '_IO_fpos_t' `./findhdr stdio.h` `./findhdr libio.h` >/dev/null 2>&1 ; then
	echo "(Looks like you have stdio.h from Linux.)"
	case "$stdio_ptr" in
	'') stdio_ptr='((fp)->_IO_read_ptr)'
		ptr_lval=$define
		;;
	*)	ptr_lval=$d_stdio_ptr_lval;;
	esac
	case "$stdio_cnt" in
	'') stdio_cnt='((fp)->_IO_read_end - (fp)->_IO_read_ptr)'
		cnt_lval=$undef
		;;
	*)	cnt_lval=$d_stdio_cnt_lval;;
	esac
	case "$stdio_base" in
	'') stdio_base='((fp)->_IO_read_base)';;
	esac
	case "$stdio_bufsiz" in
	'') stdio_bufsiz='((fp)->_IO_read_end - (fp)->_IO_read_base)';;
	esac
else
	case "$stdio_ptr" in
	'') stdio_ptr='((fp)->_ptr)'
		ptr_lval=$define
		;;
	*)	ptr_lval=$d_stdio_ptr_lval;;
	esac
	case "$stdio_cnt" in
	'') stdio_cnt='((fp)->_cnt)'
		cnt_lval=$define
		;;
	*)	cnt_lval=$d_stdio_cnt_lval;;
	esac
	case "$stdio_base" in
	'') stdio_base='((fp)->_base)';;
	esac
	case "$stdio_bufsiz" in
	'') stdio_bufsiz='((fp)->_cnt + (fp)->_ptr - (fp)->_base)';;
	esac
fi
: test whether _ptr and _cnt really work
echo "Checking how std your stdio is..." >&4
$cat >try.c <<EOP
#include <stdio.h>
#define FILE_ptr(fp)	$stdio_ptr
#define FILE_cnt(fp)	$stdio_cnt
int main() {
	FILE *fp = fopen("try.c", "r");
	char c = getc(fp);
	if (
		18 <= FILE_cnt(fp) &&
		strncmp(FILE_ptr(fp), "include <stdio.h>\n", 18) == 0
	)
		exit(0);
	exit(1);
}
EOP
val="$undef"
set try
if eval $compile; then
	if ./try; then
		echo "Your stdio acts pretty std."
		val="$define"
	else
		echo "Your stdio isn't very std."
	fi
else
	echo "Your stdio doesn't appear very std."
fi
$rm -f try.c try
set d_stdstdio
eval $setvar

: Can _ptr be used as an lvalue?
case "$d_stdstdio$ptr_lval" in
$define$define) val=$define ;;
*) val=$undef ;;
esac
set d_stdio_ptr_lval
eval $setvar

: Can _cnt be used as an lvalue?
case "$d_stdstdio$cnt_lval" in
$define$define) val=$define ;;
*) val=$undef ;;
esac
set d_stdio_cnt_lval
eval $setvar

: see if _base is also standard
val="$undef"
case "$d_stdstdio" in
$define)
	$cat >try.c <<EOP
#include <stdio.h>
#define FILE_base(fp)	$stdio_base
#define FILE_bufsiz(fp)	$stdio_bufsiz
int main() {
	FILE *fp = fopen("try.c", "r");
	char c = getc(fp);
	if (
		19 <= FILE_bufsiz(fp) &&
		strncmp(FILE_base(fp), "#include <stdio.h>\n", 19) == 0
	)
		exit(0);
	exit(1);
}
EOP
	set try
	if eval $compile; then
		if ./try; then
			echo "And its _base field acts std."
			val="$define"
		else
			echo "But its _base field isn't std."
		fi
	else
		echo "However, it seems to be lacking the _base field."
	fi
	$rm -f try.c try
	;;
esac
set d_stdiobase
eval $setvar

$cat >&4 <<EOM
Checking how to access stdio streams by file descriptor number...
EOM
case "$stdio_stream_array" in
'') 	$cat >try.c <<EOCP
#include <stdio.h>
int main() {
  if (&STDIO_STREAM_ARRAY[fileno(stdin)] == stdin)
    printf("yes\n");
}
EOCP
	for s in _iob __iob __sF
	do
	        set try -DSTDIO_STREAM_ARRAY=$s
		if eval $compile; then
		    	case "`./try$exe_ext`" in
			yes)	stdio_stream_array=$s; break ;;
			esac
		fi
	done
	$rm -f try.* try$exe_ext
esac
case "$stdio_stream_array" in
'')	$cat >&4 <<EOM
I can't figure out how to access stdio streams by file descriptor number.
EOM
	d_stdio_stream_array="$undef"
	;;
*)	$cat >&4 <<EOM
You can access stdio streams by file descriptor number by the $stdio_stream_array array.
EOM
	d_stdio_stream_array="$define"
	;;
esac

: see if strcoll exists
set strcoll d_strcoll
eval $inlibc

: check for structure copying
echo " "
echo "Checking to see if your C compiler can copy structs..." >&4
$cat >try.c <<'EOCP'
int main()
{
	struct blurfl {
		int dyick;
	} foo, bar;

	foo = bar;
}
EOCP
if $cc -c try.c >/dev/null 2>&1 ; then
	val="$define"
	echo "Yup, it can."
else
	val="$undef"
	echo "Nope, it can't."
fi
set d_strctcpy
eval $setvar
$rm -f try.*

: see if strerror and/or sys_errlist[] exist
echo " "
if test "X$d_strerror" = X -o "X$d_syserrlst" = X; then
    if set strerror val -f d_strerror; eval $csym; $val; then
		echo 'strerror() found.' >&4
		d_strerror="$define"
		d_strerrm='strerror(e)'
		if set sys_errlist val -a d_syserrlst; eval $csym; $val; then	
			echo "(You also have sys_errlist[], so we could roll our own strerror.)" 
			d_syserrlst="$define"
		else
			echo "(Since you don't have sys_errlist[], sterror() is welcome.)"
			d_syserrlst="$undef"
		fi
    elif xxx=`./findhdr string.h`; test "$xxx" || xxx=`./findhdr strings.h`; \
			$contains '#[ 	]*define.*strerror' "$xxx" >/dev/null 2>&1; then
		echo 'strerror() found in string header.' >&4
		d_strerror="$define"
		d_strerrm='strerror(e)'
		if set sys_errlist val -a d_syserrlst; eval $csym; $val; then	
			echo "(Most probably, strerror() uses sys_errlist[] for descriptions.)"
				d_syserrlst="$define"
		else
			echo "(You don't appear to have any sys_errlist[], how can this be?)"
			d_syserrlst="$undef"
		fi
    elif set sys_errlist val -a d_syserrlst; eval $csym; $val; then
		echo "strerror() not found, but you have sys_errlist[] so we'll use that." >&4
		d_strerror="$undef"
		d_syserrlst="$define"
		d_strerrm='((e)<0||(e)>=sys_nerr?"unknown":sys_errlist[e])'
    else
		echo 'strerror() and sys_errlist[] NOT found.' >&4
		d_strerror="$undef"
		d_syserrlst="$undef"
		d_strerrm='"unknown"'
    fi
fi

: see if strtod exists
set strtod d_strtod
eval $inlibc

: see if strtol exists
set strtol d_strtol
eval $inlibc

: see if strtoul exists
set strtoul d_strtoul
eval $inlibc

: see if strtoull exists
set strtoull d_strtoull
eval $inlibc

: see if strxfrm exists
set strxfrm d_strxfrm
eval $inlibc

: see if symlink exists
set symlink d_symlink
eval $inlibc

: see if syscall exists
set syscall d_syscall
eval $inlibc

: see if sysconf exists
set sysconf d_sysconf
eval $inlibc

: see if system exists
set system d_system
eval $inlibc

: see if tcgetpgrp exists
set tcgetpgrp d_tcgetpgrp
eval $inlibc

: see if tcsetpgrp exists
set tcsetpgrp d_tcsetpgrp
eval $inlibc

: see if sys/types.h has to be included
set sys/types.h i_systypes
eval $inhdr

: see if prototype for telldir is available
echo " "
set d_telldirproto telldir $i_systypes sys/types.h $i_dirent dirent.h
eval $hasproto

: define an is-a-typedef? function
typedef='type=$1; var=$2; def=$3; shift; shift; shift; inclist=$@;
case "$inclist" in
"") inclist="sys/types.h";;
esac;
eval "varval=\$$var";
case "$varval" in
"")
	$rm -f temp.c;
	for inc in $inclist; do
		echo "#include <$inc>" >>temp.c;
	done;
	echo "#ifdef $type" >> temp.c;
	echo "printf(\"We have $type\");" >> temp.c;
	echo "#endif" >> temp.c;
	$cppstdin $cppflags $cppminus < temp.c >temp.E 2>/dev/null;
	if $contains $type temp.E >/dev/null 2>&1; then
		eval "$var=\$type";
	else
		eval "$var=\$def";
	fi;
	$rm -f temp.?;;
*) eval "$var=\$varval";;
esac'

: define an is-a-typedef? function that prompts if the type is not available.
typedef_ask='type=$1; var=$2; def=$3; shift; shift; shift; inclist=$@;
case "$inclist" in
"") inclist="sys/types.h";;
esac;
eval "varval=\$$var";
case "$varval" in
"")
	$rm -f temp.c;
	for inc in $inclist; do
		echo "#include <$inc>" >>temp.c;
	done;
	echo "#ifdef $type" >> temp.c;
	echo "printf(\"We have $type\");" >> temp.c;
	echo "#endif" >> temp.c;
	$cppstdin $cppflags $cppminus < temp.c >temp.E 2>/dev/null;
	echo " " ;
	echo "$rp" | $sed -e "s/What is/Looking for/" -e "s/?/./";
	if $contains $type temp.E >/dev/null 2>&1; then
		echo "$type found." >&4;
		eval "$var=\$type";
	else
		echo "$type NOT found." >&4;
		dflt="$def";
		. ./myread ;
		eval "$var=\$ans";
	fi;
	$rm -f temp.?;;
*) eval "$var=\$varval";;
esac'

: see if this is a sys/times.h system
set sys/times.h i_systimes
eval $inhdr

: see if times exists
echo " "
if set times val -f d_times; eval $csym; $val; then
	echo 'times() found.' >&4
	d_times="$define"
	inc=''
	case "$i_systimes" in
	"$define") inc='sys/times.h';;
	esac
	rp="What is the type returned by times() on this system?"
	set clock_t clocktype long stdio.h sys/types.h $inc
	eval $typedef_ask
else
	echo 'times() NOT found, hope that will do.' >&4
	d_times="$undef"
	clocktype='int'
fi

: see if truncate exists
set truncate d_truncate
eval $inlibc

: see if tzname[] exists
echo " "
if set tzname val -a d_tzname; eval $csym; $val; then
	val="$define"
	echo 'tzname[] found.' >&4
else
	val="$undef"
	echo 'tzname[] NOT found.' >&4
fi
set d_tzname
eval $setvar

: see if umask exists
set umask d_umask
eval $inlibc

: backward compatibility for d_hvfork
if test X$d_hvfork != X; then
	d_vfork="$d_hvfork"
	d_hvfork=''
fi
: see if there is a vfork
val=''
set vfork val
eval $inlibc

: Ok, but do we want to use it. vfork is reportedly unreliable in 
: perl on Solaris 2.x, and probably elsewhere.
case "$val" in
$define)
	echo " "
	case "$usevfork" in
	false) dflt='n';;
	*) dflt='y';;
	esac
	cat <<'EOM'
 
Perl can only use a vfork() that doesn't suffer from strict
restrictions on calling functions or modifying global data in
the child.  For example, glibc-2.1 contains such a vfork()
that is unsuitable.  If your system provides a proper fork()
call, chances are that you do NOT want perl to use vfork().

EOM
	rp="Do you still want to use vfork()?"
	. ./myread
	case "$ans" in
	y|Y) ;;
	*)
		echo "Ok, we won't use vfork()."
		val="$undef"
		;;
	esac
	;;
esac
set d_vfork
eval $setvar
case "$d_vfork" in
$define) usevfork='true';;
*) usevfork='false';;
esac

: see if this is an sysdir system
set sys/dir.h i_sysdir
eval $inhdr

: see if this is an sysndir system
set sys/ndir.h i_sysndir
eval $inhdr

: see if closedir exists
set closedir d_closedir
eval $inlibc

case "$d_closedir" in
"$define")
	echo " "
	echo "Checking whether closedir() returns a status..." >&4
	cat > closedir.c <<EOM
#$i_dirent I_DIRENT		/**/
#$i_sysdir I_SYS_DIR		/**/
#$i_sysndir I_SYS_NDIR		/**/
#$i_systypes I_SYS_TYPES	/**/

#if defined(I_SYS_TYPES)
#include <sys/types.h>
#endif
#if defined(I_DIRENT)
#include <dirent.h>
#if defined(NeXT) && defined(I_SYS_DIR) /* NeXT needs dirent + sys/dir.h */
#include <sys/dir.h>
#endif
#else
#ifdef I_SYS_NDIR
#include <sys/ndir.h>
#else
#ifdef I_SYS_DIR
#ifdef hp9000s500
#include <ndir.h>	/* may be wrong in the future */
#else
#include <sys/dir.h>
#endif
#endif
#endif
#endif 
int main() { return closedir(opendir(".")); }
EOM
	set closedir
	if eval $compile_ok; then
		if ./closedir > /dev/null 2>&1 ; then
			echo "Yes, it does."
			val="$undef"
		else
			echo "No, it doesn't."
			val="$define"
		fi
	else
		echo "(I can't seem to compile the test program--assuming it doesn't)"
		val="$define"
	fi
	;;
*)
	val="$undef";
	;;
esac
set d_void_closedir
eval $setvar
$rm -f closedir*
: check for volatile keyword
echo " "
echo 'Checking to see if your C compiler knows about "volatile"...' >&4
$cat >try.c <<'EOCP'
int main()
{
	typedef struct _goo_struct goo_struct;
	goo_struct * volatile goo = ((goo_struct *)0);
	struct _goo_struct {
		long long_int;
		int reg_int;
		char char_var;
	};
	typedef unsigned short foo_t;
	char *volatile foo;
	volatile int bar;
	volatile foo_t blech;
	foo = foo;
}
EOCP
if $cc -c $ccflags try.c >/dev/null 2>&1 ; then
	val="$define"
	echo "Yup, it does."
else
	val="$undef"
	echo "Nope, it doesn't."
fi
set d_volatile
eval $setvar
$rm -f try.*

: see if there is a wait4
set wait4 d_wait4
eval $inlibc

: see if waitpid exists
set waitpid d_waitpid
eval $inlibc

: see if wcstombs exists
set wcstombs d_wcstombs
eval $inlibc

: see if wctomb exists
set wctomb d_wctomb
eval $inlibc

: see if writev exists
set writev d_writev
eval $inlibc

: preserve RCS keywords in files with variable substitution, grrr
Date='$Date'
Id='$Id'
Log='$Log'
RCSfile='$RCSfile'
Revision='$Revision'

case "$crosscompile" in
''|[nN]*) crosscompile="$undef" ;;
esac

case "$osname" in
next|rhapsody) multiarch="$define" ;;
esac
case "$multiarch" in
''|[nN]*) multiarch="$undef" ;;
esac

: check for alignment requirements
echo " "
case "$crosscompile$multiarch" in
*$define*)
	$cat <<EOM
You seem to be either cross-compiling or doing a multiarchitecture build,
skipping the memory alignment check.

EOM
	case "$alignbytes" in
	'') alignbytes=8 ;;
	esac
	;;
*)
	case "$alignbytes" in
	'') echo "Checking alignment constraints..." >&4
		$cat >try.c <<'EOCP'
struct foobar {
	char foo;
	double bar;
} try_algn;
int main()
{
	printf("%d\n", (char *)&try_algn.bar - (char *)&try_algn.foo);
}
EOCP
		set try
		if eval $compile_ok; then
			dflt=`./try`
		else
			dflt='8'
			echo "(I can't seem to compile the test program...)"
		fi
		;;
	*) dflt="$alignbytes"
		;;
	esac
	rp="Doubles must be aligned on a how-many-byte boundary?"
	. ./myread
	alignbytes="$ans"
	$rm -f try.c try
	;;
esac


: check for ordering of bytes in a long
echo " "
case "$crosscompile$multiarch" in
*$define*)
	$cat <<EOM
You seem to be either cross-compiling or doing a multiarchitecture build,
skipping the byteorder check.

EOM
	byteorder=''
	;;
*)
	case "$byteorder" in
	'')
		$cat <<'EOM'
In the following, larger digits indicate more significance.  A big-endian
machine like a Pyramid or a Motorola 680?0 chip will come out to 4321. A
little-endian machine like a Vax or an Intel 80?86 chip would be 1234. Other
machines may have weird orders like 3412.  A Cray will report 87654321. If
the test program works the default is probably right.
I'm now running the test program...
EOM
		$cat >try.c <<'EOCP'
#include <stdio.h>
int main()
{
	int i;
	union {
		unsigned long l;
		char c[sizeof(long)];
	} u;

	if (sizeof(long) > 4)
		u.l = (0x08070605L << 32) | 0x04030201L;
	else
		u.l = 0x04030201L;
	for (i = 0; i < sizeof(long); i++)
		printf("%c", u.c[i]+'0');
	printf("\n");
	exit(0);
}
EOCP
		xxx_prompt=y
		set try
		if eval $compile && ./try > /dev/null; then
			dflt=`./try`
			case "$dflt" in
			[1-4][1-4][1-4][1-4]|12345678|87654321)
				echo "(The test program ran ok.)"
				echo "byteorder=$dflt"
				xxx_prompt=n
			;;
			????|????????) echo "(The test program ran ok.)" ;;
			*) echo "(The test program didn't run right for some reason.)" ;;
			esac
		else
			dflt='4321'
			cat <<'EOM'
(I can't seem to compile the test program.  Guessing big-endian...)
EOM
		fi
		case "$xxx_prompt" in
		y)
			rp="What is the order of bytes in a long?"
			. ./myread
			byteorder="$ans"
			;;
		*)	byteorder=$dflt
			;;
		esac
		;;
	esac
	$rm -f try.c try
	;;
esac


: how do we catenate cpp tokens here?
echo " "
echo "Checking to see how your cpp does stuff like catenate tokens..." >&4
$cat >cpp_stuff.c <<'EOCP'
#define RCAT(a,b)a/**/b
#define ACAT(a,b)a ## b
RCAT(Rei,ser)
ACAT(Cir,cus)
EOCP
$cppstdin $cppflags $cppminus <cpp_stuff.c >cpp_stuff.out 2>&1
if $contains 'Circus' cpp_stuff.out >/dev/null 2>&1; then
	echo "Oh!  Smells like ANSI's been here." >&4
	echo "We can catify or stringify, separately or together!"
	cpp_stuff=42
elif $contains 'Reiser' cpp_stuff.out >/dev/null 2>&1; then
	echo "Ah, yes!  The good old days!" >&4
	echo "However, in the good old days we don't know how to stringify and"
	echo "catify at the same time."
	cpp_stuff=1
else
	$cat >&4 <<EOM
Hmm, I don't seem to be able to catenate tokens with your cpp.  You're going
to have to edit the values of CAT[2-5] in config.h...
EOM
	cpp_stuff="/* Help! How do we handle cpp_stuff? */*/"
fi
$rm -f cpp_stuff.*

: see if this is a db.h system
set db.h i_db
eval $inhdr

case "$i_db" in
$define)
	: Check db version.
	echo " "
	echo "Checking Berkeley DB version ..." >&4
	$cat >try.c <<EOCP
#$d_const HASCONST
#ifndef HASCONST
#define const
#endif
#include <sys/types.h>
#include <stdio.h>
#include <db.h>
int main()
{
#ifdef DB_VERSION_MAJOR	/* DB version >= 2 */
    int Major, Minor, Patch ;
    unsigned long Version ;
    (void)db_version(&Major, &Minor, &Patch) ;
    printf("You have Berkeley DB Version 2 or greater\n");

    printf("db.h is from Berkeley DB Version %d.%d.%d\n",
		DB_VERSION_MAJOR, DB_VERSION_MINOR, DB_VERSION_PATCH);
    printf("libdb is from Berkeley DB Version %d.%d.%d\n",
		Major, Minor, Patch) ;

    /* check that db.h & libdb are compatible */
    if (DB_VERSION_MAJOR != Major || DB_VERSION_MINOR != Minor || DB_VERSION_PATCH != Patch) {
	printf("db.h and libdb are incompatible\n") ;
        exit(3);	
    }

    printf("db.h and libdb are compatible\n") ;

    Version = DB_VERSION_MAJOR * 1000000 + DB_VERSION_MINOR * 1000
		+ DB_VERSION_PATCH ;

    /* needs to be >= 2.3.4 */
    if (Version < 2003004) {
    /* if (DB_VERSION_MAJOR == 2 && DB_VERSION_MINOR == 0 && DB_VERSION_PATCH < 5) { */
	printf("but Perl needs Berkeley DB 2.3.4 or greater\n") ;
        exit(2);	
    }

    exit(0);
#else
#if defined(_DB_H_) && defined(BTREEMAGIC) && defined(HASHMAGIC)
    printf("You have Berkeley DB Version 1\n");
    exit(0);	/* DB version < 2: the coast is clear. */
#else
    exit(1);	/* <db.h> not Berkeley DB? */
#endif
#endif
}
EOCP
	set try
	if eval $compile && ./try; then
		echo 'Looks OK.' >&4
	else
		echo "I can't use Berkeley DB with your <db.h>.  I'll disable Berkeley DB." >&4
		i_db=$undef
		case " $libs " in
		*"-ldb "*)
			: Remove db from list of libraries to use
			echo "Removing unusable -ldb from library list" >&4
			set `echo X $libs | $sed -e 's/-ldb / /' -e 's/-ldb$//'`
			shift
			libs="$*"
			echo "libs = $libs" >&4
			;;
		esac
	fi
	$rm -f try.*
	;;
esac

case "$i_db" in
define)
	: Check the return type needed for hash 
	echo " "
	echo "Checking return type needed for hash for Berkeley DB ..." >&4
	$cat >try.c <<EOCP
#$d_const HASCONST
#ifndef HASCONST
#define const
#endif
#include <sys/types.h>
#include <db.h>

#ifndef DB_VERSION_MAJOR
u_int32_t hash_cb (ptr, size)
const void *ptr;
size_t size;
{
}
HASHINFO info;
int main()
{
	info.hash = hash_cb;
}
#endif
EOCP
	if $cc $ccflags -c try.c >try.out 2>&1 ; then
		if $contains warning try.out >>/dev/null 2>&1 ; then
			db_hashtype='int'
		else
			db_hashtype='u_int32_t'
		fi
	else
		: XXX Maybe we should just give up here.
		db_hashtype=u_int32_t
		$cat try.out >&4
		echo "Help:  I can't seem to compile the db test program." >&4
		echo "Something's wrong, but I'll assume you use $db_hashtype." >&4
	fi
	$rm -f try.*
	echo "Your version of Berkeley DB uses $db_hashtype for hash."
	;;
*)	db_hashtype=u_int32_t
	;;
esac
case "$i_db" in
define)
	: Check the return type needed for prefix 
	echo " "
	echo "Checking return type needed for prefix for Berkeley DB ..." >&4
	cat >try.c <<EOCP
#$d_const HASCONST
#ifndef HASCONST
#define const
#endif
#include <sys/types.h>
#include <db.h>

#ifndef DB_VERSION_MAJOR
size_t prefix_cb (key1, key2)
const DBT *key1;
const DBT *key2;
{
}
BTREEINFO info;
int main()
{
	info.prefix = prefix_cb;
}
#endif
EOCP
	if $cc $ccflags -c try.c  >try.out 2>&1 ; then
		if $contains warning try.out >>/dev/null 2>&1 ; then
			db_prefixtype='int'
		else
			db_prefixtype='size_t'
		fi
	else
		db_prefixtype='size_t'
		: XXX Maybe we should just give up here.
		$cat try.out >&4
		echo "Help:  I can't seem to compile the db test program." >&4
		echo "Something's wrong, but I'll assume you use $db_prefixtype." >&4
	fi
	$rm -f try.*
	echo "Your version of Berkeley DB uses $db_prefixtype for prefix."
	;;
*)	db_prefixtype='size_t'
	;;
esac

: check for void type
echo " "
echo "Checking to see how well your C compiler groks the void type..." >&4
case "$voidflags" in
'')
	$cat >try.c <<'EOCP'
#if TRY & 1
void sub() {
#else
sub() {
#endif
	extern void moo();	/* function returning void */
	void (*goo)();		/* ptr to func returning void */
#if TRY & 8
	void *hue;		/* generic ptr */
#endif
#if TRY & 2
	void (*foo[10])();
#endif

#if TRY & 4
	if(goo == moo) {
		exit(0);
	}
#endif
	exit(0);
}
int main() { sub(); }
EOCP
	if $cc $ccflags -c -DTRY=$defvoidused try.c >.out 2>&1 ; then
		voidflags=$defvoidused
	echo "Good.  It appears to support void to the level $package wants.">&4
		if $contains warning .out >/dev/null 2>&1; then
			echo "However, you might get some warnings that look like this:"
			$cat .out
		fi
	else
echo "Hmm, your compiler has some difficulty with void. Checking further..." >&4
		if $cc $ccflags -c -DTRY=1 try.c >/dev/null 2>&1; then
			echo "It supports 1..."
			if $cc $ccflags -c -DTRY=3 try.c >/dev/null 2>&1; then
				echo "It also supports 2..."
				if $cc $ccflags -c -DTRY=7 try.c >/dev/null 2>&1; then
					voidflags=7
					echo "And it supports 4 but not 8 definitely."
				else
					echo "It doesn't support 4..."
					if $cc $ccflags -c -DTRY=11 try.c >/dev/null 2>&1; then
						voidflags=11
						echo "But it supports 8."
					else
						voidflags=3
						echo "Neither does it support 8."
					fi
				fi
			else
				echo "It does not support 2..."
				if $cc $ccflags -c -DTRY=13 try.c >/dev/null 2>&1; then
					voidflags=13
					echo "But it supports 4 and 8."
				else
					if $cc $ccflags -c -DTRY=5 try.c >/dev/null 2>&1; then
						voidflags=5
						echo "And it supports 4 but has not heard about 8."
					else
						echo "However it supports 8 but not 4."
					fi
				fi
			fi
		else
			echo "There is no support at all for void."
			voidflags=0
		fi
	fi
esac
case "$voidflags" in
"$defvoidused") ;;
*)	$cat >&4 <<'EOM'
  Support flag bits are:
    1: basic void declarations.
    2: arrays of pointers to functions returning void.
    4: operations between pointers to and addresses of void functions.
    8: generic void pointers.
EOM
	dflt="$voidflags";
	rp="Your void support flags add up to what?"
	. ./myread
	voidflags="$ans"
	;;
esac
$rm -f try.* .out


: How can we generate normalized random numbers ?
echo " "
echo "Looking for a random number function..." >&4
case "$randfunc" in
'')
	if set drand48 val -f; eval $csym; $val; then
		dflt="drand48"
		echo "Good, found drand48()." >&4
	elif set random val -f; eval $csym; $val; then
		dflt="random"
		echo "OK, found random()." >&4
	else
		dflt="rand"
		echo "Yick, looks like I have to use rand()." >&4
	fi
	echo " "
	;;
*)
	dflt="$randfunc"
	;;
esac
cont=true

case "$ccflags" in
*-Dmy_rand=*|*-Dmy_srand=*)
	echo "Removing obsolete -Dmy_rand, -Dmy_srand, and -Drandbits from ccflags." >&4
	ccflags="`echo $ccflags | sed -e 's/-Dmy_rand=random/ /'`"
	ccflags="`echo $ccflags | sed -e 's/-Dmy_srand=srandom/ /'`"
	ccflags="`echo $ccflags | sed -e 's/-Drandbits=[0-9][0-9]*/ /'`"
	;;
esac

while $test "$cont"; do
	rp="Use which function to generate random numbers?"
	. ./myread
	if $test "$ans" = "$dflt"; then
		: null
	else
		randbits=''
	fi
	randfunc="$ans"
	if set $ans val -f; eval $csym; $val; then
		cont=''
	else
		dflt=y
		rp="I cannot find function $ans. Use that name anyway?"
		. ./myread
		dflt=rand
		case "$ans" in
			[yY]*) cont='';;
		esac
	fi
	case "$cont" in
	'')
		case "$randfunc" in
		drand48)
			drand01="drand48()"
			seedfunc="srand48"
			randbits=48
			randseedtype=long
			;;
		rand|random)
			case "$randbits" in
			'')
echo "Checking to see how many bits your $randfunc() function produces..." >&4
				$cat >try.c <<EOCP
#$i_unistd I_UNISTD
#$i_stdlib I_STDLIB
#include <stdio.h>
#ifdef I_UNISTD
#  include <unistd.h>
#endif
#ifdef I_STDLIB
#  include <stdlib.h>
#endif
int main()
{
	register int i;
	register unsigned long tmp;
	register unsigned long max = 0L;

	for (i = 1000; i; i--) {
		tmp = (unsigned long) $randfunc();
		if (tmp > max) max = tmp;
	}
	for (i = 0; max; i++)
		max /= 2;
	printf("%d\n",i);
}
EOCP
				set try
				if eval $compile_ok; then
					dflt=`try`
				else
					dflt='?'
					echo "(I can't seem to compile the test program...)"
				fi
				;;
			*)
				dflt="$randbits"
				;;
			esac
			rp="How many bits does your $randfunc() function produce?"
			. ./myread
			randbits="$ans"
			$rm -f try.c try
			drand01="($randfunc() / (double) ((unsigned long)1 << $randbits))"
			seedfunc="s$randfunc"
			randseedtype=unsigned
			;;
		*)
			dflt="31"
			rp="How many bits does your $randfunc() function produce?"
			. ./myread
			randbits="$ans"
			seedfunc="s$randfunc"
			drand01="($randfunc() / (double) ((unsigned long)1 << $randbits))"
			if set $seedfunc val -f; eval $csym; $val; then
				echo "(Using $seedfunc() to seed random generator)"
			else
				echo "(Warning: no $seedfunc() to seed random generator)"
				seedfunc=rand
			fi
			randseedtype=unsigned
			;;
		esac
		;;
	esac
done

echo " "
echo "Determining whether or not we are on an EBCDIC system..." >&4
$cat >tebcdic.c <<'EOM'
int main()
{
  if ('M'==0xd4) return 0;
  return 1;
}
EOM

val=$undef
set tebcdic
if eval $compile_ok; then
	if ./tebcdic; then
		echo "You have EBCDIC." >&4
		val="$define"
	else
		echo "Nope, no EBCDIC.  Assuming ASCII or some ISO Latin, or UTF." >&4
	fi
else
	echo "I'm unable to compile the test program." >&4
	echo "I'll assume ASCII or some ISO Latin." >&4
fi
$rm -f tebcdic.c tebcdic
set ebcdic
eval $setvar

echo " "
$cat >&4 <<EOM
Checking how to flush all pending stdio output...
EOM
# I only know how to find the first 32 possibly open files on SunOS.
# See also hints/sunos_4_1.sh and util.c  --AD
case "$osname" in
sunos) $echo '#define PERL_FFLUSH_ALL_FOPEN_MAX 32' > try.c ;;
esac
$cat >>try.c <<EOCP
#include <stdio.h>
#$i_unistd I_UNISTD
#ifdef I_UNISTD
# include <unistd.h>
#endif
#$d_sysconf HAS_SYSCONF
#$d_stdio_stream_array HAS_STDIO_STREAM_ARRAY
#ifdef HAS_STDIO_STREAM_ARRAY
# define STDIO_STREAM_ARRAY $stdio_stream_array
#endif
int main() {
  FILE* p = fopen("try.out", "w");
#ifdef TRY_FPUTC
  fputc('x', p);
#else
# ifdef TRY_FPRINTF
  fprintf(p, "x");
# endif
#endif
#ifdef TRY_FFLUSH_NULL
  fflush(NULL);
#endif
#ifdef TRY_FFLUSH_ALL
  {
    long open_max = -1;
# ifdef PERL_FFLUSH_ALL_FOPEN_MAX
    open_max = PERL_FFLUSH_ALL_FOPEN_MAX;
# else
#  if defined(HAS_SYSCONF) && defined(_SC_OPEN_MAX)
    open_max = sysconf(_SC_OPEN_MAX);
#  else
#   ifdef FOPEN_MAX
    open_max = FOPEN_MAX;
#   else
#    ifdef OPEN_MAX
    open_max = OPEN_MAX;
#    else
#     ifdef _NFILE
    open_max = _NFILE;
#     endif
#    endif
#   endif
#  endif
# endif 
# ifdef HAS_STDIO_STREAM_ARRAY
    if (open_max > 0) {
      long i;
      for (i = 0; i < open_max; i++)
	    if (STDIO_STREAM_ARRAY[i]._file >= 0 &&
		STDIO_STREAM_ARRAY[i]._file < open_max &&
		STDIO_STREAM_ARRAY[i]._flag)
		fflush(&STDIO_STREAM_ARRAY[i]);
    }	
  }
# endif
#endif
  _exit(42);
}
EOCP
: first we have to find out how _not_ to flush
if $test "X$fflushNULL" = X -o "X$fflushall" = X; then
    output=''
    set try -DTRY_FPUTC
    if eval $compile; then
	    $rm -f try.out
 	    ./try$exe_ext 2>/dev/null
	    if $test ! -s try.out -a "X$?" = X42; then
		output=-DTRY_FPUTC
	    fi
    fi
    case "$output" in
    '')
	    set try -DTRY_FPRINTF
	    $rm -f try.out
	    if eval $compile; then
		    $rm -f try.out
 		    ./try$exe_ext 2>/dev/null
		    if $test ! -s try.out -a "X$?" = X42; then
			output=-DTRY_FPRINTF
		    fi
	    fi
	;;
    esac
fi
: check for fflush NULL behaviour
case "$fflushNULL" in
'') 	set try -DTRY_FFLUSH_NULL $output
	if eval $compile; then
	        $rm -f try.out
	    	./try$exe_ext 2>/dev/null
		code="$?"
		if $test -s try.out -a "X$code" = X42; then
			fflushNULL="`$cat try.out`"
		else
			if $test "X$code" != X42; then
				$cat >&4 <<EOM
(If this test failed, don't worry, we'll try another method shortly.)
EOM
			fi
		fi
	fi
	$rm -f core try.core core.try.*
	case "$fflushNULL" in
	x)	$cat >&4 <<EOM
Your fflush(NULL) works okay.
EOM
		fflushNULL="$define"
		;;
	'')	$cat >&4 <<EOM
Your fflush(NULL) isn't working (contrary to ANSI C).
EOM
		fflushNULL="$undef"
		;;
	*)	$cat >&4 <<EOM
Cannot figure out whether your fflush(NULL) works or not.
I'm assuming it doesn't (contrary to ANSI C).
EOM
		fflushNULL="$undef"
		;;
	esac
	;;
$define|true|[yY]*)
	fflushNULL="$define"
	;;
*)
	fflushNULL="$undef"
	;;
esac
: check explicit looping only if NULL did not work
case "$fflushNULL" in
"$undef")
	: check for fflush all behaviour
	case "$fflushall" in
	'') 	set try -DTRY_FFLUSH_ALL $output
		if eval $compile; then
		        $cat >&4 <<EOM
(Now testing the other method--but note that also this may fail.)
EOM
			$rm -f try.out
		    	./try$exe_ext 2>/dev/null
			if $test -s try.out -a "X$?" = X42; then
				fflushall="`$cat try.out`"
			fi
		fi
		$rm -f core try.core core.try.*
		case "$fflushall" in
		x)	$cat >&4 <<EOM
Whew. Flushing explicitly all the stdio streams works.
EOM
			fflushall="$define"
			;;
		'')	$cat >&4 <<EOM
Sigh. Flushing explicitly all the stdio streams doesn't work.
EOM
			fflushall="$undef"
			;;
		*)	$cat >&4 <<EOM
Cannot figure out whether flushing stdio streams explicitly works or not.
I'm assuming it doesn't.
EOM
			fflushall="$undef"
			;;
		esac
		;;
	"$define"|true|[yY]*)
		fflushall="$define"
		;;
	*)
		fflushall="$undef"
		;;
	esac
	;;
*)	fflushall="$undef"	
	;;
esac
case "$fflushNULL$fflushall" in
undefundef)
	$cat <<EOM
I cannot figure out how to flush pending stdio output.
EOM
	;;
esac
$rm -f try.* try$exe_ext

: see what type file positions are declared as in the library
rp="What is the type for file position used by fsetpos()?"
set fpos_t fpostype long stdio.h sys/types.h
eval $typedef_ask

: Store the full pathname to the ar program for use in the C program
: Respect a hint or command line value for full_ar.
case "$full_ar" in
'') full_ar=$ar ;;
esac

: Store the full pathname to the sed program for use in the C program
full_sed=$sed

: see what type gids are declared as in the kernel
echo " "
echo "Looking for the type for group ids returned by getgid()."
set gid_t gidtype xxx stdio.h sys/types.h
eval $typedef
case "$gidtype" in
xxx)
	xxx=`./findhdr sys/user.h`
	set `grep 'groups\[NGROUPS\];' "$xxx" 2>/dev/null` unsigned short
	case $1 in
	unsigned) dflt="$1 $2" ;;
	*) dflt="$1" ;;
	esac
	;;
*) dflt="$gidtype";;
esac
case "$gidtype" in
gid_t) echo "gid_t found." ;;
*)	rp="What is the type for group ids returned by getgid()?"
	. ./myread
	gidtype="$ans"
	;;
esac

: see if getgroups exists
set getgroups d_getgrps
eval $inlibc

: see if setgroups exists
set setgroups d_setgrps
eval $inlibc


: Find type of 2nd arg to 'getgroups()' and 'setgroups()'
echo " "
case "$d_getgrps$d_setgrps" in
*define*)
	case "$groupstype" in
	'') dflt="$gidtype" ;;
	*)  dflt="$groupstype" ;;
	esac
	$cat <<EOM
What type of pointer is the second argument to getgroups() and setgroups()?
Usually this is the same as group ids, $gidtype, but not always.

EOM
	rp='What type pointer is the second argument to getgroups() and setgroups()?'
	. ./myread
	groupstype="$ans"
	;;
*)  groupstype="$gidtype";;
esac

: see what type lseek is declared as in the kernel
rp="What is the type used for lseek's offset on this system?"
set off_t lseektype long stdio.h sys/types.h
eval $typedef_ask

echo " "
$echo $n "Checking to see how big your file offsets are...$c" >&4
$cat >try.c <<EOCP
#include <sys/types.h>
#include <stdio.h>
int main()
{
	printf("%d\n", sizeof($lseektype));
}
EOCP
set try
if eval $compile_ok; then
	lseeksize=`./try`
	$echo " $lseeksize bytes." >&4
else
	dflt='4'
	echo " "
	echo "(I can't seem to compile the test program.  Guessing...)"
	rp="What is the size of your file offsets (in bytes)?"
	. ./myread
	lseeksize="$ans"
fi
$rm -f try.c try

echo " "
echo "Checking if your $make program sets \$(MAKE)..." >&4
case "$make_set_make" in
'')
	$sed 's/^X //' > testmake.mak << 'EOF'
Xall:
X 	@echo 'maketemp="$(MAKE)"'
EOF
	case "`$make -f testmake.mak 2>/dev/null`" in
	*maketemp=*) make_set_make='#' ;;
	*)	make_set_make="MAKE=$make" ;;
	esac
	$rm -f testmake.mak
	;;
esac
case "$make_set_make" in
'#') echo "Yup, it does.";;
*) echo "Nope, it doesn't.";;
esac

: see what type is used for mode_t
rp="What is the type used for file modes for system calls (e.g. fchmod())?"
set mode_t modetype int stdio.h sys/types.h
eval $typedef_ask

: define a fucntion to check prototypes
$cat > protochk <<EOSH
$startsh
cc="$cc"
optimize="$optimize"
ccflags="$ccflags"
prototype="$prototype"
define="$define"
rm=$rm
EOSH

$cat >> protochk <<'EOSH'

$rm -f try.c
foo="$1"
shift
while test $# -ge 2; do
	case "$1" in
		$define) echo "#include <$2>" >> try.c ;;
		literal) echo "$2" >> try.c ;;
	esac
    shift 2
done
test "$prototype" = "$define"  && echo '#define CAN_PROTOTYPE' >> try.c
cat >> try.c <<'EOCP'
#ifdef CAN_PROTOTYPE
#define	_(args) args
#else
#define	_(args) ()
#endif
EOCP
echo "$foo" >> try.c
echo 'int no_real_function_has_this_name _((void)) { return 0; }' >> try.c
$cc $optimize $ccflags -c try.c > /dev/null 2>&1
status=$?
$rm -f try.[co]
exit $status
EOSH
chmod +x protochk
$eunicefix protochk

: see what type is used for size_t
rp="What is the type used for the length parameter for string functions?"
set size_t sizetype 'unsigned int' stdio.h sys/types.h
eval $typedef_ask

: check for type of arguments to gethostbyaddr. 
if test "X$netdb_host_type" = X -o "X$netdb_hlen_type" = X; then
	case "$d_gethbyaddr" in
	$define)
		$cat <<EOM

Checking to see what type of arguments are accepted by gethostbyaddr().
EOM
		hdrs="$define sys/types.h
			$d_socket sys/socket.h 
			$i_niin netinet/in.h 
			$i_netdb netdb.h
			$i_unistd unistd.h"
		: The first arg can 'char *' or 'void *'
		: The second arg is some of integral type
		for xxx in in_addr_t 'const void *' 'const char *' 'void *' 'char *'; do
			for yyy in size_t long int; do
				case "$netdb_host_type" in
				'')	try="extern struct hostent *gethostbyaddr($xxx, $yyy, int);"
					if ./protochk "$try" $hdrs; then
						echo "Your system accepts $xxx for the first arg."
						echo "...and $yyy for the second arg."
						netdb_host_type="$xxx"
						netdb_hlen_type="$yyy"
					fi
					;;
				esac
			done
		done
		: In case none of those worked, prompt the user.
		case "$netdb_host_type" in
		'')	rp='What is the type for the 1st argument to gethostbyaddr?'
			dflt='char *'
			. ./myread
			netdb_host_type=$ans
			rp='What is the type for the 2nd argument to gethostbyaddr?'
			dflt="$sizetype"
			. ./myread
			netdb_hlen_type=$ans
			;;
		esac
		;;
	*)	: no gethostbyaddr, so pick harmless defaults
		netdb_host_type='char *'
		netdb_hlen_type="$sizetype"
		;;
	esac
	# Remove the "const" if needed. -- but then we'll have a 
	# prototype clash!
	# netdb_host_type=`echo "$netdb_host_type" | sed 's/^const //'`
fi

: check for type of argument to gethostbyname. 
if test "X$netdb_name_type" = X ; then
	case "$d_gethbyname" in
	$define)
		$cat <<EOM

Checking to see what type of argument is accepted by gethostbyname().
EOM
		hdrs="$define sys/types.h
			$d_socket sys/socket.h 
			$i_niin netinet/in.h 
			$i_netdb netdb.h
			$i_unistd unistd.h"
		for xxx in "const char *" "char *"; do
			case "$netdb_name_type" in
			'')	try="extern struct hostent *gethostbyname($xxx);"
				if ./protochk "$try" $hdrs; then
					echo "Your system accepts $xxx."
					netdb_name_type="$xxx"
				fi
				;;
			esac
		done
		: In case none of those worked, prompt the user.
		case "$netdb_name_type" in
		'')	rp='What is the type for the 1st argument to gethostbyname?'
			dflt='char *'
			. ./myread
			netdb_name_type=$ans
			;;
		esac
		;;
	*)	: no gethostbyname, so pick harmless default
		netdb_name_type='char *'
		;;
	esac
fi

: check for type of 1st argument to getnetbyaddr. 
if test "X$netdb_net_type" = X ; then
	case "$d_getnbyaddr" in
	$define)
		$cat <<EOM

Checking to see what type of 1st argument is accepted by getnetbyaddr().
EOM
		hdrs="$define sys/types.h
			$d_socket sys/socket.h 
			$i_niin netinet/in.h 
			$i_netdb netdb.h
			$i_unistd unistd.h"
		for xxx in in_addr_t "unsigned long" long "unsigned int" int; do
			case "$netdb_net_type" in
			'')	try="extern struct netent *getnetbyaddr($xxx, int);"
				if ./protochk "$try" $hdrs; then
					echo "Your system accepts $xxx."
					netdb_net_type="$xxx"
				fi
				;;
			esac
		done
		: In case none of those worked, prompt the user.
		case "$netdb_net_type" in
		'')	rp='What is the type for the 1st argument to getnetbyaddr?'
			dflt='long'
			. ./myread
			netdb_net_type=$ans
			;;
		esac
		;;
	*)	: no getnetbyaddr, so pick harmless default
		netdb_net_type='long'
		;;
	esac
fi
: locate the preferred pager for this system
case "$pager" in
'')
	dflt=''
	case "$pg" in
	/*) dflt=$pg;;
	esac
	case "$more" in
	/*) dflt=$more;;
	esac
	case "$less" in
	/*) dflt=$less;;
	esac
	case "$dflt" in
	'') dflt=/usr/ucb/more;;
	esac
	;;
*) dflt="$pager";;
esac
echo " "
fn=f/
rp='What pager is used on your system?'
. ./getfile
pager="$ans"

: see what type pids are declared as in the kernel
rp="What is the type of process ids on this system?"
set pid_t pidtype int stdio.h sys/types.h
eval $typedef_ask

: check for length of pointer
echo " "
case "$ptrsize" in
'')
	$echo $n "Checking to see how big your pointers are...$c" >&4
	if test "$voidflags" -gt 7; then
		echo '#define VOID_PTR char *' > try.c
	else
		echo '#define VOID_PTR void *' > try.c
	fi
	$cat >>try.c <<'EOCP'
#include <stdio.h>
int main()
{
	printf("%d\n", sizeof(VOID_PTR));
	exit(0);
}
EOCP
	set try
	if eval $compile_ok; then
		ptrsize=`./try`
		$echo " $ptrsize bytes." >&4
	else
		dflt='4'
		echo "(I can't seem to compile the test program.  Guessing...)" >&4
		rp="What is the size of a pointer (in bytes)?"
		. ./myread
		ptrsize="$ans"
	fi
	;;
esac
$rm -f try.c try

: see if ar generates random libraries by itself
echo " "
echo "Checking how to generate random libraries on your machine..." >&4
echo 'int bar1() { return bar2(); }' > bar1.c
echo 'int bar2() { return 2; }' > bar2.c
$cat > foo.c <<'EOP'
int main() { printf("%d\n", bar1()); exit(0); }
EOP
$cc $ccflags -c bar1.c >/dev/null 2>&1
$cc $ccflags -c bar2.c >/dev/null 2>&1
$cc $ccflags -c foo.c >/dev/null 2>&1
$ar rc bar$_a bar2$_o bar1$_o >/dev/null 2>&1
if $cc $ccflags $ldflags -o foobar foo$_o bar$_a $libs > /dev/null 2>&1 &&
	./foobar >/dev/null 2>&1; then
	echo "$ar appears to generate random libraries itself."
	orderlib=false
	ranlib=":"
elif $ar ts bar$_a >/dev/null 2>&1 &&
	$cc $ccflags $ldflags -o foobar foo$_o bar$_a $libs > /dev/null 2>&1 &&
	./foobar >/dev/null 2>&1; then
		echo "a table of contents needs to be added with '$ar ts'."
		orderlib=false
		ranlib="$ar ts"
else
	case "$ranlib" in
	:) ranlib='';;
	'')
		ranlib=`./loc ranlib X /usr/bin /bin /usr/local/bin`
		$test -f $ranlib || ranlib=''
		;;
	esac
	if $test -n "$ranlib"; then
		echo "your system has '$ranlib'; we'll use that."
		orderlib=false
	else
		echo "your system doesn't seem to support random libraries"
		echo "so we'll use lorder and tsort to order the libraries."
		orderlib=true
		ranlib=":"
	fi
fi
$rm -f foo* bar* 

: check for type of arguments to select. 
case "$selecttype" in
'') case "$d_select" in
	$define)
		$cat <<EOM
Checking to see what type of arguments are accepted by select().
EOM
		hdrs="$define sys/types.h
			$i_systime sys/time.h 
			$i_sysselct sys/select.h
			$d_socket sys/socket.h"
		: The first arg can be int, unsigned, or size_t
		: The last arg may or may not be 'const'
		val=''
		: void pointer has been seen but using that
		: breaks the selectminbits test
		for xxx in 'fd_set *' 'int *'; do
			for nfd in 'int' 'size_t' 'unsigned long' 'unsigned' ; do
				for tmo in 'struct timeval *' 'const struct timeval *'; do
					case "$val" in
					'')	try="extern select _(($nfd, $xxx, $xxx, $xxx, $tmo));"
						if ./protochk "$try" $hdrs; then
							echo "Your system accepts $xxx."
							val="$xxx"
						fi
						;;
					esac
				done
			done
		done
		case "$val" in
		'')	rp='What is the type for the 2nd, 3rd, and 4th arguments to select?'
			case "$d_fd_set" in
				$define) dflt="fd_set *" ;;
				*)		dflt="int *" ;;
			esac
			. ./myread
			val=$ans
			;;
		esac
		selecttype="$val"
		;;
	*)	: no select, so pick a harmless default
		selecttype='int *'
		;;
	esac
	;;
esac

: check for the select 'width'
case "$selectminbits" in
'') case "$d_select" in
	$define)
		$cat <<EOM

Checking to see on how many bits at a time your select() operates...
EOM
		$cat >try.c <<EOCP
#include <sys/types.h>
#$i_time I_TIME
#$i_systime I_SYS_TIME
#$i_systimek I_SYS_TIME_KERNEL
#ifdef I_TIME
#   include <time.h>
#endif
#ifdef I_SYS_TIME
#   ifdef I_SYS_TIME_KERNEL
#	define KERNEL
#   endif
#   include <sys/time.h>
#   ifdef I_SYS_TIME_KERNEL
#	undef KERNEL
#   endif
#endif
#$i_sysselct I_SYS_SELECT
#ifdef I_SYS_SELECT
#include <sys/select.h>
#endif
#$d_socket HAS_SOCKET
#ifdef HAS_SOCKET
#   include <sys/socket.h> /* Might include <sys/bsdtypes.h> */
#endif
#include <stdio.h>
$selecttype b;
#define S sizeof(*(b))
#define MINBITS	64
#define NBYTES (S * 8 > MINBITS ? S : MINBITS/8)
#define NBITS  (NBYTES * 8)
int main() {
    char s[NBYTES];
    struct timeval t;
    int i;
    FILE* fp;
    int fd;

    fclose(stdin);
    fp = fopen("try.c", "r");
    if (fp == 0)
      exit(1);
    fd = fileno(fp);
    if (fd < 0)
      exit(2);
    b = ($selecttype)s;
    for (i = 0; i < NBITS; i++)
	FD_SET(i, b);
    t.tv_sec  = 0;
    t.tv_usec = 0;
    select(fd + 1, b, 0, 0, &t);
    for (i = NBITS - 1; i > fd && FD_ISSET(i, b); i--);
    printf("%d\n", i + 1);
    return 0;
}
EOCP
		set try
		if eval $compile_ok; then
			selectminbits=`./try`
			case "$selectminbits" in
			'')	cat >&4 <<EOM
Cannot figure out on how many bits at a time your select() operates.
I'll play safe and guess it is 32 bits.
EOM
				selectminbits=32
				bits="32 bits"
				;;
			1)	bits="1 bit" ;;
			*)	bits="$selectminbits bits" ;;
			esac
			echo "Your select() operates on $bits at a time." >&4
		else
			rp='What is the minimum number of bits your select() operates on?'
			case "$byteorder" in
			1234|12345678)	dflt=32 ;;
			*)		dflt=1	;;
			esac
			. ./myread
			val=$ans
			selectminbits="$val"
		fi
		$rm -f try.* try
		;;
	*)	: no select, so pick a harmless default
		selectminbits='32'
		;;
	esac
	;;
esac

: Trace out the files included by signal.h, then look for SIGxxx names.
: Remove SIGARRAYSIZE used by HPUX.
: Remove SIGSTKSIZE used by Linux.
: Remove SIGSTKSZ used by Posix.
: Remove SIGTYP void lines used by OS2.
xxx=`echo '#include <signal.h>' |
	$cppstdin $cppminus $cppflags 2>/dev/null |
	$grep '^[ 	]*#.*include' | 
	$awk "{print \\$$fieldn}" | $sed 's!"!!g' | $sort | $uniq`
: Check this list of files to be sure we have parsed the cpp output ok.
: This will also avoid potentially non-existent files, such 
: as ../foo/bar.h
xxxfiles=''
for xx in $xxx /dev/null ; do
	$test -f "$xx" && xxxfiles="$xxxfiles $xx"
done
: If we have found no files, at least try signal.h
case "$xxxfiles" in
'')	xxxfiles=`./findhdr signal.h` ;;
esac
xxx=`awk '
$1 ~ /^#define$/ && $2 ~ /^SIG[A-Z0-9]*$/ && $2 !~ /SIGARRAYSIZE/ && $2 !~ /SIGSTKSIZE/ && $2 !~ /SIGSTKSZ/ && $3 !~ /void/ {
	print substr($2, 4, 20)
}
$1 == "#" && $2 ~ /^define$/ && $3 ~ /^SIG[A-Z0-9]*$/ && $3 !~ /SIGARRAYSIZE/ && $4 !~ /void/ {
	print substr($3, 4, 20)
}' $xxxfiles`
: Append some common names just in case the awk scan failed.
xxx="$xxx ABRT ALRM BUS CHLD CLD CONT DIL EMT FPE HUP ILL INT IO IOT KILL"
xxx="$xxx LOST PHONE PIPE POLL PROF PWR QUIT SEGV STKFLT STOP SYS TERM TRAP"
xxx="$xxx TSTP TTIN TTOU URG USR1 USR2 USR3 USR4 VTALRM"
xxx="$xxx WINCH WIND WINDOW XCPU XFSZ"
: generate a few handy files for later
$cat > signal.c <<'EOCP'
#include <sys/types.h>
#include <signal.h>
#include <stdio.h>
int main() {

/* Strange style to avoid deeply-nested #if/#else/#endif */
#ifndef NSIG
#  ifdef _NSIG
#    define NSIG (_NSIG)
#  endif
#endif

#ifndef NSIG
#  ifdef SIGMAX
#    define NSIG (SIGMAX+1)
#  endif
#endif

#ifndef NSIG
#  ifdef SIG_MAX
#    define NSIG (SIG_MAX+1)
#  endif
#endif

#ifndef NSIG
#  ifdef MAXSIG
#    define NSIG (MAXSIG+1)
#  endif
#endif

#ifndef NSIG
#  ifdef MAX_SIG
#    define NSIG (MAX_SIG+1)
#  endif
#endif

#ifndef NSIG
#  ifdef SIGARRAYSIZE
#    define NSIG (SIGARRAYSIZE+1) /* Not sure of the +1 */
#  endif
#endif

#ifndef NSIG
#  ifdef _sys_nsig
#    define NSIG (_sys_nsig) /* Solaris 2.5 */
#  endif
#endif

/* Default to some arbitrary number that's big enough to get most
   of the common signals.
*/
#ifndef NSIG
#    define NSIG 50
#endif

printf("NSIG %d\n", NSIG);

#ifndef JUST_NSIG

EOCP

echo $xxx | $tr ' ' $trnl | $sort | $uniq | $awk '
{
	printf "#ifdef SIG"; printf $1; printf "\n"
	printf "printf(\""; printf $1; printf " %%d\\n\",SIG";
	printf $1; printf ");\n"
	printf "#endif\n"
}
END {
	printf "#endif /* JUST_NSIG */\n";
	printf "}\n";
}
' >>signal.c
$cat >signal.awk <<'EOP'
BEGIN { ndups = 0 }
$1 ~ /^NSIG$/ { nsig = $2 }
($1 !~ /^NSIG$/) && (NF == 2) {
    if ($2 > maxsig) { maxsig = $2 }
    if (sig_name[$2]) {
	dup_name[ndups] = $1
	dup_num[ndups] = $2
	ndups++ 
    }
    else {
	sig_name[$2] = $1
	sig_num[$2] = $2
    }
}
END { 
    if (nsig == 0) {
    	nsig = maxsig + 1
    }
    printf("NSIG %d\n", nsig);
    for (n = 1; n < nsig; n++) {
 	if (sig_name[n]) {
 	    printf("%s %d\n", sig_name[n], sig_num[n])
	}
 	else {
 	    printf("NUM%d %d\n", n, n) 
 	}
    }
    for (n = 0; n < ndups; n++) {
 	printf("%s %d\n", dup_name[n], dup_num[n])
    }
}
EOP
$cat >signal_cmd <<EOS
$startsh
if $test -s signal.lst; then
    echo "Using your existing signal.lst file"
	exit 0
fi
xxx="$xxx"
EOS
$cat >>signal_cmd <<'EOS'

set signal
if eval $compile_ok; then
	./signal$_exe | $sort -n +1 | $uniq | $awk -f signal.awk >signal.lst
else
	echo "(I can't seem be able to compile the whole test program)" >&4
	echo "(I'll try it in little pieces.)" >&4
	set signal -DJUST_NSIG
	if eval $compile_ok; then
		./signal$_exe > signal.nsg
		$cat signal.nsg
	else
		echo "I can't seem to figure out how many signals you have." >&4
		echo "Guessing 50." >&4
		echo 'NSIG 50' > signal.nsg
	fi
	: Now look at all the signal names, one at a time.
	for xx in `echo $xxx | $tr ' ' $trnl | $sort | $uniq`; do
		$cat > signal.c <<EOCP
#include <sys/types.h>
#include <signal.h>
#include <stdio.h>
int main() {
printf("$xx %d\n", SIG${xx});
return 0;
}
EOCP
		set signal
		if eval $compile; then
			echo "SIG${xx} found."
			./signal$_exe  >> signal.ls1
		else
			echo "SIG${xx} NOT found."
		fi
	done
	if $test -s signal.ls1; then
		$cat signal.nsg signal.ls1 |
			$sort -n +1 | $uniq | $awk -f signal.awk >signal.lst
	fi

fi
if $test -s signal.lst; then
	:
else
	echo "(AAK! I can't compile the test programs -- Guessing)" >&4
	echo 'kill -l' >signal
	set X `csh -f <signal`
	$rm -f signal
	shift
	case $# in
	0) set HUP INT QUIT ILL TRAP ABRT EMT FPE KILL BUS SEGV SYS PIPE ALRM TERM;;
	esac
	echo $@ | $tr ' ' $trnl | \
 	    $awk '{ printf "%s %d\n", $1, ++s; }
 		  END { printf "NSIG %d\n", ++s }' >signal.lst
fi
$rm -f signal.c signal$_exe signal$_o signal.nsg signal.ls1
EOS
chmod a+x signal_cmd
$eunicefix signal_cmd

: generate list of signal names
echo " "
case "$sig_name_init" in
'') doinit=yes ;;
*)  case "$sig_num_init" in
    ''|*,*) doinit=yes ;;
    esac ;;
esac
case "$doinit" in
yes)
	echo "Generating a list of signal names and numbers..." >&4
	. ./signal_cmd
 	sig_count=`$awk '/^NSIG/ { printf "%d", $2 }' signal.lst`
 	sig_name=`$awk 'BEGIN { printf "ZERO " }
 			!/^NSIG/ { printf "%s ", $1 }' signal.lst`
 	sig_num=`$awk  'BEGIN { printf "0 " }
 			!/^NSIG/ { printf "%d ", $2 }' signal.lst`
 	sig_name_init=`$awk 'BEGIN	{ printf "\"ZERO\", " }
 			     !/^NSIG/	{ printf "\"%s\", ", $1 }
 			     END	{ printf "0\n" }' signal.lst`
 	sig_num_init=`$awk  'BEGIN	{ printf "0, " }
 			     !/^NSIG/	{ printf "%d, ", $2}
 			     END	{ printf "0\n"}' signal.lst`
	;;
esac
echo "The following $sig_count signals are available:"
echo " "
echo $sig_name | $awk \
'BEGIN { linelen = 0 }
{
	for (i = 1; i <= NF; i++) {
		name = "SIG" $i " "
		linelen = linelen + length(name)
		if (linelen > 70) {
			printf "\n"
			linelen = length(name)
		}
		printf "%s", name
	}
	printf "\n"
}'
$rm -f signal signal.c signal.awk signal.lst signal_cmd 

: see what type is used for signed size_t
set ssize_t ssizetype int stdio.h sys/types.h
eval $typedef
dflt="$ssizetype"
$cat > ssize.c <<EOM
#include <stdio.h>
#include <sys/types.h>
#define Size_t $sizetype
#define SSize_t $dflt
int main()
{
	if (sizeof(Size_t) == sizeof(SSize_t))
		printf("$dflt\n");
	else if (sizeof(Size_t) == sizeof(int))
		printf("int\n");
	else 
		printf("long\n");
	exit(0);
}
EOM
echo " "
set ssize
if eval $compile_ok && ./ssize > /dev/null; then
	ssizetype=`./ssize`
	echo "I'll be using $ssizetype for functions returning a byte count." >&4
else
	$cat >&4 <<EOM
Help! I can't compile and run the ssize_t test program: please enlighten me!
(This is probably a misconfiguration in your system or libraries, and
you really ought to fix it.  Still, I'll try anyway.)

I need a type that is the same size as $sizetype, but is guaranteed to
be signed.  Common values are ssize_t, int and long.

EOM
	rp="What signed type is the same size as $sizetype?"
	. ./myread
	ssizetype="$ans"
fi
$rm -f ssize ssize.*

: see what type of char stdio uses.
echo " "
if $contains 'unsigned.*char.*_ptr;' `./findhdr stdio.h` >/dev/null 2>&1 ; then
	echo "Your stdio uses unsigned chars." >&4
	stdchar="unsigned char"
else
	echo "Your stdio uses signed chars." >&4
	stdchar="char"
fi

: see if time exists
echo " "
if test "X$d_time" = X -o X"$timetype" = X; then
    if set time val -f d_time; eval $csym; $val; then
		echo 'time() found.' >&4
		val="$define"
		rp="What is the type returned by time() on this system?"
		set time_t timetype long stdio.h sys/types.h
		eval $typedef_ask
    else
		echo 'time() not found, hope that will do.' >&4
		val="$undef"
		timetype='int';
    fi
    set d_time
    eval $setvar
fi

: see what type uids are declared as in the kernel
echo " "
echo "Looking for the type for user ids returned by getuid()."
set uid_t uidtype xxx stdio.h sys/types.h
eval $typedef
case "$uidtype" in
xxx)
	xxx=`./findhdr sys/user.h`
	set `grep '_ruid;' "$xxx" 2>/dev/null` unsigned short
	case $1 in
	unsigned) dflt="$1 $2" ;;
	*) dflt="$1" ;;
	esac
	;;
*) dflt="$uidtype";;
esac
case "$uidtype" in
uid_t)	echo "uid_t found." ;;
*)	rp="What is the type for user ids returned by getuid()?"
	. ./myread
	uidtype="$ans"
	;;
esac

: see if dbm.h is available
: see if dbmclose exists
set dbmclose d_dbmclose
eval $inlibc

case "$d_dbmclose" in
$define)
	set dbm.h i_dbm
	eval $inhdr
	case "$i_dbm" in
	$define)
		val="$undef"
		set i_rpcsvcdbm
		eval $setvar
		;;
	*)	set rpcsvc/dbm.h i_rpcsvcdbm
		eval $inhdr
		;;
	esac
	;;
*)	echo "We won't be including <dbm.h>"
	val="$undef"
	set i_dbm
	eval $setvar
	val="$undef"
	set i_rpcsvcdbm
	eval $setvar
	;;
esac

: see if this is a sys/file.h system
val=''
set sys/file.h val
eval $inhdr

: do we need to include sys/file.h ?
case "$val" in
"$define")
	echo " "
	if $h_sysfile; then
		val="$define"
		echo "We'll be including <sys/file.h>." >&4
	else
		val="$undef"
		echo "We won't be including <sys/file.h>." >&4
	fi
	;;
*)
	h_sysfile=false
	;;
esac
set i_sysfile
eval $setvar

: see if fcntl.h is there
val=''
set fcntl.h val
eval $inhdr

: see if we can include fcntl.h
case "$val" in
"$define")
	echo " "
	if $h_fcntl; then
		val="$define"
		echo "We'll be including <fcntl.h>." >&4
	else
		val="$undef"
		if $h_sysfile; then
	echo "We don't need to include <fcntl.h> if we include <sys/file.h>." >&4
		else
			echo "We won't be including <fcntl.h>." >&4
		fi
	fi
	;;
*)
	h_fcntl=false
	val="$undef"
	;;
esac
set i_fcntl
eval $setvar

: see if locale.h is available
set locale.h i_locale
eval $inhdr

: see if mach cthreads are available
if test "X$usethreads" = "X$define"; then
	set mach/cthreads.h i_machcthr
	eval $inhdr
else
	i_machcthr="$undef"
fi



: see if this is a math.h system
set math.h i_math
eval $inhdr

: see if this is a mntent.h system
set mntent.h i_mntent
eval $inhdr

: see if ndbm.h is available
set ndbm.h t_ndbm
eval $inhdr
case "$t_ndbm" in
$define)
	: see if dbm_open exists
	set dbm_open d_dbm_open
	eval $inlibc
	case "$d_dbm_open" in
	$undef)
		t_ndbm="$undef"
		echo "We won't be including <ndbm.h>"
		;;
	esac
	;;
esac
val="$t_ndbm"
set i_ndbm
eval $setvar

: see if net/errno.h is available
val=''
set net/errno.h val
eval $inhdr

: Unfortunately, it causes problems on some systems.  Arrgh.
case "$val" in
$define)
	cat > try.c <<'EOM'
#include <stdio.h>
#include <errno.h>
#include <net/errno.h>
int func()
{
	return ENOTSOCK;
}
EOM
	if $cc $ccflags -c try.c >/dev/null 2>&1; then
		echo "We'll be including <net/errno.h>." >&4
	else
		echo "We won't be including <net/errno.h>." >&4
		val="$undef"
	fi
	$rm -f try.* try
	;;
esac
set i_neterrno
eval $setvar

: see if netinet/tcp.h is available
set netinet/tcp.h i_netinettcp
eval $inhdr

: see if this is a poll.h system
set poll.h i_poll
eval $inhdr

: get C preprocessor symbols handy
echo " "
$echo $n "Hmm... $c"
echo $al | $tr ' ' $trnl >Cppsym.know
$cat <<EOSS >Cppsym
$startsh
case "\$1" in
-l) list=true
	shift
	;;
esac
unknown=''
case "\$list\$#" in
1|2)
	for sym do
		if $contains "^\$1$" Cppsym.true >/dev/null 2>&1; then
			exit 0
		elif $contains "^\$1$" Cppsym.know >/dev/null 2>&1; then
			:
		else
			unknown="\$unknown \$sym"
		fi
	done
	set X \$unknown
	shift
	;;
esac
case \$# in
0) exit 1;;
esac
echo \$* | $tr ' ' '$trnl' | $sed -e 's/\(.*\)/\\
#ifdef \1\\
exit 0; _ _ _ _\1\\	 \1\\
#endif\\
/' >Cppsym\$\$
echo "exit 1; _ _ _" >>Cppsym\$\$
$cppstdin $cppminus <Cppsym\$\$ | $grep '^exit [01]; _ _'  >Cppsym2\$\$
case "\$list" in
true) $awk 'NF > 5 {print substr(\$6,2,100)}' <Cppsym2\$\$ ;;
*)
	sh Cppsym2\$\$
	status=\$?
	;;
esac
$rm -f Cppsym\$\$ Cppsym2\$\$
exit \$status
EOSS
chmod +x Cppsym
$eunicefix Cppsym
./Cppsym -l $al | $sort | $grep -v '^$' >Cppsym.true

: now check the C compiler for additional symbols
postprocess_cc_v=''
case "$osname" in
aix) postprocess_cc_v="|$tr , ' '" ;;
esac
$cat >ccsym <<EOS
$startsh
$cat >tmp.c <<EOF
extern int foo;
EOF
for i in \`$cc -v -c tmp.c 2>&1 $postprocess_cc_v\`
do
	case "\$i" in
	-D*) echo "\$i" | $sed 's/^-D//';;
	-A*) $test "$gccversion" && echo "\$i" | $sed 's/^-A\(.*\)(\(.*\))/\1=\2/';;
	esac
done
$rm -f try.c
EOS
postprocess_cc_v=''
chmod +x ccsym
$eunicefix ccsym
./ccsym > ccsym1.raw
if $test -s ccsym1.raw; then
       $sort ccsym1.raw | $uniq >ccsym.raw
else
       mv ccsym1.raw ccsym.raw
fi

$awk '/\=/ { print $0; next }
	{ print $0"=1" }' ccsym.raw >ccsym.list
$awk '{ print $0"=1" }' Cppsym.true >ccsym.true
$comm -13 ccsym.true ccsym.list >ccsym.own
$comm -12 ccsym.true ccsym.list >ccsym.com
$comm -23 ccsym.true ccsym.list >ccsym.cpp
also=''
if $test -z ccsym.raw; then
	echo "Your C compiler doesn't seem to define any symbols!" >&4
	echo " "
	echo "However, your C preprocessor defines the following symbols:"
	$cat Cppsym.true
    	ccsymbols=''
	cppsymbols=`$cat Cppsym.true`
        cppsymbols=`echo $cppsymbols`
	cppccsymbols="$cppsymbols"
else
	if $test -s ccsym.com; then
		echo "Your C compiler and pre-processor define these symbols:"
		$sed -e 's/\(.*\)=.*/\1/' ccsym.com
		also='also '
		symbols='ones'
		cppccsymbols=`$cat ccsym.com`
		cppccsymbols=`echo $cppccsymbols`
		$test "$silent" || sleep 1
	fi
	if $test -s ccsym.cpp; then
		$test "$also" && echo " "
		echo "Your C pre-processor ${also}defines the following symbols:"
		$sed -e 's/\(.*\)=.*/\1/' ccsym.cpp
		also='further '
		cppsymbols=`$cat ccsym.cpp`
		cppsymbols=`echo $cppsymbols`
		$test "$silent" || sleep 1
	fi
	if $test -s ccsym.own; then
		$test "$also" && echo " "
		echo "Your C compiler ${also}defines the following cpp symbols:"
		$sed -e 's/\(.*\)=1/\1/' ccsym.own
		$sed -e 's/\(.*\)=.*/\1/' ccsym.own | $uniq >>Cppsym.true
	        ccsymbols=`$cat ccsym.own`
	        ccsymbols=`echo $ccsymbols`
		$test "$silent" || sleep 1
	fi
fi
$rm -f ccsym*

: see if this is a termio system
val="$undef"
val2="$undef"
val3="$undef"
if $test `./findhdr termios.h`; then
	set tcsetattr i_termios
	eval $inlibc
	val3="$i_termios"
fi
echo " "
case "$val3" in
"$define") echo "You have POSIX termios.h... good!" >&4;;
*) if ./Cppsym pyr; then
		case "`/bin/universe`" in
		ucb) if $test `./findhdr sgtty.h`; then
				val2="$define"
				echo "<sgtty.h> found." >&4
			else
				echo "System is pyramid with BSD universe."
				echo "<sgtty.h> not found--you could have problems." >&4
			fi;;
		*) if $test `./findhdr termio.h`; then
				val="$define"
				echo "<termio.h> found." >&4
			else
				echo "System is pyramid with USG universe."
				echo "<termio.h> not found--you could have problems." >&4
			fi;;
		esac
	elif ./usg; then
		if $test `./findhdr termio.h`; then
			echo "<termio.h> found." >&4
			val="$define"
		elif $test `./findhdr sgtty.h`; then
			echo "<sgtty.h> found." >&4
			val2="$define"
		else
echo "Neither <termio.h> nor <sgtty.h> found--you could have problems." >&4
		fi
	else
		if $test `./findhdr sgtty.h`; then
			echo "<sgtty.h> found." >&4
			val2="$define"
		elif $test `./findhdr termio.h`; then
			echo "<termio.h> found." >&4
			val="$define"
		else
echo "Neither <sgtty.h> nor <termio.h> found--you could have problems." >&4
		fi
	fi;;
esac
set i_termio; eval $setvar
val=$val2; set i_sgtty; eval $setvar
val=$val3; set i_termios; eval $setvar

: see if this is a shadow.h system
set shadow.h i_shadow
eval $inhdr

: see if this is a socks.h system
set socks.h i_socks
eval $inhdr

: see if stdarg is available
echo " "
if $test `./findhdr stdarg.h`; then
	echo "<stdarg.h> found." >&4
	valstd="$define"
else
	echo "<stdarg.h> NOT found." >&4
	valstd="$undef"
fi

: see if varags is available
echo " "
if $test `./findhdr varargs.h`; then
	echo "<varargs.h> found." >&4
else
	echo "<varargs.h> NOT found, but that's ok (I hope)." >&4
fi

: set up the varargs testing programs
$cat > varargs.c <<EOP
#ifdef I_STDARG
#include <stdarg.h>
#endif
#ifdef I_VARARGS
#include <varargs.h>
#endif

#ifdef I_STDARG
int f(char *p, ...)
#else
int f(va_alist)
va_dcl
#endif
{
	va_list ap;
#ifndef I_STDARG
	char *p;
#endif
#ifdef I_STDARG
	va_start(ap,p);
#else
	va_start(ap);
	p = va_arg(ap, char *);
#endif
	va_end(ap);
}
EOP
$cat > varargs <<EOP
$startsh
if $cc -c $ccflags -D\$1 varargs.c >/dev/null 2>&1; then
	echo "true"
else
	echo "false"
fi
$rm -f varargs$_o
EOP
chmod +x varargs

: now check which varargs header should be included
echo " "
i_varhdr=''
case "$valstd" in
"$define")
	if `./varargs I_STDARG`; then
		val='stdarg.h'
	elif `./varargs I_VARARGS`; then
		val='varargs.h'
	fi
	;;
*)
	if `./varargs I_VARARGS`; then
		val='varargs.h'
	fi
	;;
esac
case "$val" in
'')
echo "I could not find the definition for va_dcl... You have problems..." >&4
	val="$undef"; set i_stdarg; eval $setvar
	val="$undef"; set i_varargs; eval $setvar
	;;
*) 
	set i_varhdr
	eval $setvar
	case "$i_varhdr" in
	stdarg.h)
		val="$define"; set i_stdarg; eval $setvar
		val="$undef"; set i_varargs; eval $setvar
		;;
	varargs.h)
		val="$undef"; set i_stdarg; eval $setvar
		val="$define"; set i_varargs; eval $setvar
		;;
	esac
	echo "We'll include <$i_varhdr> to get va_dcl definition." >&4;;
esac
$rm -f varargs*

: see if stddef is available
set stddef.h i_stddef
eval $inhdr

: see if sys/access.h is available
set sys/access.h i_sysaccess
eval $inhdr

: see if ioctl defs are in sgtty, termio, sys/filio or sys/ioctl
set sys/filio.h i_sysfilio
eval $inhdr
echo " "
if $test `./findhdr sys/ioctl.h`; then
	val="$define"
	echo '<sys/ioctl.h> found.' >&4
else
	val="$undef"
	if $test $i_sysfilio = "$define"; then
	    echo '<sys/ioctl.h> NOT found.' >&4
	else
		$test $i_sgtty = "$define" && xxx="sgtty.h"
		$test $i_termio = "$define" && xxx="termio.h"
		$test $i_termios = "$define" && xxx="termios.h"
echo "No <sys/ioctl.h> found, assuming ioctl args are defined in <$xxx>." >&4
	fi
fi
set i_sysioctl
eval $setvar

: see if sys/resource.h has to be included
set sys/resource.h i_sysresrc
eval $inhdr

: see if sys/security.h is available
set sys/security.h i_syssecrt
eval $inhdr

: see if this is a sys/statvfs.h system
set sys/statvfs.h i_sysstatvfs
eval $inhdr

: see if this is a sys/un.h system
set sys/un.h i_sysun
eval $inhdr

: see if this is a syswait system
set sys/wait.h i_syswait
eval $inhdr

: see if this is an utime system
set utime.h i_utime
eval $inhdr

: see if this is a values.h system
set values.h i_values
eval $inhdr

: see if this is a vfork system
case "$d_vfork" in
"$define")
	set vfork.h i_vfork
	eval $inhdr
	;;
*)
	i_vfork="$undef"
	;;
esac

: see if gdbm.h is available
set gdbm.h t_gdbm
eval $inhdr
case "$t_gdbm" in
$define)
	: see if gdbm_open exists
	set gdbm_open d_gdbm_open
	eval $inlibc
	case "$d_gdbm_open" in
	$undef)
		t_gdbm="$undef"
		echo "We won't be including <gdbm.h>"
		;;
	esac
	;;
esac
val="$t_gdbm"
set i_gdbm
eval $setvar

echo " "
echo "Looking for extensions..." >&4
: If we are using the old config.sh, known_extensions may contain
: old or inaccurate or duplicate values.
known_extensions=''
nonxs_extensions=''
: We do not use find because it might not be available.
: We do not just use MANIFEST because the user may have dropped
: some additional extensions into the source tree and expect them
: to be built.

: Function to recursively find available extensions, ignoring DynaLoader
: NOTE: recursion limit of 10 to prevent runaway in case of symlink madness
find_extensions='
    for xxx in *; do
       case "$xxx" in
           DynaLoader|dynaload) ;;
           *)
           if $test -f $xxx/$xxx.xs; then
               known_extensions="$known_extensions $1$xxx";
           elif $test -f $xxx/Makefile.PL; then
               nonxs_extensions="$nonxs_extensions $1$xxx";
           else
               if $test -d $xxx -a $# -lt 10; then
                   set $1$xxx/ $*;
                   cd $xxx;
                   eval $find_extensions;
                   cd ..;
                   shift;
               fi;
           fi
           ;;
       esac;
    done'
tdir=`pwd`
cd $rsrc/ext
set X
shift
eval $find_extensions
set X $nonxs_extensions
shift
nonxs_extensions="$*"
set X $known_extensions
shift
known_extensions="$*"
cd $tdir

: Now see which are supported on this system.
avail_ext=''
for xxx in $known_extensions ; do
	case "$xxx" in
	DB_File|db_file)
		case "$i_db" in
		$define) avail_ext="$avail_ext $xxx" ;;
		esac
		;;
	GDBM_File|gdbm_fil)
		case "$i_gdbm" in 
		$define) avail_ext="$avail_ext $xxx" ;;
		esac
		;;
	NDBM_File|ndbm_fil)
		case "$i_ndbm" in
		$define) avail_ext="$avail_ext $xxx" ;;
		esac
		;;
	ODBM_File|odbm_fil) 
		case "${i_dbm}${i_rpcsvcdbm}" in
		*"${define}"*) avail_ext="$avail_ext $xxx" ;;
		esac
		;;
	POSIX|posix)
		case "$useposix" in
		true|define|y) avail_ext="$avail_ext $xxx" ;;
		esac
		;;
	Opcode|opcode)
		case "$useopcode" in
		true|define|y) avail_ext="$avail_ext $xxx" ;;
		esac
		;;
	Socket|socket)
		case "$d_socket" in 
		true|$define|y) avail_ext="$avail_ext $xxx" ;;
		esac
		;;
	Thread|thread)
		case "$usethreads" in 
		true|$define|y) avail_ext="$avail_ext $xxx" ;;
		esac
		;;
	IPC/SysV|ipc/sysv)
		: XXX Do we need a useipcsysv variable here
		case "${d_msg}${d_sem}${d_shm}" in 
		*"${define}"*) avail_ext="$avail_ext $xxx" ;;
		esac
		;;
	*)	avail_ext="$avail_ext $xxx"
		;;
	esac
done

set X $avail_ext
shift
avail_ext="$*"

: Now see which nonxs extensions are supported on this system.
: For now assume all are.
nonxs_ext=''
for xxx in $nonxs_extensions ; do
	case "$xxx" in
	*)	nonxs_ext="$nonxs_ext $xxx"
		;;
	esac
done

set X $nonxs_ext
shift
nonxs_ext="$*"

case $usedl in
$define)
	$cat <<EOM
A number of extensions are supplied with $package.  You may choose to
compile these extensions for dynamic loading (the default), compile
them into the $package executable (static loading), or not include
them at all.  Answer "none" to include no extensions.
Note that DynaLoader is always built and need not be mentioned here.

EOM
	case "$dynamic_ext" in
	'') dflt="$avail_ext" ;;
	*)	dflt="$dynamic_ext"
		# Perhaps we are reusing an old out-of-date config.sh.
		case "$hint" in
		previous)
			if test X"$dynamic_ext" != X"$avail_ext"; then
				$cat <<EOM
NOTICE:  Your previous config.sh list may be incorrect. 
The extensions now available to you are 
	${avail_ext}
but the default list from your previous config.sh is
	${dynamic_ext} 

EOM
			fi
			;;
		esac
		;;
	esac
	case "$dflt" in
	'')	dflt=none;;
	esac
	rp="What extensions do you wish to load dynamically?"
	. ./myread
	case "$ans" in
	none) dynamic_ext=' ' ;;
	*) dynamic_ext="$ans" ;;
	esac

	case "$static_ext" in
	'')
		: Exclude those already listed in dynamic linking
		dflt=''
		for xxx in $avail_ext; do
			case " $dynamic_ext " in
			*" $xxx "*) ;;
			*) dflt="$dflt $xxx" ;;
			esac
		done
		set X $dflt
		shift
		dflt="$*"
		;;
	*)  dflt="$static_ext" 
		;;
	esac

	case "$dflt" in
	'')	dflt=none;;
	esac
	rp="What extensions do you wish to load statically?"
	. ./myread
	case "$ans" in
	none) static_ext=' ' ;;
	*) static_ext="$ans" ;;
	esac
	;;
*)
	$cat <<EOM
A number of extensions are supplied with $package.  Answer "none" 
to include no extensions. 
Note that DynaLoader is always built and need not be mentioned here.

EOM
	case "$static_ext" in
	'') dflt="$avail_ext" ;;
	*)	dflt="$static_ext"
		# Perhaps we are reusing an old out-of-date config.sh.
		case "$hint" in
		previous)
			if test X"$static_ext" != X"$avail_ext"; then
				$cat <<EOM
NOTICE:  Your previous config.sh list may be incorrect. 
The extensions now available to you are 
	${avail_ext}
but the default list from your previous config.sh is
	${static_ext} 

EOM
			fi
			;;
		esac
		;;
	esac
	: Exclude those that are not xs extensions
	case "$dflt" in
	'')	dflt=none;;
	esac
	rp="What extensions do you wish to include?"
	. ./myread
	case "$ans" in
	none) static_ext=' ' ;;
	*) static_ext="$ans" ;;
	esac
	;;
esac

set X $dynamic_ext $static_ext $nonxs_ext
shift
extensions="$*"

: Remove build directory name from cppstdin so it can be used from
: either the present location or the final installed location.
echo " "
: Get out of the UU directory to get correct path name.
cd ..
case "$cppstdin" in
`pwd`/cppstdin)
	echo "Stripping down cppstdin path name"
	cppstdin=cppstdin
	;;
esac
cd UU

: end of configuration questions
echo " "
echo "End of configuration questions."
echo " "

: back to where it started
if test -d ../UU; then
	cd ..
fi

: configuration may be patched via a 'config.over' file
if $test -f config.over; then
	echo " "
	dflt=y
	rp='I see a config.over file.  Do you wish to load it?'
	. UU/myread
	case "$ans" in
	n*) echo "OK, I'll ignore it.";;
	*)	. ./config.over
		echo "Configuration override changes have been loaded."
		;;
	esac
fi

: in case they want portability, strip down executable paths
case "$d_portable" in
"$define")
	echo " "
	echo "Stripping down executable paths..." >&4
	for file in $loclist $trylist; do
		if test X$file != Xln -a X$file != Xar -o X$osname != Xos2; then
			eval $file="\$file"
		fi
	done
	;;
esac

: create config.sh file
echo " "
echo "Creating config.sh..." >&4
$spitshell <<EOT >config.sh
$startsh
#
# This file was produced by running the Configure script. It holds all the
# definitions figured out by Configure. Should you modify one of these values,
# do not forget to propagate your changes by running "Configure -der". You may
# instead choose to run each of the .SH files by yourself, or "Configure -S".
#

# Package name      : $package
# Source directory  : $src
# Configuration time: $cf_time
# Configured by     : $cf_by
# Target system     : $myuname

Author='$Author'
Date='$Date'
Header='$Header'
Id='$Id'
Locker='$Locker'
Log='$Log'
Mcc='$Mcc'
RCSfile='$RCSfile'
Revision='$Revision'
Source='$Source'
State='$State'
_a='$_a'
_exe='$_exe'
_o='$_o'
afs='$afs'
alignbytes='$alignbytes'
ansi2knr='$ansi2knr'
aphostname='$aphostname'
apiversion='$apiversion'
ar='$ar'
archlib='$archlib'
archlibexp='$archlibexp'
archname64='$archname64'
archname='$archname'
archobjs='$archobjs'
awk='$awk'
baserev='$baserev'
bash='$bash'
bin='$bin'
bincompat5005='$bincompat5005'
binexp='$binexp'
bison='$bison'
byacc='$byacc'
byteorder='$byteorder'
c='$c'
castflags='$castflags'
cat='$cat'
cc='$cc'
cccdlflags='$cccdlflags'
ccdlflags='$ccdlflags'
ccflags='$ccflags'
ccsymbols='$ccsymbols'
cf_by='$cf_by'
cf_email='$cf_email'
cf_time='$cf_time'
chgrp='$chgrp'
chmod='$chmod'
chown='$chown'
clocktype='$clocktype'
comm='$comm'
compress='$compress'
contains='$contains'
cp='$cp'
cpio='$cpio'
cpp='$cpp'
cpp_stuff='$cpp_stuff'
cppccsymbols='$cppccsymbols'
cppflags='$cppflags'
cpplast='$cpplast'
cppminus='$cppminus'
cpprun='$cpprun'
cppstdin='$cppstdin'
cppsymbols='$cppsymbols'
crosscompile='$crosscompile'
cryptlib='$cryptlib'
csh='$csh'
d_Gconvert='$d_Gconvert'
d_PRIEldbl='$d_PRIEldbl'
d_PRIFldbl='$d_PRIFldbl'
d_PRIGldbl='$d_PRIGldbl'
d_PRIX64='$d_PRIX64'
d_PRId64='$d_PRId64'
d_PRIeldbl='$d_PRIeldbl'
d_PRIfldbl='$d_PRIfldbl'
d_PRIgldbl='$d_PRIgldbl'
d_PRIi64='$d_PRIi64'
d_PRIo64='$d_PRIo64'
d_PRIu64='$d_PRIu64'
d_PRIx64='$d_PRIx64'
d_access='$d_access'
d_accessx='$d_accessx'
d_alarm='$d_alarm'
d_archlib='$d_archlib'
d_atolf='$d_atolf'
d_atoll='$d_atoll'
d_attribut='$d_attribut'
d_bcmp='$d_bcmp'
d_bcopy='$d_bcopy'
d_bincompat5005='$d_bincompat5005'
d_bsd='$d_bsd'
d_bsdgetpgrp='$d_bsdgetpgrp'
d_bsdsetpgrp='$d_bsdsetpgrp'
d_bzero='$d_bzero'
d_casti32='$d_casti32'
d_castneg='$d_castneg'
d_charvspr='$d_charvspr'
d_chown='$d_chown'
d_chroot='$d_chroot'
d_chsize='$d_chsize'
d_closedir='$d_closedir'
d_cmsghdr_s='$d_cmsghdr_s'
d_const='$d_const'
d_crypt='$d_crypt'
d_csh='$d_csh'
d_cuserid='$d_cuserid'
d_dbl_dig='$d_dbl_dig'
d_dbmclose64='$d_dbmclose64'
d_dbminit64='$d_dbminit64'
d_delete64='$d_delete64'
d_difftime='$d_difftime'
d_dirent64_s='$d_dirent64_s'
d_dirnamlen='$d_dirnamlen'
d_dlerror='$d_dlerror'
d_dlopen='$d_dlopen'
d_dlsymun='$d_dlsymun'
d_dosuid='$d_dosuid'
d_drand48proto='$d_drand48proto'
d_dup2='$d_dup2'
d_eaccess='$d_eaccess'
d_endgrent='$d_endgrent'
d_endhent='$d_endhent'
d_endnent='$d_endnent'
d_endpent='$d_endpent'
d_endpwent='$d_endpwent'
d_endsent='$d_endsent'
d_endspent='$d_endspent'
d_eofnblk='$d_eofnblk'
d_eunice='$d_eunice'
d_fchmod='$d_fchmod'
d_fchown='$d_fchown'
d_fcntl='$d_fcntl'
d_fd_macros='$d_fd_macros'
d_fd_set='$d_fd_set'
d_fds_bits='$d_fds_bits'
d_fetch64='$d_fetch64'
d_fgetpos64='$d_fgetpos64'
d_fgetpos='$d_fgetpos'
d_firstkey64='$d_firstkey64'
d_flexfnam='$d_flexfnam'
d_flock64_s='$d_flock64_s'
d_flock='$d_flock'
d_fopen64='$d_fopen64'
d_fork='$d_fork'
d_fpathconf='$d_fpathconf'
d_freopen64='$d_freopen64'
d_fseek64='$d_fseek64'
d_fseeko64='$d_fseeko64'
d_fseeko='$d_fseeko'
d_fsetpos64='$d_fsetpos64'
d_fsetpos='$d_fsetpos'
d_fstat64='$d_fstat64'
d_fstatfs='$d_fstatfs'
d_fstatvfs='$d_fstatvfs'
d_ftell64='$d_ftell64'
d_ftello64='$d_ftello64'
d_ftello='$d_ftello'
d_ftime='$d_ftime'
d_ftruncate64='$d_ftruncate64'
d_getgrent='$d_getgrent'
d_getgrps='$d_getgrps'
d_gethbyaddr='$d_gethbyaddr'
d_gethbyname='$d_gethbyname'
d_gethent='$d_gethent'
d_gethname='$d_gethname'
d_gethostprotos='$d_gethostprotos'
d_getlogin='$d_getlogin'
d_getmntent='$d_getmntent'
d_getnbyaddr='$d_getnbyaddr'
d_getnbyname='$d_getnbyname'
d_getnent='$d_getnent'
d_getnetprotos='$d_getnetprotos'
d_getpbyname='$d_getpbyname'
d_getpbynumber='$d_getpbynumber'
d_getpent='$d_getpent'
d_getpgid='$d_getpgid'
d_getpgrp2='$d_getpgrp2'
d_getpgrp='$d_getpgrp'
d_getppid='$d_getppid'
d_getprior='$d_getprior'
d_getprotoprotos='$d_getprotoprotos'
d_getpwent='$d_getpwent'
d_getsbyname='$d_getsbyname'
d_getsbyport='$d_getsbyport'
d_getsent='$d_getsent'
d_getservprotos='$d_getservprotos'
d_getspent='$d_getspent'
d_getspnam='$d_getspnam'
d_gettimeod='$d_gettimeod'
d_gnulibc='$d_gnulibc'
d_grpasswd='$d_grpasswd'
d_hasmntopt='$d_hasmntopt'
d_htonl='$d_htonl'
d_index='$d_index'
d_inetaton='$d_inetaton'
d_ino64_t='$d_ino64_t'
d_int64t='$d_int64t'
d_iovec_s='$d_iovec_s'
d_isascii='$d_isascii'
d_killpg='$d_killpg'
d_lchown='$d_lchown'
d_link='$d_link'
d_llseek='$d_llseek'
d_locconv='$d_locconv'
d_lockf64='$d_lockf64'
d_lockf='$d_lockf'
d_longdbl='$d_longdbl'
d_longlong='$d_longlong'
d_lseek64='$d_lseek64'
d_lstat64='$d_lstat64'
d_lstat='$d_lstat'
d_madvise='$d_madvise'
d_mblen='$d_mblen'
d_mbstowcs='$d_mbstowcs'
d_mbtowc='$d_mbtowc'
d_memchr='$d_memchr'
d_memcmp='$d_memcmp'
d_memcpy='$d_memcpy'
d_memmove='$d_memmove'
d_memset='$d_memset'
d_mkdir='$d_mkdir'
d_mkfifo='$d_mkfifo'
d_mktime='$d_mktime'
d_mmap='$d_mmap'
d_mprotect='$d_mprotect'
d_msg='$d_msg'
d_msg_ctrunc='$d_msg_ctrunc'
d_msg_dontroute='$d_msg_dontroute'
d_msg_oob='$d_msg_oob'
d_msg_peek='$d_msg_peek'
d_msg_proxy='$d_msg_proxy'
d_msgctl='$d_msgctl'
d_msgget='$d_msgget'
d_msghdr_s='$d_msghdr_s'
d_msgrcv='$d_msgrcv'
d_msgsnd='$d_msgsnd'
d_msync='$d_msync'
d_munmap='$d_munmap'
d_mymalloc='$d_mymalloc'
d_nextkey64='$d_nextkey64'
d_nice='$d_nice'
d_off64_t='$d_off64_t'
d_offset_t='$d_offset_t'
d_old_pthread_create_joinable='$d_old_pthread_create_joinable'
d_oldpthreads='$d_oldpthreads'
d_oldsock='$d_oldsock'
d_open3='$d_open3'
d_open64='$d_open64'
d_opendir64='$d_opendir64'
d_pathconf='$d_pathconf'
d_pause='$d_pause'
d_phostname='$d_phostname'
d_pipe='$d_pipe'
d_poll='$d_poll'
d_portable='$d_portable'
d_pthread_yield='$d_pthread_yield'
d_pwage='$d_pwage'
d_pwchange='$d_pwchange'
d_pwclass='$d_pwclass'
d_pwcomment='$d_pwcomment'
d_pwexpire='$d_pwexpire'
d_pwgecos='$d_pwgecos'
d_pwpasswd='$d_pwpasswd'
d_pwquota='$d_pwquota'
d_readdir64='$d_readdir64'
d_readdir='$d_readdir'
d_readlink='$d_readlink'
d_readv='$d_readv'
d_recvmsg='$d_recvmsg'
d_rename='$d_rename'
d_rewinddir='$d_rewinddir'
d_rmdir='$d_rmdir'
d_safebcpy='$d_safebcpy'
d_safemcpy='$d_safemcpy'
d_sanemcmp='$d_sanemcmp'
d_sched_yield='$d_sched_yield'
d_scm_rights='$d_scm_rights'
d_seekdir64='$d_seekdir64'
d_seekdir='$d_seekdir'
d_select='$d_select'
d_sem='$d_sem'
d_semctl='$d_semctl'
d_semctl_semid_ds='$d_semctl_semid_ds'
d_semctl_semun='$d_semctl_semun'
d_semget='$d_semget'
d_semop='$d_semop'
d_sendmsg='$d_sendmsg'
d_setegid='$d_setegid'
d_seteuid='$d_seteuid'
d_setgrent='$d_setgrent'
d_setgrps='$d_setgrps'
d_sethent='$d_sethent'
d_setlinebuf='$d_setlinebuf'
d_setlocale='$d_setlocale'
d_setnent='$d_setnent'
d_setpent='$d_setpent'
d_setpgid='$d_setpgid'
d_setpgrp2='$d_setpgrp2'
d_setpgrp='$d_setpgrp'
d_setprior='$d_setprior'
d_setpwent='$d_setpwent'
d_setregid='$d_setregid'
d_setresgid='$d_setresgid'
d_setresuid='$d_setresuid'
d_setreuid='$d_setreuid'
d_setrgid='$d_setrgid'
d_setruid='$d_setruid'
d_setsent='$d_setsent'
d_setsid='$d_setsid'
d_setspent='$d_setspent'
d_setvbuf='$d_setvbuf'
d_sfio='$d_sfio'
d_shm='$d_shm'
d_shmat='$d_shmat'
d_shmatprototype='$d_shmatprototype'
d_shmctl='$d_shmctl'
d_shmdt='$d_shmdt'
d_shmget='$d_shmget'
d_sigaction='$d_sigaction'
d_sigsetjmp='$d_sigsetjmp'
d_socket='$d_socket'
d_sockpair='$d_sockpair'
d_stat64='$d_stat64'
d_statblks='$d_statblks'
d_statfs='$d_statfs'
d_statfsflags='$d_statfsflags'
d_statvfs='$d_statvfs'
d_stdio_cnt_lval='$d_stdio_cnt_lval'
d_stdio_ptr_lval='$d_stdio_ptr_lval'
d_stdio_stream_array='$d_stdio_stream_array'
d_stdiobase='$d_stdiobase'
d_stdstdio='$d_stdstdio'
d_store64='$d_store64'
d_strchr='$d_strchr'
d_strcoll='$d_strcoll'
d_strctcpy='$d_strctcpy'
d_strerrm='$d_strerrm'
d_strerror='$d_strerror'
d_strtod='$d_strtod'
d_strtol='$d_strtol'
d_strtoul='$d_strtoul'
d_strtoull='$d_strtoull'
d_strxfrm='$d_strxfrm'
d_suidsafe='$d_suidsafe'
d_symlink='$d_symlink'
d_syscall='$d_syscall'
d_sysconf='$d_sysconf'
d_sysernlst='$d_sysernlst'
d_syserrlst='$d_syserrlst'
d_system='$d_system'
d_tcgetpgrp='$d_tcgetpgrp'
d_tcsetpgrp='$d_tcsetpgrp'
d_telldir64='$d_telldir64'
d_telldir='$d_telldir'
d_telldirproto='$d_telldirproto'
d_time='$d_time'
d_times='$d_times'
d_tmpfile64='$d_tmpfile64'
d_truncate64='$d_truncate64'
d_truncate='$d_truncate'
d_tzname='$d_tzname'
d_umask='$d_umask'
d_uname='$d_uname'
d_union_semun='$d_union_semun'
d_vendorlib='$d_vendorlib'
d_vfork='$d_vfork'
d_void_closedir='$d_void_closedir'
d_voidsig='$d_voidsig'
d_voidtty='$d_voidtty'
d_volatile='$d_volatile'
d_vprintf='$d_vprintf'
d_wait4='$d_wait4'
d_waitpid='$d_waitpid'
d_wcstombs='$d_wcstombs'
d_wctomb='$d_wctomb'
d_writev='$d_writev'
d_xenix='$d_xenix'
date='$date'
db_hashtype='$db_hashtype'
db_prefixtype='$db_prefixtype'
defvoidused='$defvoidused'
direntrytype='$direntrytype'
dlext='$dlext'
dlsrc='$dlsrc'
doublesize='$doublesize'
drand01='$drand01'
dynamic_ext='$dynamic_ext'
eagain='$eagain'
ebcdic='$ebcdic'
echo='$echo'
egrep='$egrep'
emacs='$emacs'
eunicefix='$eunicefix'
exe_ext='$exe_ext'
expr='$expr'
extensions='$extensions'
fflushNULL='$fflushNULL'
fflushall='$fflushall'
find='$find'
firstmakefile='$firstmakefile'
flex='$flex'
fpostype='$fpostype'
freetype='$freetype'
full_ar='$full_ar'
full_csh='$full_csh'
full_sed='$full_sed'
gccversion='$gccversion'
gidtype='$gidtype'
glibpth='$glibpth'
grep='$grep'
groupcat='$groupcat'
groupstype='$groupstype'
gzip='$gzip'
h_fcntl='$h_fcntl'
h_sysfile='$h_sysfile'
hint='$hint'
hostcat='$hostcat'
huge='$huge'
i_arpainet='$i_arpainet'
i_bsdioctl='$i_bsdioctl'
i_db='$i_db'
i_dbm='$i_dbm'
i_dirent='$i_dirent'
i_dld='$i_dld'
i_dlfcn='$i_dlfcn'
i_fcntl='$i_fcntl'
i_float='$i_float'
i_gdbm='$i_gdbm'
i_grp='$i_grp'
i_inttypes='$i_inttypes'
i_limits='$i_limits'
i_locale='$i_locale'
i_machcthr='$i_machcthr'
i_malloc='$i_malloc'
i_math='$i_math'
i_memory='$i_memory'
i_mntent='$i_mntent'
i_ndbm='$i_ndbm'
i_netdb='$i_netdb'
i_neterrno='$i_neterrno'
i_netinettcp='$i_netinettcp'
i_niin='$i_niin'
i_poll='$i_poll'
i_pthread='$i_pthread'
i_pwd='$i_pwd'
i_rpcsvcdbm='$i_rpcsvcdbm'
i_sfio='$i_sfio'
i_sgtty='$i_sgtty'
i_shadow='$i_shadow'
i_socks='$i_socks'
i_stdarg='$i_stdarg'
i_stddef='$i_stddef'
i_stdlib='$i_stdlib'
i_string='$i_string'
i_sysaccess='$i_sysaccess'
i_sysdir='$i_sysdir'
i_sysfile='$i_sysfile'
i_sysfilio='$i_sysfilio'
i_sysin='$i_sysin'
i_sysioctl='$i_sysioctl'
i_sysmman='$i_sysmman'
i_sysmount='$i_sysmount'
i_sysndir='$i_sysndir'
i_sysparam='$i_sysparam'
i_sysresrc='$i_sysresrc'
i_syssecrt='$i_syssecrt'
i_sysselct='$i_sysselct'
i_syssockio='$i_syssockio'
i_sysstat='$i_sysstat'
i_sysstatvfs='$i_sysstatvfs'
i_systime='$i_systime'
i_systimek='$i_systimek'
i_systimes='$i_systimes'
i_systypes='$i_systypes'
i_sysuio='$i_sysuio'
i_sysun='$i_sysun'
i_syswait='$i_syswait'
i_termio='$i_termio'
i_termios='$i_termios'
i_time='$i_time'
i_unistd='$i_unistd'
i_utime='$i_utime'
i_values='$i_values'
i_varargs='$i_varargs'
i_varhdr='$i_varhdr'
i_vfork='$i_vfork'
ignore_versioned_solibs='$ignore_versioned_solibs'
incpath='$incpath'
inews='$inews'
installarchlib='$installarchlib'
installbin='$installbin'
installman1dir='$installman1dir'
installman3dir='$installman3dir'
installprefix='$installprefix'
installprefixexp='$installprefixexp'
installprivlib='$installprivlib'
installscript='$installscript'
installsitearch='$installsitearch'
installsitelib='$installsitelib'
installstyle='$installstyle'
installusrbinperl='$installusrbinperl'
installvendorlib='$installvendorlib'
intsize='$intsize'
known_extensions='$known_extensions'
ksh='$ksh'
large='$large'
ld='$ld'
lddlflags='$lddlflags'
ldflags='$ldflags'
ldlibpthname='$ldlibpthname'
less='$less'
lib_ext='$lib_ext'
libc='$libc'
libperl='$libperl'
libpth='$libpth'
libs='$libs'
libswanted='$libswanted'
line='$line'
lint='$lint'
lkflags='$lkflags'
ln='$ln'
lns='$lns'
locincpth='$locincpth'
loclibpth='$loclibpth'
longdblsize='$longdblsize'
longlongsize='$longlongsize'
longsize='$longsize'
lp='$lp'
lpr='$lpr'
ls='$ls'
lseeksize='$lseeksize'
lseektype='$lseektype'
mail='$mail'
mailx='$mailx'
make='$make'
make_set_make='$make_set_make'
mallocobj='$mallocobj'
mallocsrc='$mallocsrc'
malloctype='$malloctype'
man1dir='$man1dir'
man1direxp='$man1direxp'
man1ext='$man1ext'
man3dir='$man3dir'
man3direxp='$man3direxp'
man3ext='$man3ext'
medium='$medium'
mips='$mips'
mips_type='$mips_type'
mkdir='$mkdir'
mmaptype='$mmaptype'
models='$models'
modetype='$modetype'
more='$more'
multiarch='$multiarch'
mv='$mv'
myarchname='$myarchname'
mydomain='$mydomain'
myhostname='$myhostname'
myuname='$myuname'
n='$n'
netdb_hlen_type='$netdb_hlen_type'
netdb_host_type='$netdb_host_type'
netdb_name_type='$netdb_name_type'
netdb_net_type='$netdb_net_type'
nm='$nm'
nm_opt='$nm_opt'
nm_so_opt='$nm_so_opt'
nonxs_ext='$nonxs_ext'
nroff='$nroff'
o_nonblock='$o_nonblock'
obj_ext='$obj_ext'
old_pthread_create_joinable='$old_pthread_create_joinable'
optimize='$optimize'
orderlib='$orderlib'
osname='$osname'
osvers='$osvers'
package='$package'
pager='$pager'
passcat='$passcat'
patchlevel='$patchlevel'
path_sep='$path_sep'
perl='$perl'
perladmin='$perladmin'
perlpath='$perlpath'
pg='$pg'
phostname='$phostname'
pidtype='$pidtype'
plibpth='$plibpth'
pmake='$pmake'
pr='$pr'
prefix='$prefix'
prefixexp='$prefixexp'
privlib='$privlib'
privlibexp='$privlibexp'
prototype='$prototype'
ptrsize='$ptrsize'
randbits='$randbits'
randfunc='$randfunc'
randseedtype='$randseedtype'
ranlib='$ranlib'
rd_nodata='$rd_nodata'
rm='$rm'
rmail='$rmail'
runnm='$runnm'
sPRIEldbl='$sPRIEldbl'
sPRIFldbl='$sPRIFldbl'
sPRIGldbl='$sPRIGldbl'
sPRIX64='$sPRIX64'
sPRId64='$sPRId64'
sPRIeldbl='$sPRIeldbl'
sPRIfldbl='$sPRIfldbl'
sPRIgldbl='$sPRIgldbl'
sPRIi64='$sPRIi64'
sPRIo64='$sPRIo64'
sPRIu64='$sPRIu64'
sPRIx64='$sPRIx64'
sched_yield='$sched_yield'
scriptdir='$scriptdir'
scriptdirexp='$scriptdirexp'
sed='$sed'
seedfunc='$seedfunc'
selectminbits='$selectminbits'
selecttype='$selecttype'
sendmail='$sendmail'
sh='$sh'
shar='$shar'
sharpbang='$sharpbang'
shmattype='$shmattype'
shortsize='$shortsize'
shrpenv='$shrpenv'
shsharp='$shsharp'
sig_count='$sig_count'
sig_name='$sig_name'
sig_name_init='$sig_name_init'
sig_num='$sig_num'
sig_num_init='$sig_num_init'
signal_t='$signal_t'
sitearch='$sitearch'
sitearchexp='$sitearchexp'
sitelib='$sitelib'
sitelibexp='$sitelibexp'
siteprefix='$siteprefix'
siteprefixexp='$siteprefixexp'
sizetype='$sizetype'
sleep='$sleep'
smail='$smail'
small='$small'
so='$so'
sockethdr='$sockethdr'
socketlib='$socketlib'
sort='$sort'
spackage='$spackage'
spitshell='$spitshell'
split='$split'
src='$src'
ssizetype='$ssizetype'
startperl='$startperl'
startsh='$startsh'
static_ext='$static_ext'
stdchar='$stdchar'
stdio_base='$stdio_base'
stdio_bufsiz='$stdio_bufsiz'
stdio_cnt='$stdio_cnt'
stdio_filbuf='$stdio_filbuf'
stdio_ptr='$stdio_ptr'
stdio_stream_array='$stdio_stream_array'
strings='$strings'
submit='$submit'
subversion='$subversion'
sysman='$sysman'
tail='$tail'
tar='$tar'
tbl='$tbl'
tee='$tee'
test='$test'
timeincl='$timeincl'
timetype='$timetype'
touch='$touch'
tr='$tr'
trnl='$trnl'
troff='$troff'
uidtype='$uidtype'
uname='$uname'
uniq='$uniq'
use64bits='$use64bits'
usedl='$usedl'
usemultiplicity='$usemultiplicity'
usemymalloc='$usemymalloc'
usenm='$usenm'
useopcode='$useopcode'
useperlio='$useperlio'
useposix='$useposix'
usesfio='$usesfio'
useshrplib='$useshrplib'
usesocks='$usesocks'
usethreads='$usethreads'
usevendorprefix='$usevendorprefix'
usevfork='$usevfork'
usrinc='$usrinc'
uuname='$uuname'
vendorlib='$vendorlib'
vendorlibexp='$vendorlibexp'
vendorprefix='$vendorprefix'
vendorprefixexp='$vendorprefixexp'
version='$version'
vi='$vi'
voidflags='$voidflags'
xlibpth='$xlibpth'
zcat='$zcat'
zip='$zip'
EOT

: Add in command line options if available
$test -f UU/cmdline.opt && $cat UU/cmdline.opt >> config.sh

: add special variables
$test -f $src/patchlevel.h && \
awk '/^#define[ 	]+PERL_/ {printf "%s=%s\n",$2,$3}' $src/patchlevel.h >>config.sh
echo "CONFIGDOTSH=true" >>config.sh

: propagate old symbols
if $test -f UU/config.sh; then
	<UU/config.sh sort | uniq >UU/oldconfig.sh
	sed -n 's/^\([a-zA-Z_0-9]*\)=.*/\1/p' config.sh config.sh UU/oldconfig.sh |\
	sort | uniq -u >UU/oldsyms
	set X `cat UU/oldsyms`
	shift
	case $# in
	0) ;;
	*)
		cat <<EOM
Hmm...You had some extra variables I don't know about...I'll try to keep 'em...
EOM
		echo "# Variables propagated from previous config.sh file." >>config.sh
		for sym in `cat UU/oldsyms`; do
			echo "    Propagating $hint variable "'$'"$sym..."
			eval 'tmp="$'"${sym}"'"'
			echo "$tmp" | \
				sed -e "s/'/'\"'\"'/g" -e "s/^/$sym='/" -e "s/$/'/" >>config.sh
		done
		;;
	esac
fi

: Finish up by extracting the .SH files
case "$alldone" in
exit)
	$rm -rf UU
	echo "Done."
	exit 0
	;;
cont)
	;;
'')
	dflt=''
	nostick=true
	$cat <<EOM

If you'd like to make any changes to the config.sh file before I begin
to configure things, do it as a shell escape now (e.g. !vi config.sh).

EOM
	rp="Press return or use a shell escape to edit config.sh:"
	. UU/myread
	nostick=''
	case "$ans" in
	'') ;;
	*) : in case they cannot read
		sh 1>&4 -c "$ans";;
	esac
	;;
esac

: if this fails, just run all the .SH files by hand
. ./config.sh

echo " "
exec 1>&4
. ./UU/extract

if $contains '^depend:' [Mm]akefile >/dev/null 2>&1; then
	dflt=y
	case "$silent" in
	true) ;;
	*)
		$cat <<EOM

Now you need to generate make dependencies by running "$make depend".
You might prefer to run it in background: "$make depend > makedepend.out &"
It can take a while, so you might not want to run it right now.

EOM
		;;
	esac
	rp="Run $make depend now?"
	. UU/myread
	case "$ans" in
	y*)
		$make depend && echo "Now you must run a $make."
		;;
	*)
		echo "You must run '$make depend' then '$make'."
		;;
	esac
elif test -f [Mm]akefile; then
	echo " "
	echo "Now you must run a $make."
else
	echo "Done."
fi

if $test -f Policy.sh; then
    $cat <<EOM

If you compile $package on a different machine or from a different object
directory, copy the Policy.sh file from this object directory to the
new one before you run Configure -- this will help you with most of
the policy defaults.

EOM
fi
if $test -f config.msg; then
    echo "Hmm.  I also noted the following information while running:"
    echo " "
    $cat config.msg >&4
    $rm -f config.msg
fi
$rm -f kit*isdone ark*isdone
$rm -rf UU

: End of Configure
<|MERGE_RESOLUTION|>--- conflicted
+++ resolved
@@ -3626,16 +3626,10 @@
 : Binary compatibility with 5.005 is not possible for builds
 : with advanced features
 case "$usethreads$usemultiplicity" in
-<<<<<<< HEAD
-*define*) bincompat5005="$undef"
-	  d_bincompat5005="$undef"
-	  ;;
-=======
 *define*)
 	bincompat5005="$undef"
 	d_bincompat5005="$undef"
 	;;
->>>>>>> f0d04425
 *)	$cat <<EOM
 
 Perl 5.006 can be compiled for binary compatibility with 5.005.
@@ -4542,7 +4536,6 @@
 exit 1
 EOF
 chmod +x findhdr
-
 
 : define an alternate in-header-list? function
 inhdr='echo " "; td=$define; tu=$undef; yyy=$@;
